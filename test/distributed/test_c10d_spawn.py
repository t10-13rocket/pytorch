import sys
import tempfile

import torch
import torch.distributed as c10d
import torch.multiprocessing as mp
from torch.testing._internal.common_utils import NO_MULTIPROCESSING_SPAWN
from torch.testing._internal.common_utils import load_tests

# Torch distributed.nn is not available in windows
# check #42095, it errors on import.
_torch_dist_nn_available = True
try:
    import torch.distributed.nn
except ImportError:
    _torch_dist_nn_available = False

# load_tests from common_utils is used to automatically filter tests for
# sharding on sandcastle. This line silences flake warnings
load_tests = load_tests

if not c10d.is_available():
    print('c10d not available, skipping tests', file=sys.stderr)
    sys.exit(0)

if NO_MULTIPROCESSING_SPAWN:
    print('spawn not available, skipping tests', file=sys.stderr)
    sys.exit(0)


class AbstractProcessGroupShareTensorTest(object):
    world_size = 2

    def _test_multiprocess(self, f, shared_tensors, init_pg, n_output):
        ws = self.world_size
        # file store will delete the test file on destruction
        file = tempfile.NamedTemporaryFile(delete=False)
        ctx = mp.get_context('spawn')
        c2p = ctx.Queue(2)
        p2c = ctx.Queue(2)
        ps = []
        for i in range(ws):
            p = ctx.Process(
                target=f,
                args=(i, file.name, shared_tensors, ws, init_pg, c2p, p2c))

            p.start()
            ps.append(p)

        for _ in range(ws * n_output):
            pid, expected, result = c2p.get()
            self.assertEqual(
                expected,
                result,
                msg=(
                    "Expect rank {} to receive tensor {} but got {}."
                ).format(pid, expected, result)
            )

        for _ in range(ws):
            p2c.put(0)

        for p in ps:
            p.join(2)

    # Why classmethod? multiprocessing cannot pickle TestCase subclass when in
    # spawn mode. See https://bugs.python.org/issue33884.
    @classmethod
    def _test_broadcast_process(
            cls, rank, filename, shared_tensors, world_size, init_pg, c2p, p2c):
        pg = init_pg(rank, filename, world_size)
        xs = [shared_tensors[rank]]
        pg.broadcast(xs).wait()
        c2p.put((rank, torch.zeros(2, 2), xs[0].to("cpu")))
        p2c.get()

    @classmethod
    def _test_allreduce_process(
            cls, rank, filename, shared_tensors, world_size, init_pg, c2p, p2c):
        pg = init_pg(rank, filename, world_size)
        xs = [shared_tensors[rank]]
        pg.allreduce(xs, op=c10d.ReduceOp.SUM).wait()
        c2p.put((rank, torch.ones(2, 2) * 2, xs[0].to("cpu")))
        p2c.get()

    @classmethod
    def _test_allgather_process(
            cls, rank, filename, shared_tensors, world_size, init_pg, c2p, p2c):
        pg = init_pg(rank, filename, world_size)
        xs = [shared_tensors[rank]]
        ys = [[torch.zeros_like(xs[0]) for i in range(world_size)]]
        pg.allgather(ys, xs).wait()
        for i in range(world_size):
            c2p.put((rank, torch.ones(2, 2) * i, ys[0][i].to("cpu")))

<<<<<<< HEAD
        p2c.get()
=======
        p2c.get()
>>>>>>> bdb42189
<|MERGE_RESOLUTION|>--- conflicted
+++ resolved
@@ -93,8 +93,4 @@
         for i in range(world_size):
             c2p.put((rank, torch.ones(2, 2) * i, ys[0][i].to("cpu")))
 
-<<<<<<< HEAD
-        p2c.get()
-=======
-        p2c.get()
->>>>>>> bdb42189
+        p2c.get()