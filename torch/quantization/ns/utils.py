import enum
import operator

import torch
import torch.nn as nn
toq = torch.ops.quantized
from torch.fx import GraphModule
from torch.fx.graph import Node
from torch.quantization.fx.quantize import is_activation_post_process

from .ns_types import NSNodeTargetType

from typing import Any, Tuple, Callable, Dict, Set, List

def getattr_from_fqn(gm: GraphModule, fqn: str) -> Any:
    """
    Given a gm and a fqn such as "foo.bar.baz", returns gm.foo.bar.baz.
    """
    fqn_parts = fqn.split(".")
    cur_val = gm
    for part in fqn_parts:
        cur_val = getattr(cur_val, part)
    return cur_val

# TODO(future PR): consider deleting this enum and using the torch types
# directly.  This might be tricky because it is not a one to one mapping.
class NodeInputOrOutputType(enum.Enum):
    FP32 = enum.auto()  # torch.float
    INT8 = enum.auto()  # torch.qint8 or torch.quint8
    FP16 = enum.auto()  # torch.float16
    UNKNOWN = enum.auto()  # we cannot determine input/output dtype
    # TODO(future PR): while these functions can support multiple dtypes,
    #   for the purposes of numerical debugging we want to get the actual
    #   dtype used in the model. We will likely need some kind of dtype
    #   propagation to estimate this.
    FP32_OR_INT8 = enum.auto()  # either torch.float or torch.quint8 or torch.qint8
    # TODO(future PRs): dynamic quant, fake quant, etc


def get_node_first_input_and_output_type(
    node: Node,
    gm: GraphModule,
    logger_cls: Callable,
    node_type_to_io_type_map: Dict[str, Set[NSNodeTargetType]],
) -> Tuple[NodeInputOrOutputType, NodeInputOrOutputType]:

    # TODO(future PR): clean this up
    FUNS_IO_TYPE_FP32 = node_type_to_io_type_map['funs_io_type_fp32']
    FUNS_IO_TYPE_FP16 = node_type_to_io_type_map['funs_io_type_fp16']
    FUNS_IO_TYPE_INT8 = node_type_to_io_type_map['funs_io_type_int8']
    FUNS_IO_TYPE_FP32_OR_INT8 = node_type_to_io_type_map['funs_io_type_fp32_or_int8']
    MODS_IO_TYPE_FP32 = node_type_to_io_type_map['mods_io_type_fp32']
    MODS_IO_TYPE_INT8 = node_type_to_io_type_map['mods_io_type_int8']
    MODS_IO_TYPE_FP32_OR_INT8 = node_type_to_io_type_map['mods_io_type_fp32_or_int8']
    METHS_IO_TYPE_FP32_OR_INT8 = node_type_to_io_type_map['meths_io_type_fp32_or_int8']

    if node.op == 'call_function':
        if node.target in FUNS_IO_TYPE_FP32:
            return (NodeInputOrOutputType.FP32, NodeInputOrOutputType.FP32)
        if node.target in FUNS_IO_TYPE_FP16:
            return (NodeInputOrOutputType.FP16, NodeInputOrOutputType.FP16)
        elif node.target in FUNS_IO_TYPE_INT8:
            return (NodeInputOrOutputType.INT8, NodeInputOrOutputType.INT8)
        elif node.target in FUNS_IO_TYPE_FP32_OR_INT8:
            return (NodeInputOrOutputType.FP32_OR_INT8, NodeInputOrOutputType.FP32_OR_INT8)
        else:
            return (NodeInputOrOutputType.UNKNOWN, NodeInputOrOutputType.UNKNOWN)

    elif node.op == 'call_module':
        assert node.op == 'call_module'
        assert isinstance(node.target, str)
        mod = getattr_from_fqn(gm, node.target)
        if isinstance(mod, logger_cls):  # type: ignore[arg-type]
            # A logger's input and output type is the output type of
            # the preceding node.
            first_arg = node.args[0]
            assert isinstance(first_arg, Node)
            _prev_node_input_type, prev_node_output_type = \
                get_node_first_input_and_output_type(
                    first_arg, gm, logger_cls, node_type_to_io_type_map)
            return (prev_node_output_type, prev_node_output_type)
        is_known_fp32_input_module = any(
<<<<<<< HEAD
            isinstance(mod, target_type) for target_type in MODS_IO_TYPE_FP32  # type: ignore
        )
        is_known_int8_input_module = any(
            isinstance(mod, target_type) for target_type in MODS_IO_TYPE_INT8  # type: ignore
        )
        is_known_fp32_or_int8_input_module = any(
            isinstance(mod, target_type) for target_type in MODS_IO_TYPE_FP32_OR_INT8  # type: ignore
=======
            isinstance(mod, target_type) for target_type in MODS_IO_TYPE_FP32  # type: ignore[arg-type]
        )
        is_known_int8_input_module = any(
            isinstance(mod, target_type) for target_type in MODS_IO_TYPE_INT8  # type: ignore[arg-type]
        )
        is_known_fp32_or_int8_input_module = any(
            isinstance(mod, target_type) for target_type in MODS_IO_TYPE_FP32_OR_INT8  # type: ignore[arg-type]
>>>>>>> e08303c7
        )
        if is_known_fp32_input_module:
            return (NodeInputOrOutputType.FP32, NodeInputOrOutputType.FP32)
        elif is_known_int8_input_module:
            return (NodeInputOrOutputType.INT8, NodeInputOrOutputType.INT8)
        elif is_known_fp32_or_int8_input_module:
            return (NodeInputOrOutputType.FP32_OR_INT8, NodeInputOrOutputType.FP32_OR_INT8)
        else:
            return (NodeInputOrOutputType.UNKNOWN, NodeInputOrOutputType.UNKNOWN)

    elif node.op == 'call_method':
        if node.target == 'dequantize':
            # Dequantize is a special node because it allows multiple input types.
            # So, we look up the output type of the previous node and return that
            # as the input type of this node instance.
            prev_node = node.args[0]
            assert isinstance(prev_node, Node)
            _prev_node_input_type, prev_node_output_type = \
                get_node_first_input_and_output_type(
                    prev_node, gm, logger_cls, node_type_to_io_type_map)
            return (prev_node_output_type, NodeInputOrOutputType.FP32)

        elif node.target == 'to':
            # to is a special node because it allows multiple input types.
            # So, we look up the output type of the previous node and return that
            # as the input type of this node instance. We also look up the target
            # of to and return the correct output type.
            prev_node = node.args[0]
            assert isinstance(prev_node, Node)
            _prev_node_input_type, prev_node_output_type = \
                get_node_first_input_and_output_type(
                    prev_node, gm, logger_cls, node_type_to_io_type_map)

            cur_node_dtype_target = node.args[1]
            assert cur_node_dtype_target is torch.float16, \
                f"{cur_node_dtype_target} handling needs to be added"

            return (prev_node_output_type, NodeInputOrOutputType.FP16)

        elif node.target in METHS_IO_TYPE_FP32_OR_INT8:
            return (NodeInputOrOutputType.FP32_OR_INT8, NodeInputOrOutputType.FP32_OR_INT8)

        return (NodeInputOrOutputType.UNKNOWN, NodeInputOrOutputType.UNKNOWN)
    else:
        return (NodeInputOrOutputType.UNKNOWN, NodeInputOrOutputType.UNKNOWN)

def return_first_non_observer_node(
    node: Node,
    gm: GraphModule,
) -> Node:
    """
    If node is not an observer, returns it.  If node is an observer,
    navigates up the graph and returns the first parent which is not an
    observer.  For example,

    graph: (node_non_obs), node = node_non_obs : returns node_non_obs
    graph: (node_non_obs -> obs0), node = obs0 : returns node_non_obs
    graph: (node_non_obs -> obs0 -> fq0), node = fq0 : returns node_non_obs
    """
    if node.op == 'call_module':
        node_obj = getattr_from_fqn(gm, node.target)  # type: ignore[arg-type]
        if is_activation_post_process(node_obj):
            assert len(node.args) == 1
            assert isinstance(node.args[0], Node)
            node = node.args[0]
            # code duplication intended, not worth refactoring
            assert isinstance(node.target, str)
            node_obj = getattr_from_fqn(gm, node.target)
            if is_activation_post_process(node_obj):
                assert len(node.args) == 1
                assert isinstance(node.args[0], Node)
                node = node.args[0]
    return node

def get_number_of_non_param_args(
    node: Node,
    gm: GraphModule,
) -> int:
    """
    Assumes that all non-param args occur first. Returns the number of
    non-param args expected for a node.  For example, for

      F.linear(x, weight, bias)

    Returns 1, because x is a non-param arg and weight and bias are params.
    For

      lstm_mod(x, hid)

    Returns 2, because both x and hid are non-param args.
    """
    if node.op == 'call_module':
        node_obj = getattr_from_fqn(gm, node.target)  # type: ignore[arg-type]
        if isinstance(node_obj, nn.LSTM):
            return 2

    # default is 1
    return 1

def get_arg_indices_of_inputs_to_log(node: Node) -> List[int]:
    """
    Returns the indices of args of the node which we should attach
    loggers to, if input logging is enabled.

    For example,
    * for (x + y), returns [0, 1]
    * for (1 + y), returns [1]
    * for (x + 1), returns [0]
    * for (linear(x, w, b)) returns [0]
    * by default, returns [0]
    """
    if len(node.args) == 0:
        return []
    if (
        node.op == 'call_function' and (
            # TODO(future PR): use relationship map instead of hardcoding
            node.target in (torch.add, torch.ops.quantized.add, operator.add) or
            node.target in (torch.mul, torch.ops.quantized.mul, operator.mul)
        )
    ):
        result = []
        for i in range(2):
            if type(node.args[i]) == Node:
                result.append(i)
        return result
    return [0]

def get_target_type_str(node: Node, gm: GraphModule) -> str:
    """
    Returns a string representation of the type of the function or module
    pointed to by this node, or '' for other op types.
    """
    target_type = ''
    if node.op in ('call_function', 'call_method'):
        target_type = str(node.target)
    elif node.op == 'call_module':
        assert isinstance(node.target, str)
        target_mod = getattr_from_fqn(gm, node.target)
        target_type = str(type(target_mod))
    return target_type<|MERGE_RESOLUTION|>--- conflicted
+++ resolved
@@ -80,15 +80,6 @@
                     first_arg, gm, logger_cls, node_type_to_io_type_map)
             return (prev_node_output_type, prev_node_output_type)
         is_known_fp32_input_module = any(
-<<<<<<< HEAD
-            isinstance(mod, target_type) for target_type in MODS_IO_TYPE_FP32  # type: ignore
-        )
-        is_known_int8_input_module = any(
-            isinstance(mod, target_type) for target_type in MODS_IO_TYPE_INT8  # type: ignore
-        )
-        is_known_fp32_or_int8_input_module = any(
-            isinstance(mod, target_type) for target_type in MODS_IO_TYPE_FP32_OR_INT8  # type: ignore
-=======
             isinstance(mod, target_type) for target_type in MODS_IO_TYPE_FP32  # type: ignore[arg-type]
         )
         is_known_int8_input_module = any(
@@ -96,7 +87,6 @@
         )
         is_known_fp32_or_int8_input_module = any(
             isinstance(mod, target_type) for target_type in MODS_IO_TYPE_FP32_OR_INT8  # type: ignore[arg-type]
->>>>>>> e08303c7
         )
         if is_known_fp32_input_module:
             return (NodeInputOrOutputType.FP32, NodeInputOrOutputType.FP32)
