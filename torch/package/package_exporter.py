import collections
import io
import linecache
import pickletools
import types
from pathlib import Path
from typing import (
    Any,
    BinaryIO,
    Callable,
    Dict,
    List,
    Optional,
    Sequence,
    Set,
    Tuple,
    Union,
)
from urllib.parse import quote

import torch
from torch.serialization import location_tag, normalize_storage_type

from ._digraph import DiGraph
<<<<<<< HEAD
from .glob_group import GlobPattern, GlobGroup
=======
>>>>>>> 71e41d4a
from ._importlib import _normalize_path
from ._mangling import is_mangled
from ._package_pickler import create_pickler
from ._stdlib import is_stdlib_module
from .file_structure_representation import Directory, _create_directory_from_file_list
from .find_file_dependencies import find_files_source_depends_on
from .glob_group import GlobGroup, GlobPattern
from .importer import Importer, OrderedImporter, sys_importer


class EmptyMatchError(Exception):
    """This is an exception that is thrown when a mock or extern is marked as
    ``allow_empty=False``, and is not matched with any module during packaging.
    """

    pass


class DeniedModuleError(Exception):
    """This is an exception that is thrown when a pattern added with deny matches
    a module required during the packaging process.
    """

    pass


class PackageExporter:
    """Exporters allow you to write packages of code, pickled Python data, and
    arbitrary binary and text resources into a self-contained package.

    Imports can load this code in a hermetic way, such that code is loaded
    from the package rather than the normal Python import system. This allows
    for the packaging of PyTorch model code and data so that it can be run
    on a server or used in the future for transfer learning.

    The code contained in packages is copied file-by-file from the original
    source when it is created, and the file format is a specially organized
    zip file. Future users of the package can unzip the package, and edit the code
    in order to perform custom modifications to it.

    The importer for packages ensures that code in the module can only be loaded from
    within the package, except for modules explicitly listed as external using :meth:`extern`.
    The file `extern_modules` in the zip archive lists all the modules that a package externally depends on.
    This prevents "implicit" dependencies where the package runs locally because it is importing
    a locally-installed package, but then fails when the package is copied to another machine.

    When source code is added to the package, the exporter optionally can scan it
    for further code dependencies (``dependencies=True``). It looks for import statements,
    resolves relative references to qualified module names, and calls :meth:`require_module`
    on each it finds, recursively resolving dependencies.
    """

    """A importer that will be searched in order to find the modules referenced by other modules or by
    pickled objects. The default module environment just uses sys_importer, which searches the Python environment.
    """
    importer: Importer

    def __init__(
        self,
        f: Union[str, Path, BinaryIO],
        importer: Union[Importer, Sequence[Importer]] = sys_importer,
        verbose: bool = True,
    ):
        """
        Create an exporter.

        Args:
            f: The location to export to. Can be a  ``string``/``Path`` object containing a filename,
                or a binary I/O object.
            importer: If a single Importer is passed, use that to search for modules.
                If a sequence of importers are passsed, an ``OrderedImporter`` will be constructed out of them.
            verbose: Print information about dependency resolution to stdout.
                Useful for tracking down why certain files get included.
        """
        if isinstance(f, (Path, str)):
            f = str(f)
            self.buffer: Optional[BinaryIO] = None
        else:  # is a byte buffer
            self.buffer = f

        self.zip_file = torch._C.PyTorchFileWriter(f)
        self.zip_file.set_min_version(6)
        self.serialized_storages: Dict[str, Any] = {}
        # Only a dict for uniquing and deterministic ordering, the value is meaningless
        self.extern_modules: Dict[str, bool] = {}

        self.dependency_graph = DiGraph()
        self.provided: Dict[str, bool] = {}
        self.verbose = verbose

        if isinstance(importer, Importer):
            self.importer = importer
        else:
            if not isinstance(importer, collections.abc.Sequence):
                raise TypeError(
                    "importer arg should be an Importer or a sequence of Importers, "
                    f"got {type(importer)} instead."
                )
            self.importer = OrderedImporter(*importer)

        self.patterns: List[
            Tuple[Any, Callable[[str], None], bool]
        ] = []  # 'any' is 're.Pattern' but breaks old mypy
        self.matched_patterns: Set[int] = set()
        self._unique_id = 0

    def get_unique_id(self) -> str:
        """Get an id. This id is guaranteed to only be handed out once for this package."""
        ret = str(self._unique_id)
        self._unique_id += 1
        return ret

    def _get_dependencies(
        self, src: str, module_name: str, is_package: bool
    ) -> List[str]:
        """Return all modules that this source code depends on.

        Dependencies are found by scanning the source code for import-like statements.

        Arguments:
            src: The Python source code to analyze for dependencies.
            module_name: The name of the module that ``src`` corresponds to.
            is_package: Whether this module should be treated as a package.
                See :py:meth:`save_source_string` for more info.

        Returns:
            A list containing modules detected as direct dependencies in
            ``src``.  The items in the list are guaranteed to be unique.
        """
        package_name = (
            module_name if is_package else module_name.rsplit(".", maxsplit=1)[0]
        )
        dep_pairs = find_files_source_depends_on(src, package_name)
        # Use a dict to get uniquing but also deterministic order
        dependencies = {}
        for dep_module_name, dep_module_obj in dep_pairs:
            # handle the case where someone did something like `from pack import sub`
            # where `sub` is a submodule. In this case we don't have to save pack, just sub.
            # this ensures we don't pick up additional dependencies on pack.
            # However, in the case where `sub` is not a submodule but an object, then we do have
            # to save pack.
            if dep_module_obj is not None:
                possible_submodule = f"{dep_module_name}.{dep_module_obj}"
                if self._module_exists(possible_submodule):
                    dependencies[possible_submodule] = True
                    # we don't need to save `pack`
                    continue
            if self._module_exists(dep_module_name):
                dependencies[dep_module_name] = True
        return list(dependencies.keys())

    def save_source_string(
        self,
        module_name: str,
        src: str,
        is_package: bool = False,
        dependencies: bool = True,
        orig_file_name: str = None,
    ):
        """Adds `src` as the source code for `module_name` in the exported package.

        Args:
            module_name (str): e.g. `my_package.my_subpackage`, code will be saved to provide code for this package.
            src (str): The Python source code to save for this package.
            is_package (bool, optional): If True, this module is treated as a package. Packages are allowed to have submodules
                (e.g. my_package.my_subpackage.my_subsubpackage), and resources can be saved inside them. Defaults to ``False``.
            dependencies (bool, optional): If True, we scan the source for dependencies.
            orig_file_name (str, optional): If present, used in logging to identifying where the source came from.
                Defaults to ``None``.
        """
        self.provided[module_name] = True
        extension = "/__init__.py" if is_package else ".py"
        filename = module_name.replace(".", "/") + extension
        self._write(filename, src)
        if dependencies:
            deps = self._get_dependencies(src, module_name, is_package)
            for dep in deps:
                self.dependency_graph.add_edge(module_name, dep)

            if self.verbose:
                dep_str = "".join(f"  {dep}\n" for dep in deps)
                file_info = (
                    f"(from file {orig_file_name}) "
                    if orig_file_name is not None
                    else ""
                )
                print(f"{module_name} {file_info}depends on:\n{dep_str}\n")

            for dep in deps:
                self.require_module_if_not_provided(dep)

    def _import_module(self, module_name: str):
        try:
            return self.importer.import_module(module_name)
        except ModuleNotFoundError as e:
            if not is_mangled(module_name):
                raise
            msg = (
                f"Module not found: '{module_name}'. Modules imported "
                "from a torch.package cannot be re-exported directly."
            )
            raise ModuleNotFoundError(msg) from None

    def _module_exists(self, module_name: str) -> bool:
        try:
            self._import_module(module_name)
            return True
        except Exception:
            return False

    def _write_dep_graph(self, failing_module=None):
        edges = "\n".join(f'"{f}" -> "{t}";' for f, t in self.dependency_graph.edges)
        failing = "" if failing_module is None else f'"{failing_module}" [color=red];'
        template = f"""\
digraph G {{
rankdir = LR;
node [shape=box];
{failing}
{edges}
}}
"""
        arg = quote(template, safe="")
        return f"https://dreampuf.github.io/GraphvizOnline/#{arg}"

    def _get_source_of_module(self, module: types.ModuleType) -> str:
        filename = getattr(module, "__file__", None)
        result = (
            None
            if filename is None or not filename.endswith(".py")
            else linecache.getlines(filename, module.__dict__)
        )
        if result is None:
            extra = ""
            if self.verbose:
                extra = f" See the dependency graph for more info: \n{self._write_dep_graph(module.__name__)}"
            raise ValueError(
                f'cannot save source for module "{module.__name__}" because '
                f'its source file "{filename}" could not be found.{extra}'
            )
        return "".join(result)

    def require_module_if_not_provided(self, module_name: str, dependencies=True):
        if self._module_is_already_provided(module_name):
            return
        self.require_module(module_name, dependencies)

    def require_module(self, module_name: str, dependencies=True):
        """This is called by dependencies resolution when it finds that something in the package
        depends on the module and it is not already present. It then decides how to provide that module.
        The default resolution rules will mark the module as extern if it is part of the standard library,
        and call :meth:`save_module` otherwise. Clients can subclass this object
        and override this method to provide other behavior, such as automatically mocking out a whole class
        of modules"""

        root_name = module_name.split(".", maxsplit=1)[0]
        if self._can_implicitly_extern(root_name):
            if self.verbose:
                print(
                    f"implicitly adding {root_name} to external modules "
                    f"since it is part of the standard library and is a dependency."
                )
            self.save_extern_module(root_name)
            return

        for i, (pattern, action, _) in enumerate(self.patterns):
            if pattern.matches(module_name):
                action(module_name)
                self.matched_patterns.add(i)
                return

        self.save_module(module_name, dependencies)

    def save_module(self, module: Union[str, types.ModuleType], dependencies=True):
        """Save the code for ``module`` into the package. Code for the module is resolved using the ``importers`` path to find the
        module object, and then using its ``__file__`` attribute to find the source code.

        Args:
            module (Union[str, types.ModuleType]): e.g. `my_package.my_subpackage`, code will be saved to provide code
                for this package.
            dependencies (bool, optional): If ``True``, we scan the source for dependencies.
        """
        if isinstance(module, str):
            module_name = module
            module_obj = self._import_module(module_name)
        else:
            module_name = module.__name__
            module_obj = module

        source = self._get_source_of_module(module_obj)
        self.save_source_string(
            module_name,
            source,
            hasattr(module_obj, "__path__"),
            dependencies,
            module_obj.__file__,
        )

    def save_pickle(
        self, package: str, resource: str, obj: Any, dependencies: bool = True
    ):
        """Save a python object to the archive using pickle. Equivalent to :func:`torch.save` but saving into
        the archive rather than a stand-alone file. Stanard pickle does not save the code, only the objects.
        If `dependencies` is true, this method will also scan the pickled objects for which modules are required
        to reconstruct them and save the relevant code.

        To be able to save an object where ``type(obj).__name__`` is ``my_module.MyObject``,
        ``my_module.MyObject`` must resolve to the class of the object according to the ``importer`` order. When saving objects that
        have previously been packaged, the importer's ``import_module`` method will need to be present in the ``importer`` list
        for this to work.

        Args:
            package (str): The name of module package this resource should go in (e.g. "my_package.my_subpackage")
            resource (str): A unique name for the resource, used to identify it to load.
            obj (Any): The object to save, must be picklable.
            dependencies (bool, optional): If ``True``, we scan the source for dependencies.
        """
        filename = self._filename(package, resource)
        # Write the pickle data for `obj`
        data_buf = io.BytesIO()
        pickler = create_pickler(data_buf, self.importer)
        pickler.persistent_id = self._persistent_id
        pickler.dump(obj)
        data_value = data_buf.getvalue()

        if dependencies:
            all_dependencies = []
            for opcode, arg, pos in pickletools.genops(data_value):
                if opcode.name == "GLOBAL":  # a global reference
                    assert isinstance(arg, str)
                    module, field = arg.split(" ")
                    if module not in all_dependencies:
                        all_dependencies.append(module)

            for dep in all_dependencies:
                self.dependency_graph.add_edge(f"<{package}.{resource}>", dep)

            if self.verbose:
                dep_string = "".join(f"  {dep}\n" for dep in all_dependencies)
                print(f"{resource} depends on:\n{dep_string}\n")

            for module_name in all_dependencies:
                self.require_module_if_not_provided(module_name)

        self._write(filename, data_value)

    def save_text(self, package: str, resource: str, text: str):
        """Save text data to the package.

        Args:
            package (str): The name of module package this resource should go it (e.g. "my_package.my_subpackage")
            resource (str): A unique name for the resource, used to identify it to load.
            text (str): The contents to save.
        """
        return self.save_binary(package, resource, text.encode("utf-8"))

    def save_binary(self, package, resource, binary: bytes):
        """Save raw bytes to the package.

        Args:
            package (str): The name of module package this resource should go it (e.g. "my_package.my_subpackage")
            resource (str): A unique name for the resource, used to identify it to load.
            binary (str): The data to save.
        """
        filename = self._filename(package, resource)
        self._write(filename, binary)

    def mock(
        self,
        include: "GlobPattern",
        *,
        exclude: "GlobPattern" = (),
        allow_empty: bool = True,
    ):
        """Replace some required modules with a mock implementation.  Mocked modules will return a fake
        object for any attribute accessed from it. Because we copy file-by-file, the dependency resolution will sometimes
        find files that are imported by model files but whose functionality is never used
        (e.g. custom serialization code or training helpers).
        Use this function to mock this functionality out without having to modify the original code.

        Args:
            include (Union[List[str], str]): A string e.g. "my_package.my_subpackage", or list of strings
                for the names of the modules to be mocked out. Strings can also be a glob-style pattern
                string that may match multiple modules. Any required dependencies that match this pattern
                string will be mocked out automatically.

                Examples:
                  'torch.**' -- matches torch and all submodules of torch, e.g. 'torch.nn' and torch.nn.functional'
                  'torch.*' -- matches 'torch.nn' or 'torch.functional', but not 'torch.nn.functional'

            exclude (Union[List[str], str]): An optional pattern that excludes some patterns that match the include string.
                e.g. include='torch.**', exclude='torch.foo' will mock all torch packages except 'torch.foo' Default: []

            allow_empty (bool): An optional flag that specifies whether the mock implementation(s) specified by this call
                to the `mock` method must be matched to some module during packaging. If a mock is added with allow_empty=False,
                and `close` is called (either explicitly or via `__exit__`) and the mock has not been matched to a module
                used by the package being exported, an exception is thrown. If allow_empty=True, no such exception is thrown.

        """
        self.patterns.append(
            (GlobGroup(include, exclude=exclude), self.save_mock_module, allow_empty)
        )

    def extern(
        self,
        include: "GlobPattern",
        *,
        exclude: "GlobPattern" = (),
        allow_empty: bool = True,
    ):
        """Include `module` in the list of external modules the package can import.
        This will prevent dependency discovery from saving
        it in the package. The importer will load an external module directly from the standard import system.
        Code for extern modules must also exist in the process loading the package.

        Args:
            include (Union[List[str], str]): A string e.g. "my_package.my_subpackage", or list of strings
                for the names of the modules to be externed. This can also be a glob-style pattern, as described in :meth:`mock`

            exclude (Union[List[str], str]): An optional pattern that excludes some patterns that match the include string.

            allow_empty (bool): An optional flag that specifies whether the extern modules specified by this call
                to the `extern` method must be matched to some module during packaging. If an extern module glob pattern is added
                with allow_empty=False, and `close` is called (either explicitly or via `__exit__`) before any modules match that
                pattern, an exception is thrown. If allow_empty=True, no such exception is thrown.

        """
        self.patterns.append(
            (GlobGroup(include, exclude=exclude), self.save_extern_module, allow_empty)
        )

    def deny(self, include: "GlobPattern", *, exclude: "GlobPattern" = ()):
        """Blocklist modules who names match the given glob patterns from the list of modules the package can import.
        If a dependency on any matching packages is found, a :class:`DeniedModuleError` is thrown.

        Args:
            include (Union[List[str], str]): A string e.g. "my_package.my_subpackage", or list of strings
                for the names of the modules to be externed. This can also be a glob-style pattern, as described in :meth:`mock`

            exclude (Union[List[str], str]): An optional pattern that excludes some patterns that match the include string.
        """
        self.patterns.append(
            (GlobGroup(include, exclude=exclude), self._reject_denied_module, True)
        )

    def save_extern_module(self, module_name: str):
        """Add `module_name` to the list of external modules, regardless of whether it is
        required by other modules.

        Prefer using :meth:`extern` to only mark modules extern if they are actually required by the packaged code.
        """
        self.extern_modules[module_name] = True

    def save_mock_module(self, module_name: str):
        """Add `module_name` to the package, implemented it with a mocked out version that
        can be imported but does not include any implementations.

        Prefer using `mock` to only include this module if it is required by other modules.
        """
        if "_mock" not in self.provided:
            self.save_source_string(
                "_mock",
                _read_file(str(Path(__file__).parent / "_mock.py")),
                is_package=False,
                dependencies=False,
            )
        is_package = hasattr(self._import_module(module_name), "__path__")
        self.save_source_string(module_name, _MOCK_IMPL, is_package, dependencies=False)

    def _reject_denied_module(self, module_name: str):
        """Throw an exception containing a message that `module_name` was explicitly blocklisted via
        `deny` and was still required during packaging.
        """
        raise DeniedModuleError(
            f"{module_name} was required during packaging but has been explicitly blocklisted"
        )

    def _module_is_already_provided(self, qualified_name: str) -> bool:
        for mod in self.extern_modules:
            if qualified_name == mod or qualified_name.startswith(mod + "."):
                return True
        return qualified_name in self.provided

    def _persistent_id(self, obj):
        if torch.is_storage(obj):
            storage_type = normalize_storage_type(type(obj))
            obj_key = str(obj._cdata)
            location = location_tag(obj)
            self.serialized_storages[obj_key] = obj

            return ("storage", storage_type, obj_key, location, obj.size())
        if hasattr(obj, "__reduce_package__"):
            return ("reduce_package", *obj.__reduce_package__(self))

        return None

    def __enter__(self):
        return self

    def __exit__(self, exc_type, exc_value, traceback):
        # If __exit__ was called because an exception was raised, we do not attempt to
        # attempt to finalize the package. Instead, control is returned to the
        # caller to continue raising the exception.
        if exc_type is not None:
            # Do the bare minimum to leave the open buffer in a valid state.
            self._finalize_zip()
            return

        self.close()

    def _write(self, filename, str_or_bytes):
        if is_mangled(filename):
            raise RuntimeError(
                f"Tried to save a torch.package'd module as '{filename}'. "
                "Directly saving torch.package'd modules is not allowed."
            )
        if isinstance(str_or_bytes, str):
            str_or_bytes = str_or_bytes.encode("utf-8")
        self.zip_file.write_record(filename, str_or_bytes, len(str_or_bytes))

    def close(self):
        """Write the package to the filesystem. Any calls after :meth:`close` are now invalid.
        It is preferable to use resource guard syntax instead::

            with PackageExporter("file.zip") as e:
                ...
        """
        if self.verbose:
            print(f"Dependency graph for exported package: \n{self._write_dep_graph()}")

        # Check that all mock and extern modules with allow_empty=False were matched.
        for i, (pattern, _, allow_empty) in enumerate(self.patterns):
            if not allow_empty and i not in self.matched_patterns:
                raise EmptyMatchError(
                    f"Exporter did not match any modules to {pattern}, which was marked as allow_empty=False"
                )

        # Write each tensor to a file named tensor/the_tensor_key in the zip archive
        for key in sorted(self.serialized_storages.keys()):
            name = f".data/{key}.storage"
            storage = self.serialized_storages[key]
            # location information is saved in python, but to actually
            # get the data from non cpu tensors we need to move them over first
            if storage.device.type != "cpu":
                storage = storage.cpu()
            num_bytes = storage.size() * storage.element_size()
            self.zip_file.write_record(name, storage.data_ptr(), num_bytes)
        contents = "\n".join(self.extern_modules) + "\n"
        self._write(".data/extern_modules", contents)
        self._finalize_zip()

    def _finalize_zip(self):
        """Called at the very end of packaging to leave the zipfile in a closed but valid state."""
        del self.zip_file
        if self.buffer:
            self.buffer.flush()

    def _filename(self, package, resource):
        package_path = package.replace(".", "/")
        resource = _normalize_path(resource)
        return f"{package_path}/{resource}"

    def _can_implicitly_extern(self, module_name: str):
        return module_name == "torch" or (
            module_name not in _DISALLOWED_MODULES and is_stdlib_module(module_name)
        )


# even though these are in the standard library, we do not allow them to be
# automatically externed since they offer a lot of system level access
_DISALLOWED_MODULES = ["sys", "io"]

_MOCK_IMPL = """\
from _mock import MockedObject
def __getattr__(attr: str):
    return MockedObject(__name__ + '.' + attr, _suppress_err=True)
"""


def _read_file(filename: str) -> str:
    with open(filename, "rb") as f:
        b = f.read()
        return b.decode("utf-8")<|MERGE_RESOLUTION|>--- conflicted
+++ resolved
@@ -22,10 +22,6 @@
 from torch.serialization import location_tag, normalize_storage_type
 
 from ._digraph import DiGraph
-<<<<<<< HEAD
-from .glob_group import GlobPattern, GlobGroup
-=======
->>>>>>> 71e41d4a
 from ._importlib import _normalize_path
 from ._mangling import is_mangled
 from ._package_pickler import create_pickler
