--- conflicted
+++ resolved
@@ -12,6 +12,7 @@
 #include <torch/csrc/distributed/rpc/agent_utils.h>
 #include <torch/csrc/distributed/rpc/macros.h>
 #include <torch/csrc/distributed/rpc/tensorpipe_utils.h>
+#include <torch/csrc/distributed/rpc/utils.h>
 
 #include <c10/core/StreamGuard.h>
 
@@ -482,29 +483,6 @@
       nameToAddressStore_("addrs", store),
       worldSize_(worldSize),
       processGroup_(std::move(processGroup)) {
-<<<<<<< HEAD
-=======
-  // register Future factories for CUDA
-#ifdef USE_CUDA_NOT_ROCM
-  FutureFactoryRegistry::getInstance().registerFutureFactory(
-      c10::DeviceType::CUDA,
-      [](const std::vector<c10::DeviceIndex>& devices)
-          -> std::shared_ptr<JitFuture> {
-        if (!devices.empty()) {
-          std::vector<c10::Device> fullDevices;
-          fullDevices.reserve(devices.size());
-          for (const c10::DeviceIndex index : devices) {
-            fullDevices.emplace_back(c10::kCUDA, index);
-          }
-          return std::make_shared<at::cuda::CUDAFuture>(
-              at::AnyClassType::get(), std::move(fullDevices));
-        } else {
-          return std::make_shared<JitFuture>(at::AnyClassType::get());
-        }
-      });
-#endif
->>>>>>> b5d88e96
-
   // collect worker names
   prepareNames();
 
