--- conflicted
+++ resolved
@@ -287,13 +287,8 @@
   return profilingEnabled_.load();
 }
 
-<<<<<<< HEAD
 std::unordered_map<c10::Device, c10::Device> RpcAgent::getDeviceMap(
-    const WorkerInfo& dest) const {
-=======
-std::unordered_map<c10::DeviceIndex, c10::DeviceIndex> RpcAgent::getDeviceMap(
     const WorkerInfo& /* unused */) const {
->>>>>>> 44cc873f
   // Default implementation has no device map.
   return {};
 }
