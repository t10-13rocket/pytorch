#include <c10/util/variant.h>
#include <torch/csrc/jit/tensorexpr/kernel.h>

#include <ATen/ExpandUtils.h>
#include <ATen/TensorGeometry.h>
#include <c10/util/string_utils.h>
#include <torch/csrc/jit/jit_log.h>
#include <torch/csrc/jit/passes/utils/subgraph_utils.h>
#include <torch/csrc/jit/tensorexpr/analysis.h>
#include <torch/csrc/jit/tensorexpr/ir_printer.h>
#include <torch/csrc/jit/tensorexpr/ir_simplifier.h>
#include <torch/csrc/jit/tensorexpr/loopnest.h>
#include <torch/csrc/jit/tensorexpr/operators/conv2d.h>
#include <iostream>

using namespace torch::jit;
using namespace torch::jit::tensorexpr;

namespace torch {
namespace jit {
namespace tensorexpr {

// NOLINTNEXTLINE(cppcoreguidelines-avoid-non-const-global-variables)
static int te_cuda_pointwise_loop_levels = -1;
// NOLINTNEXTLINE(cppcoreguidelines-avoid-non-const-global-variables)
static int te_cuda_pointwise_block_count = -1;
// NOLINTNEXTLINE(cppcoreguidelines-avoid-non-const-global-variables)
static int te_cuda_pointwise_block_size = -1;
// NOLINTNEXTLINE(cppcoreguidelines-avoid-non-const-global-variables)
static bool fallback_allowed = false;
// NOLINTNEXTLINE(cppcoreguidelines-avoid-non-const-global-variables)
static bool te_generate_block_code = false;
// NOLINTNEXTLINE(cppcoreguidelines-avoid-non-const-global-variables)
static bool te_must_use_llvm_on_cpu = true;
static bool cat_wo_conditionals = false; // NOLINT

bool setFallbackAllowed(bool value) {
  bool old_value = fallback_allowed;
  fallback_allowed = value;
  return old_value;
}

bool fallbackAllowed() {
  static const char* enable_c_str = std::getenv("PYTORCH_TENSOREXPR_FALLBACK");
  if (!enable_c_str) {
    return fallback_allowed;
  }
  if (std::string(enable_c_str) == "0") {
    return false;
  }
  return true;
}

bool fallbackEnforced() {
  static const char* enable_c_str = std::getenv("PYTORCH_TENSOREXPR_FALLBACK");
  if (tensorexpr::getTEGenerateBlockCode()) {
    return false;
  }
  if (!enable_c_str) {
    return fallback_allowed;
  }
  if (std::string(enable_c_str) == "2") {
    return true;
  }
  return false;
}

bool dontUseLLVMFlag() {
  static const char* enable_c_str =
      std::getenv("PYTORCH_TENSOREXPR_DONT_USE_LLVM");
  if (!enable_c_str) {
    return false;
  }
  return std::string(enable_c_str) == "1";
}

int& getTECudaPointwiseLoopLevels() {
  return te_cuda_pointwise_loop_levels;
}

int& getTECudaPointwiseBlockCount() {
  return te_cuda_pointwise_block_count;
}

int& getTECudaPointwiseBlockSize() {
  return te_cuda_pointwise_block_size;
}

// TODO: Remove this global var
// Ideally Block code gen should be decided
// based on device type in tensor.
bool& getTEGenerateBlockCode() {
  return te_generate_block_code;
}

bool& getTEMustUseLLVMOnCPU() {
  return te_must_use_llvm_on_cpu;
}

bool& getCatWoConditionals() {
  return cat_wo_conditionals;
}

c10::optional<at::Device> pickDeviceType(
    const at::ArrayRef<torch::jit::Value*>& inputs) {
  c10::optional<at::Device> device = c10::nullopt;
  for (auto const& input : inputs) {
    auto tt = input->type()->cast<TensorType>();
    if (tt && tt->device()) {
      if (device && *device != *tt->device()) {
        return c10::nullopt;
      }
      device = *tt->device();
    }
  }
  return device;
}

// If v is a Tensor with concretely-known sizes, return them, else nullopt.
c10::optional<std::vector<int64_t>> tensorSizes(torch::jit::Value* v) {
  auto const& it = v->type()->cast<TensorType>();
  if (!it) {
    return c10::nullopt;
  }
  if (!it->isComplete()) {
    return c10::nullopt;
  }
  return it->sizes().concrete_sizes();
}

bool isFloatTensor(const torch::jit::Value* v) {
  auto const& tt = v->type()->cast<TensorType>();
  if (!tt) {
    return false;
  }
  auto const& st = tt->scalarType();
  return st && *st == c10::ScalarType::Float;
}

// The fuser only supports conv2d with very specific properties:
// - Static shapes: 4-d input and filter, 1-d bias.
// - Constant strides/padding/dilation/groups
// - Equal padding and strides, dilation == 1.
// - Depthwise (groups == in_channels == out_channels)
// - 3x3 kernel
bool conv2dIsSupported(const torch::jit::Node* node) {
  auto const& input = tensorSizes(node->input(0));
  auto const& weight = tensorSizes(node->input(1));
  auto const& bias = tensorSizes(node->input(2));
  auto const& stride = constant_as<c10::List<int64_t>>(node->input(3));
  auto const& pad = constant_as<c10::List<int64_t>>(node->input(4));
  // NOLINTNEXTLINE(cppcoreguidelines-avoid-magic-numbers)
  auto const& dilation = constant_as<c10::List<int64_t>>(node->input(5));
  // NOLINTNEXTLINE(cppcoreguidelines-avoid-magic-numbers)
  auto const& groups = constant_as<int64_t>(node->input(6));

  // Everything should be statically known.
  if (!input || !weight || !bias || !stride || !pad || !dilation || !groups) {
    GRAPH_DEBUG("some params aren't static");
    return false;
  }

  // Inputs should be float32.  Other dtypes need more testing.
  if (!isFloatTensor(node->input(0)) || !isFloatTensor(node->input(1)) ||
      !isFloatTensor(node->input(2))) {
    GRAPH_DEBUG("only float32 allowed");
    return false;
  }

  // Proper ndim for tensor inputs.
  if (input->size() != 4 || weight->size() != 4 || bias->size() != 1) {
    GRAPH_DEBUG("inputs are the wrong size");
    return false;
  }

  // Depthwise.
  auto Cin = (*input)[1];
  auto Cout = (*weight)[0];
  auto CperG = (*weight)[1];
  if (Cin != Cout || Cin != *groups || CperG != 1) {
    GRAPH_DEBUG("not depthwise");
    return false;
  }

  // 3x3 kernel.
  auto KH = (*weight)[2];
  auto KW = (*weight)[3];
  if (KH != 3 || KW != 3) {
    GRAPH_DEBUG("not 3x3");
    return false;
  }

  // Stride, pad, and dilation checks.
  if (stride->size() != 2 || (*stride)[0] != (*stride)[1]) {
    GRAPH_DEBUG("unsupported stride");
    return false;
  }
  if (pad->size() != 2 || (*pad)[0] != (*pad)[1]) {
    GRAPH_DEBUG("unsupported pad");
    return false;
  }
  if (dilation->size() != 2 || (*dilation)[0] != 1 || (*dilation)[1] != 1) {
    GRAPH_DEBUG("unsupported dilation");
    return false;
  }

  return true;
}

// The fuser currently only supports matmul of 2D x 2D matrices
bool matmulIsSupported(const torch::jit::Node* node) {
  auto const& input0 = tensorSizes(node->input(0));
  auto const& input1 = tensorSizes(node->input(1));

  // Everything should be statically known.
  if (!input0 || !input1) {
    GRAPH_DEBUG("matmulIsSupported: Input shapes aren't static");
    return false;
  }

  // Proper ndim for tensor inputs.
  if (input0->size() != 2 || input1->size() != 2) {
    GRAPH_DEBUG("matmulIsSupported: Unsupported input sizes");
    return false;
  }

  return true;
}

} // namespace tensorexpr
} // namespace jit
} // namespace torch

size_t normalizeAndCheckIndex(int64_t idx, int64_t list_size) {
  if (idx < 0) {
    // Handle negative indexing
    idx = list_size + idx;
  }

  if (idx < 0 || idx >= list_size) {
    AT_ERROR("Invalid index ", idx, " for list_size", list_size);
  }
  return static_cast<size_t>(idx);
}

static at::ScalarType tensorType(const Buf* b) {
  return static_cast<at::ScalarType>(b->dtype().scalar_type());
}

static std::vector<ExprHandle> computeIndicesToBroadcast(
    const std::vector<ExprHandle>& outputAxes,
    const std::vector<ExprHandle>& inputSizes) {
  if (outputAxes.size() < inputSizes.size()) {
    throw malformed_input("Cannot broadcast to a lower rank tensor");
  }
  std::vector<ExprHandle> bcast;
  auto axisIt = outputAxes.rbegin();
  auto sizeIt = inputSizes.rbegin();
  while (sizeIt != inputSizes.rend()) {
    auto const& size = sizeIt->AsNode<IntImm>();
    if (size && size->value() == 1) {
      bcast.emplace_back(0);
    } else {
      bcast.emplace_back(*axisIt);
    }
    ++axisIt;
    ++sizeIt;
  }
  std::reverse(bcast.begin(), bcast.end());
  return bcast;
}

std::vector<int64_t> bufferSizes(const Buf* b) {
  std::vector<int64_t> sizes;
  for (size_t i = 0; i < b->ndim(); i++) {
    sizes.push_back(dynamic_cast<const IntImm*>(b->dim(i))->value());
  }
  return sizes;
}

ExprHandle TensorExprKernel::chunk(
    const Buf* b,
    size_t chunkIdx,
    int64_t dim,
    int64_t chunks,
    const std::vector<ExprHandle>& axes) {
  auto norm_dim = normalizeAndCheckIndex(dim, axes.size());
  auto sizes = bufferSizes(b);
  size_t step = sizes[norm_dim] / chunks;

  std::vector<ExprHandle> indices;
  for (size_t i = 0; i < axes.size(); ++i) {
    if (i == norm_dim) {
      indices.push_back(axes[i] + IntImm::make((int)chunkIdx * (int)step));
    } else {
      indices.push_back(axes[i]);
    }
  }

  return BufHandle(b).load(indices);
}

ExprHandle promoteToDtype(ExprHandle e, ScalarType dt) {
  if (e.dtype().scalar_type() == dt) {
    return e;
  }

  switch (dt) {
// NOLINTNEXTLINE
#define TYPE_CASE(Type, Name) \
  case ScalarType::Name:      \
    e = cast<Type>(e);        \
    break;
    AT_FORALL_SCALAR_TYPES_AND2(Half, Bool, TYPE_CASE);
#undef TYPE_CASE
    default:
      throw unsupported_dtype();
  }
  return e;
}

ExprHandle broadcast(BufHandle b, const std::vector<ExprHandle>& axes) {
  return b.load(computeIndicesToBroadcast(axes, b.dims()));
}

ExprHandle constant(const ArgValue& v) {
  if (auto s = c10::get_if<tensorexpr::VarHandle>(&v)) {
    return *s;
  } else if (auto d = c10::get_if<double>(&v)) {
    return DoubleImm::make(*d);
  } else if (auto i = c10::get_if<int64_t>(&v)) {
    return LongImm::make(*i);
  } else if (auto b = c10::get_if<bool>(&v)) {
    return BoolImm::make(*b);
  } else if (c10::get_if<ArgNone>(&v)) {
    // This is just a placeholder so we don't throw.  None-handling
    // is operator-specific and should be handled properly in
    // the operator-specific lowering code.
    return IntImm::make(0);
  } else {
    throw unsupported_dtype("Trying to convert unsupported dtype to constant");
  }
}

ExprHandle tensorOrConstant(
    const ArgValue& v,
    const std::vector<ExprHandle>& axes) {
  if (auto b = c10::get_if<BufHandle>(&v)) {
    return broadcast(*b, axes);
  }
  return constant(v);
}
ExprHandle TensorExprKernel::constant(const torch::jit::Value* v) {
  if (v->node()->kind() == prim::Constant) {
    const auto val = toIValue(v).value();
    if (val.isDouble()) {
      return DoubleImm::make(val.toDouble());
    } else if (val.isInt()) {
      return LongImm::make(val.toInt());
    } else if (val.isBool()) {
      return BoolImm::make(val.toBool());
    } else if (val.isNone()) {
      // This is just a placeholder so we don't throw.  None-handling
      // is operator-specific and should be handled properly in
      // the operator-specific lowering code.
      return IntImm::make(0);
    } else {
      throw unsupported_dtype();
    }
  }

  if (!scalars_.count(v)) {
    throw malformed_input("no scalar in Constant");
  }

  return scalars_.at(v);
}

ExprHandle TensorExprKernel::tensorOrConstant(
    const torch::jit::Value* v,
    const std::vector<ExprHandle>& axes) {
  auto ti = bufs_.find(v);
  if (ti != bufs_.end()) {
    return broadcast(BufHandle(ti->second), axes);
  }
  return constant(v);
}

// Convert boolean to integer, if needed.
ExprHandle boolToInteger(const ExprHandle& x) {
  return x.dtype().scalar_type() == ScalarType::Bool ? cast<int>(x) : x;
}

ArgValue TensorExprKernel::toArg(const torch::jit::Value* v) const {
  auto ti = bufs_.find(v);
  if (ti != bufs_.end()) {
    return BufHandle(ti->second);
  }
  if (v->node()->kind() == prim::ListConstruct) {
    std::vector<ArgValue> vec;
    for (auto el : v->node()->inputs()) {
      vec.push_back(toArg(el));
    }
    if (vec.size() == 0) {
      return BufList(); // Return arbitrarily typed vector
    } else if (c10::get_if<BufHandle>(&vec[0])) {
      return convertVecArgValue<BufHandle>(vec);
    } else if (c10::get_if<int64_t>(&vec[0])) {
      return convertVecArgValue<int64_t>(vec);
    }
    throw unsupported_dtype();
  }
  if (v->node()->kind() == prim::Constant) {
    const auto val = toIValue(v).value();
    if (val.isDouble()) {
      return val.toDouble();
    } else if (val.isInt()) {
      return val.toInt();
    } else if (val.isBool()) {
      return val.toBool();
    } else if (val.isNone()) {
      // This is just a placeholder so we don't throw.  None-handling
      // is operator-specific and should be handled properly in
      // the operator-specific lowering code.
      return ArgNone();
    } else if (val.isIntList()) {
      return val.toIntVector();
    } else {
      throw unsupported_dtype(val.type()->str());
    }
  }

  if (!scalars_.count(v)) {
    throw malformed_input("no scalar in Constant");
  }
  return scalars_.at(v);
}

std::vector<ExprHandle> TensorExprKernel::sizesFromVaryingShape(
    const c10::VaryingShape<int64_t>& shape) {
  std::vector<ExprHandle> dims;
  for (size_t i = 0; i < *shape.size(); i++) {
    dims.push_back(IntImm::make(*shape[i]));
  }
  return dims;
}

std::vector<ExprHandle> TensorExprKernel::sizesForValue(
    const torch::jit::Value* v) {
  if (known_sizes_.count(v)) {
    return known_sizes_.at(v);
  }

  // If the shape is present in the type info, just extract it from here. No
  // need to infer it.
  if (v->type()->kind() == TypeKind::TensorType) {
    auto tt = v->type()->cast<TensorType>();
    if (tt->isComplete()) {
      return sizesFromVaryingShape(tt->sizes());
    }
  }

  if (v->type()->isSubtypeOf(FloatType::get()) ||
      v->type()->isSubtypeOf(IntType::get())) {
    return {1};
  }
  if (v->type()->isSubtypeOf(NoneType::get())) {
    return {};
  }

  known_sizes_[v] = inferSizesForValue(v);
  return known_sizes_.at(v);
}

std::vector<ExprHandle> TensorExprKernel::inferSizesForValue(
    const torch::jit::Value* v) {
  switch (v->node()->kind()) {
    case aten::_cast_Float:
    case aten::to:
    case aten::sigmoid:
    case aten::reciprocal:
    case aten::neg:
    case aten::relu:
    case aten::batch_norm:
    case aten::isnan:
    case aten::log:
    case aten::log10:
    case aten::log1p:
    case aten::log2:
    case aten::exp:
    case aten::expm1:
    case aten::erf:
    case aten::erfc:
    case aten::cos:
    case aten::sin:
    case aten::tan:
    case aten::rand_like:
    case aten::acos:
    case aten::asin:
    case aten::cosh:
    case aten::sinh:
    case aten::atan:
    case aten::tanh:
    case aten::hardtanh:
    case aten::sqrt:
    case aten::rsqrt:
    case aten::abs:
    case aten::ceil:
    case aten::floor:
    case aten::round:
    case aten::trunc:
    case aten::frac:
    case aten::lgamma:
    case aten::type_as:
    case aten::masked_fill:
      return sizesForValue(v->node()->input(0));

    case aten::sub:
    case aten::add:
    case aten::mul:
    case aten::div:
    case aten::__and__:
    case aten::__or__:
    case aten::__xor__:
    case aten::__lshift__:
    case aten::__rshift__:
    case aten::eq:
    case aten::ne:
    case aten::ge:
    case aten::gt:
    case aten::le:
    case aten::lt:
    case aten::min:
    case aten::max:
    case aten::pow:
    case aten::fmod:
    case aten::remainder:
    case aten::atan2: {
      std::vector<std::vector<ExprHandle>> shapes;
      for (size_t idx = 0; idx < 2; idx++) {
        torch::jit::Value* inp = v->node()->input(idx);
        shapes.push_back(sizesForValue(inp));
      }
      return broadcastShapesMut(shapes);
    }
    case aten::lerp:
    case aten::clamp:
    case aten::threshold:
    case aten::where: {
      std::vector<std::vector<ExprHandle>> shapes;
      for (size_t idx = 0; idx < 3; idx++) {
        torch::jit::Value* inp = v->node()->input(idx);
        shapes.push_back(sizesForValue(inp));
      }
      return broadcastShapesMut(shapes);
    }

    case aten::addcmul: {
      std::vector<std::vector<ExprHandle>> shapes;
      for (size_t idx = 0; idx < 4; idx++) {
        torch::jit::Value* inp = v->node()->input(idx);
        shapes.push_back(sizesForValue(inp));
      }
      return broadcastShapesMut(shapes);
    }
    case prim::ConstantChunk: {
      auto shape = sizesForValue(v->node()->input());
      int dim = v->node()->i(attr::dim);
      int chunks = v->node()->i(attr::chunks);
      shape[dim] = IRSimplifier::simplify(shape[dim] / chunks);
      return shape;
    }

    case aten::unsqueeze: {
      auto const& n = v->node();
      auto shape = sizesForValue(n->input(0));

      int64_t dim = toIValue(n->input(1))->toInt();
      // From the documentation
      // (https://pytorch.org/docs/master/generated/torch.unsqueeze.html):
      //
      // A dim value within the range [-input.dim() - 1, input.dim() + 1) can be
      // used. Negative dim will correspond to unsqueeze() applied at dim = dim
      // + input.dim() + 1.
      if (dim < 0) {
        dim = dim + shape.size() + 1;
      }
      // NOLINTNEXTLINE(clang-diagnostic-sign-compare)
      if (dim < 0 || dim > shape.size()) {
        throw std::runtime_error("Invalid 'dim' input in aten::unsqueeze");
      }

      shape.insert(shape.begin() + dim, ExprHandle(1));
      return shape;
    }

    case aten::cat: {
      // In JIT IR, aten::cat usually appears with the following nodes around
      // it:
      //   %dim : int = prim::Constant[value=0]()
      //   %inputs : Tensor[] = prim::ListConstruct(%a, %b, ...)
      //   %cat_output : Tensor = aten::cat(%inputs, %dim)
      // Shapes of the input tensors could only differ at the dimension %dim.
      // The sizes of the output tensor on that dimension is a sum of the
      // corresponding sizes of the input tensors, the other dimension have the
      // same sizes.
      // Negative dim will correspond to dim = dim + input.dim().
      auto const& n = v->node();
      auto inputs = n->input(0)->node()->inputs();
      if (inputs.size() == 0) {
        throw std::runtime_error("Empty input list is passed to aten::cat");
      }

      TORCH_INTERNAL_ASSERT(n->input(1)->node()->kind() == prim::Constant);
      int64_t dim = n->input(1)->node()->i(attr::value);
      auto shape = sizesForValue(inputs[0]);
      size_t norm_dim = normalizeAndCheckIndex(dim, shape.size());
      ExprHandle concat_dim_size = 0;
      for (auto input : inputs) {
        concat_dim_size = concat_dim_size + sizesForValue(input)[norm_dim];
      }
      concat_dim_size = IRSimplifier::simplify(concat_dim_size);
      shape[norm_dim] = concat_dim_size;
      return shape;
    }

    case aten::softmax:
    case aten::log_softmax:
      // Output of softmax / log_softmax has the same shape as input 0.
      return sizesForValue(v->node()->input(0));

    case aten::slice:
      throw std::runtime_error(
          "Shape info is not implemented for this kind of node");

    default: {
      GRAPH_DEBUG("Can't infer sizes for the node: ", *v->node());
      GRAPH_DEBUG("Full fusion group graph:\n", *v->node()->owningGraph());
      throw std::runtime_error("Unhandled node kind");
    }
  }
}

ExprHandle promoteIntegerToDefaultType(const ExprHandle& e) {
  auto scalarType = static_cast<c10::ScalarType>(e.dtype().scalar_type());
  if (!c10::isIntegralType(scalarType, /*includeBool*/ true)) {
    return e;
  }

  auto defaultType = c10::typeMetaToScalarType(c10::get_default_dtype());

  // We intend to promote Integers to floating-point types
  TORCH_INTERNAL_ASSERT(
      !c10::isIntegralType(defaultType, /*includeBool*/ true));

  return Cast::make(
      Dtype(
          static_cast<tensorexpr::ScalarType>(defaultType), e.dtype().lanes()),
      e);
}

ExprHandle promoteHalfToFloat(const ExprHandle& e) {
  auto scalarType = static_cast<c10::ScalarType>(e.dtype().scalar_type());
  auto floatType = static_cast<c10::ScalarType>(tensorexpr::ScalarType::Float);
  if (c10::isFloatingType(scalarType) &&
      (c10::elementSize(scalarType) < c10::elementSize(floatType))) {
    return Cast::make(
        Dtype(tensorexpr::ScalarType::Float, e.dtype().lanes()), e);
  } else {
    return e;
  }
}

bool checkTypes(const ScalarType highType, const int typeConstraints) {
  if (typeConstraints == kAllTypes) {
    return true;
  }

  if (c10::isIntegralType(highType, false)) {
    return (typeConstraints & kIntegralTypes) != 0;
  } else if (c10::isFloatingType(highType)) {
    return (typeConstraints & kFloatingPointTypes) != 0;
  } else if (highType == ScalarType::Bool) {
    return (typeConstraints & kBoolType) != 0;
  }

  // assume JIT not supporting complex and qint yet
  TORCH_INTERNAL_ASSERT((typeConstraints & (kQintTypes | kComplexTypes)) == 0);
  return false;
}

void promoteInputs(
    std::vector<ExprHandle>& inputs,
    const int typeConstraints = kAllTypes) {
  if (inputs.empty()) {
    return;
  }

  // Find the highest type among the inputs.
  ScalarType highType = inputs[0].dtype().scalar_type();
  for (const auto input : inputs) {
    highType = promoteTypes(highType, input.dtype().scalar_type());
  }

  if (!checkTypes(highType, typeConstraints)) {
    throw unsupported_dtype();
  }

  for (ExprHandle& e : inputs) {
    e = promoteToDtype(e, highType);
  }
}

ExprHandle demoteOutput(
    const ExprHandle& e,
    const c10::optional<ScalarType> type) {
  if (!type.has_value()) {
    return e;
  }
  if (*type == e.dtype().scalar_type()) {
    return e;
  }

  switch (*type) {
// NOLINTNEXTLINE
#define TYPE_CASE(Type, Name) \
  case ScalarType::Name:      \
    return cast<Type>(e);
    AT_FORALL_SCALAR_TYPES_AND(Half, TYPE_CASE);
#undef TYPE_CASE
    case ScalarType::Bool:
      return cast<bool>(e);
    default:
      throw unsupported_dtype();
  }

  return e;
}

static bool isOne(ExprHandle e) {
  auto const& n = e.AsNode<IntImm>();
  if (!n) {
    return false;
  }
  return n->value() == 1;
}

std::pair<std::vector<ExprHandle>, bool> broadcastShapesImpl(
    const std::vector<ExprHandle>& a,
    const std::vector<ExprHandle>& b) {
  auto at = a.rbegin();
  auto bt = b.rbegin();
  std::vector<ExprHandle> ret;
  bool hasBroadcast = false;
  while (at != a.rend() || bt != b.rend()) {
    if (at == a.rend()) {
      hasBroadcast = true;
      ret.push_back(*bt++);
      continue;
    }
    if (bt == b.rend()) {
      hasBroadcast = true;
      ret.push_back(*at++);
      continue;
    }
    // TODO: if neither *at nor *bt is 1, ensure they are identical
    // expressions.  Nb: `==` doesn't work since that simply produces a new
    // ExprHandle.
    ExprHandle dim = *at;
    if (isOne(*at)) {
      if (!isOne(*bt)) {
        dim = *bt;
        hasBroadcast = true;
      }
    }
    ret.push_back(dim);
    at++;
    bt++;
  }
  std::reverse(ret.begin(), ret.end());
  return {ret, hasBroadcast};
}

std::pair<std::vector<ExprHandle>, bool> broadcastShapesImpl(
    std::vector<std::vector<ExprHandle>> shapes) {
  size_t n = shapes.size();
  if (n == 1) {
    return {shapes[0], false};
  }
  auto res1 = broadcastShapesImpl(shapes[n - 2], shapes[n - 1]);
  shapes[n - 2] = res1.first;
  shapes.pop_back();
  auto res2 = broadcastShapesImpl(shapes);
  return {res2.first, (res1.second || res2.second)};
}

std::vector<ExprHandle> broadcastShapes(
    std::vector<std::vector<ExprHandle>> shapes) {
  return broadcastShapesImpl(shapes).first;
}

std::vector<ExprHandle> broadcastShapes(
    const std::vector<ExprHandle>& a,
    const std::vector<ExprHandle>& b) {
  return broadcastShapesImpl(a, b).first;
}

std::vector<ExprHandle> TensorExprKernel::broadcastShapesMut(
    std::vector<std::vector<ExprHandle>> shapes) {
  auto res = broadcastShapesImpl(shapes);
  if (res.second) {
    hasBroadcast_ = true;
  }
  return res.first;
}

std::vector<ExprHandle> TensorExprKernel::broadcastShapesMut(
    const std::vector<ExprHandle>& a,
    const std::vector<ExprHandle>& b) {
  auto res = broadcastShapesImpl(a, b);
  if (res.second) {
    hasBroadcast_ = true;
  }
  return res.first;
}

std::vector<ExprHandle> valueShape(const ArgValue& v) {
  if (auto b = c10::get_if<tensorexpr::BufHandle>(&v)) {
    return b->dims();
  }
  return {};
}

Tensor* computeOneOperand(
    const std::string& name,
    const std::vector<ArgValue>& inputValues,
    const std::vector<ExprHandle>& outputShape,
    const c10::optional<ScalarType>& outputType,
    const std::function<ExprHandle(const ExprHandle&)>& innerExpr,
    const int checkParamTypes = kAllTypes) {
  return Compute(
      name,
      c10::fmap<DimArg>(outputShape),
      [inputValues, outputType, innerExpr, checkParamTypes](
          const std::vector<VarHandle>& axes) {
        std::vector<ExprHandle> indices(axes.begin(), axes.end());
        std::vector<ExprHandle> inputs = {
            tensorOrConstant(inputValues[0], indices)};
        promoteInputs(inputs, checkParamTypes);
        ExprHandle compute = innerExpr(inputs[0]);
        return demoteOutput(compute, outputType);
      });
}

Tensor* computeTwoOperand(
    const std::string& name,
    const std::vector<ArgValue>& inputValues,
    const std::vector<ExprHandle>& outputShape,
    const c10::optional<ScalarType>& outputType,
    const std::function<ExprHandle(const ExprHandle&, const ExprHandle&)>&
        innerExpr) {
  return Compute(
      name,
      c10::fmap<DimArg>(outputShape),
      [inputValues, outputType, innerExpr](const std::vector<VarHandle>& axes) {
        std::vector<ExprHandle> indices(axes.begin(), axes.end());
        std::vector<ExprHandle> inputs = {
            tensorOrConstant(inputValues[0], indices),
            tensorOrConstant(inputValues[1], indices),
        };

        promoteInputs(inputs);
        ExprHandle compute = innerExpr(inputs[0], inputs[1]);
        return demoteOutput(compute, outputType);
      });
}

Tensor* computeTwoOperandWithAlpha(
    const std::string& name,
    const std::vector<ArgValue>& inputValues,
    const std::vector<ExprHandle>& outputShape,
    const c10::optional<ScalarType>& outputType,
    const std::function<ExprHandle(const ExprHandle&, const ExprHandle&)>&
        innerExpr) {
  return Compute(
      name,
      c10::fmap<DimArg>(outputShape),
      [inputValues, outputType, innerExpr](const std::vector<VarHandle>& axes) {
        std::vector<ExprHandle> indices(axes.begin(), axes.end());
        std::vector<ExprHandle> inputs = {
            tensorOrConstant(inputValues[0], indices),
            tensorOrConstant(inputValues[1], indices),
            tensorOrConstant(inputValues[2], indices),
        };

        promoteInputs(inputs);
        ExprHandle compute = innerExpr(inputs[0], inputs[2] * inputs[1]);
        return demoteOutput(compute, outputType);
      });
}

Tensor* computeConditionWithTwoOperand(
    const std::string& name,
    const std::vector<ArgValue>& inputValues,
    const std::vector<ExprHandle>& outputShape,
    const c10::optional<ScalarType>& outputType,
    const std::function<
        ExprHandle(const ExprHandle&, const ExprHandle&, const ExprHandle&)>&
        innerExpr) {
  return Compute(
      name,
      c10::fmap<DimArg>(outputShape),
      [inputValues, outputType, innerExpr](const std::vector<VarHandle>& axes) {
        std::vector<ExprHandle> indices(axes.begin(), axes.end());
        std::vector<ExprHandle> inputs = {
            tensorOrConstant(inputValues[1], indices),
            tensorOrConstant(inputValues[2], indices),
        };

        promoteInputs(inputs);
        // First expr is the condition, which we don't promote
        inputs.emplace(
            inputs.begin(), tensorOrConstant(inputValues[0], indices));
        ExprHandle compute = innerExpr(inputs[0], inputs[1], inputs[2]);
        return demoteOutput(compute, outputType);
      });
}

Tensor* computeThreeOperand(
    const std::string& name,
    const std::vector<ArgValue>& inputValues,
    const std::vector<ExprHandle>& outputShape,
    const c10::optional<ScalarType>& outputType,
    const std::function<
        ExprHandle(const ExprHandle&, const ExprHandle&, const ExprHandle&)>&
        innerExpr,
    bool promote_inputs = true) {
  return Compute(
      name,
      c10::fmap<DimArg>(outputShape),
      [inputValues, outputType, innerExpr, promote_inputs](
          const std::vector<VarHandle>& axes) {
        std::vector<ExprHandle> indices(axes.begin(), axes.end());
        std::vector<ExprHandle> inputs = {
            tensorOrConstant(inputValues[0], indices),
            tensorOrConstant(inputValues[1], indices),
            tensorOrConstant(inputValues[2], indices),
        };

        if (promote_inputs) {
          promoteInputs(inputs);
        }
        ExprHandle compute = innerExpr(inputs[0], inputs[1], inputs[2]);
        return demoteOutput(compute, outputType);
      });
}
Tensor* computeFourOperand(
    const std::string& name,
    const std::vector<ArgValue>& inputValues,
    const std::vector<ExprHandle>& outputShape,
    const c10::optional<ScalarType>& outputType,
    const std::function<ExprHandle(
        const ExprHandle&,
        const ExprHandle&,
        const ExprHandle&,
        const ExprHandle&)>& innerExpr) {
  return Compute(
      name,
      c10::fmap<DimArg>(outputShape),
      [inputValues, outputType, innerExpr](const std::vector<VarHandle>& axes) {
        std::vector<ExprHandle> indices(axes.begin(), axes.end());
        std::vector<ExprHandle> inputs = {
            tensorOrConstant(inputValues[0], indices),
            tensorOrConstant(inputValues[1], indices),
            tensorOrConstant(inputValues[2], indices),
            tensorOrConstant(inputValues[3], indices),
        };

        promoteInputs(inputs);
        ExprHandle compute =
            innerExpr(inputs[0], inputs[1], inputs[2], inputs[3]);
        return demoteOutput(compute, outputType);
      });
}

std::pair<ScalarType, std::vector<BufHandle>> processCatList(
    const std::vector<BufHandle>& bufList) {
  if (bufList.size() == 0) {
    throw std::runtime_error("Empty input list is passed to aten::cat");
  }
  std::vector<BufHandle> bufInputs;
  std::vector<BufHandle> nonEmptyInputs;
  for (auto buf : bufList) {
    bufInputs.push_back(buf);
    TORCH_INTERNAL_ASSERT(buf.node()->dims().size() > 0);
    if (buf.node()->dims().size() == 1 &&
        immediateAs<int>(buf.node()->dim(0)) == 0) {
      continue;
    }
    nonEmptyInputs.push_back(buf);
  }
  ScalarType highType = bufInputs[0].dtype().scalar_type();
  for (const auto input : bufInputs) {
    auto maybe_dtype = input.dtype().scalar_type();
    highType = promoteTypes(highType, maybe_dtype);
  }
  return {highType, nonEmptyInputs};
}
Tensor* computeCatWoConditionals(
<<<<<<< HEAD
=======
    const std::vector<ArgValue>& inputs,
    const std::vector<ExprHandle>& outputShape) {
  auto input_list = c10::get<BufList>(inputs[0]);
  auto arg_dim = inputs[1];
  auto cat_info = processCatList(input_list);
  ScalarType high_type = cat_info.first;
  std::vector<BufHandle> non_empty_inputs = cat_info.second;

  // Now we build one loop per input:
  //
  // for i
  //   for j
  //     for k
  //       output[i,j,k] = inp1[i,j,k]
  // for i
  //   for j
  //     for k
  //       output[i,j+l1,k] = inp2[i,j,k]
  // for i
  //   for j
  //     for k
  //       output[i,j+l2,k] = inp3[i,j,k]

  auto output_sizes_expr = ExprHandleVectorToExprVector(outputShape);
  auto output_buf = new Buf("aten_cat", output_sizes_expr, ToDtype(high_type));
  if (non_empty_inputs.size() == 0) {
    return new Tensor(output_buf, new tensorexpr::Block({}));
  }

  int64_t concat_dim = c10::get<int64_t>(arg_dim);
  size_t norm_concat_dim =
      normalizeAndCheckIndex(concat_dim, outputShape.size());

  auto gen_code_for_input = [&](const BufHandle& inp,
                                size_t inp_pos,
                                const Expr* concat_dim_size,
                                const std::vector<ExprHandle>& dims) {
    std::vector<Var*> for_vars(dims.size());
    std::vector<const Expr*> load_indices(dims.size());
    std::vector<const Expr*> store_indices(dims.size());
    for (size_t i = 0; i < dims.size(); ++i) {
      for_vars[i] = new Var(
          "i" + c10::to_string(inp_pos) + "_" + c10::to_string(i), kInt);
      load_indices[i] = for_vars[i];
      if (i == norm_concat_dim) {
        store_indices[i] = new Add(for_vars[i], concat_dim_size);
      } else {
        store_indices[i] = for_vars[i];
      }
    }
    auto inp_buf = inp.node();
    auto load_expr = new Load(inp_buf, load_indices);
    auto load_promoted = promoteToDtype(ExprHandle(load_expr), high_type);
    Stmt* st = new Store(output_buf, store_indices, load_promoted.node());
    for (size_t i = dims.size(); i > 0; --i) {
      st = new For(for_vars[i - 1], new IntImm(0), dims[i - 1].node(), st);
    }
    return st;
  };

  Expr* concat_dim_size = nullptr;
  auto block = new tensorexpr::Block({});
  for (size_t i = 0; i < non_empty_inputs.size(); ++i) {
    auto input_dims =
        ExprVectorToExprHandleVector(non_empty_inputs[i].node()->dims());
    if (concat_dim_size == nullptr) {
      concat_dim_size = new IntImm(0);
    }
    block->append_stmt(gen_code_for_input(
        non_empty_inputs[i], i, concat_dim_size, input_dims));
    concat_dim_size =
        new Add(concat_dim_size, input_dims[norm_concat_dim].node());
  }
  return new Tensor(output_buf, IRSimplifier::simplify(block));
}

Tensor* computeCat(
    const std::vector<ArgValue>& inputs,
    const std::vector<ExprHandle>& outputShape) {
  if (getCatWoConditionals()) {
    return computeCatWoConditionals(inputs, outputShape);
  }
  auto inputList = c10::get<BufList>(inputs[0]);
  auto argDim = inputs[1];
  auto catInfo = processCatList(inputList);
  ScalarType highType = catInfo.first;
  std::vector<BufHandle> nonEmptyInputs = catInfo.second;
  return Compute(
      "aten_cat",
      c10::fmap<DimArg>(outputShape),
      [&](const std::vector<VarHandle>& axes) {
        if (nonEmptyInputs.size() == 0) {
          return ExprHandle(0);
        }

        int64_t dim_ = c10::get<int64_t>(argDim);
        size_t dim = normalizeAndCheckIndex(dim_, axes.size());
        // Promote input types.
        // Note that we need to consider all inputs, including empty - they
        // also affect the resultant dtype.

        // Now we know the final dtype, we know what inputs are non-empty,
        // and we know that there is at least one such an input. With all
        // that we construct a tensor expression performing the
        // concatenation.
        // The expression we build here is a cascading if-then-else that
        // essentially represents:
        //
        //              inp1[i, j, k]         if 0   < i < l1,
        // out[i,j,k] = inp2[i, j-l1, k]      if l1 =< i < l1 + l2,
        //              ...
        //              inpN[i, j-l_N_1, k]   if l1+l2+...l_N_1  < i
        // where l_i is the corresponding size of the i-th input.
        std::vector<ExprHandle> newAxes(axes.begin(), axes.end());
        ExprHandle load = promoteToDtype(
            tensorOrConstant(nonEmptyInputs[0], newAxes), highType);
        size_t offset =
            dynamic_cast<const IntImm*>(nonEmptyInputs[0].node()->dim(dim))
                ->value();
        newAxes[dim] = newAxes[dim] - IntImm::make(offset);

        for (size_t ii = 1; ii < nonEmptyInputs.size(); ++ii) {
          auto input = nonEmptyInputs[ii];
          load = ifThenElse(
              CompareSelect::make(axes[dim], IntImm::make(offset), kLT),
              load,
              promoteToDtype(tensorOrConstant(input, newAxes), highType));

          offset +=
              dynamic_cast<const IntImm*>(input.node()->dim(dim))->value();
          newAxes[dim] = axes[dim] - IntImm::make(offset);
        }

        return load;
      });
}

Tensor* computeMatmul(
>>>>>>> 2b54cec7
    const std::vector<ArgValue>& inputs,
    const std::vector<ExprHandle>& outputShape) {
  auto input_list = c10::get<BufList>(inputs[0]);
  auto arg_dim = inputs[1];
  auto cat_info = processCatList(input_list);
  ScalarType high_type = cat_info.first;
  std::vector<BufHandle> non_empty_inputs = cat_info.second;

  // Now we build one loop per input:
  //
  // for i
  //   for j
  //     for k
  //       output[i,j,k] = inp1[i,j,k]
  // for i
  //   for j
  //     for k
  //       output[i,j+l1,k] = inp2[i,j,k]
  // for i
  //   for j
  //     for k
  //       output[i,j+l2,k] = inp3[i,j,k]

  auto output_sizes_expr = ExprHandleVectorToExprVector(outputShape);
  auto output_buf = new Buf("aten_cat", output_sizes_expr, ToDtype(high_type));
  if (non_empty_inputs.size() == 0) {
    return new Tensor(output_buf, new tensorexpr::Block({}));
  }

  int64_t concat_dim = c10::get<int64_t>(arg_dim);
  size_t norm_concat_dim =
      normalizeAndCheckIndex(concat_dim, outputShape.size());

  auto gen_code_for_input = [&](const BufHandle& inp,
                                size_t inp_pos,
                                const Expr* concat_dim_size,
                                const std::vector<ExprHandle>& dims) {
    std::vector<Var*> for_vars(dims.size());
    std::vector<const Expr*> load_indices(dims.size());
    std::vector<const Expr*> store_indices(dims.size());
    for (size_t i = 0; i < dims.size(); ++i) {
      for_vars[i] = new Var(
          "i" + c10::to_string(inp_pos) + "_" + c10::to_string(i), kInt);
      load_indices[i] = for_vars[i];
      if (i == norm_concat_dim) {
        store_indices[i] = new Add(for_vars[i], concat_dim_size);
      } else {
        store_indices[i] = for_vars[i];
      }
    }
    auto inp_buf = inp.node();
    auto load_expr = new Load(inp_buf, load_indices);
    auto load_promoted = promoteToDtype(ExprHandle(load_expr), high_type);
    Stmt* st = new Store(output_buf, store_indices, load_promoted.node());
    for (size_t i = dims.size(); i > 0; --i) {
      st = new For(for_vars[i - 1], new IntImm(0), dims[i - 1].node(), st);
    }
    return st;
  };

  Expr* concat_dim_size = nullptr;
  auto block = new tensorexpr::Block({});
  for (size_t i = 0; i < non_empty_inputs.size(); ++i) {
    auto input_dims =
        ExprVectorToExprHandleVector(non_empty_inputs[i].node()->dims());
    if (concat_dim_size == nullptr) {
      concat_dim_size = new IntImm(0);
    }
    block->append_stmt(gen_code_for_input(
        non_empty_inputs[i], i, concat_dim_size, input_dims));
    concat_dim_size =
        new Add(concat_dim_size, input_dims[norm_concat_dim].node());
  }
  return new Tensor(output_buf, IRSimplifier::simplify(block));
}

Tensor* computeCat(
    const std::vector<ArgValue>& inputs,
    const std::vector<ExprHandle>& outputShape) {
  if (getCatWoConditionals()) {
    return computeCatWoConditionals(inputs, outputShape);
  }
  auto inputList = c10::get<BufList>(inputs[0]);
  auto argDim = inputs[1];
  auto catInfo = processCatList(inputList);
  ScalarType highType = catInfo.first;
  std::vector<BufHandle> nonEmptyInputs = catInfo.second;
  return Compute(
      "aten_cat",
      c10::fmap<DimArg>(outputShape),
      [&](const std::vector<VarHandle>& axes) {
        if (nonEmptyInputs.size() == 0) {
          return ExprHandle(0);
        }

        int64_t dim_ = c10::get<int64_t>(argDim);
        size_t dim = normalizeAndCheckIndex(dim_, axes.size());
        // Promote input types.
        // Note that we need to consider all inputs, including empty - they
        // also affect the resultant dtype.

        // Now we know the final dtype, we know what inputs are non-empty,
        // and we know that there is at least one such an input. With all
        // that we construct a tensor expression performing the
        // concatenation.
        // The expression we build here is a cascading if-then-else that
        // essentially represents:
        //
        //              inp1[i, j, k]         if 0   < i < l1,
        // out[i,j,k] = inp2[i, j-l1, k]      if l1 =< i < l1 + l2,
        //              ...
        //              inpN[i, j-l_N_1, k]   if l1+l2+...l_N_1  < i
        // where l_i is the corresponding size of the i-th input.
        std::vector<ExprHandle> newAxes(axes.begin(), axes.end());
        ExprHandle load = promoteToDtype(
            tensorOrConstant(nonEmptyInputs[0], newAxes), highType);
        size_t offset =
            dynamic_cast<const IntImm*>(nonEmptyInputs[0].node()->dim(dim))
                ->value();
        newAxes[dim] = newAxes[dim] - IntImm::make(offset);

        for (size_t ii = 1; ii < nonEmptyInputs.size(); ++ii) {
          auto input = nonEmptyInputs[ii];
          load = ifThenElse(
              CompareSelect::make(axes[dim], IntImm::make(offset), kLT),
              load,
              promoteToDtype(tensorOrConstant(input, newAxes), highType));

          offset +=
              dynamic_cast<const IntImm*>(input.node()->dim(dim))->value();
          newAxes[dim] = axes[dim] - IntImm::make(offset);
        }

        return load;
      });
}

// Remove all indices from axes positions.
std::vector<VarHandle> squeezeIndices(
    const ParameterList& indices,
    const std::vector<size_t>& axes) {
  std::vector<VarHandle> indices_squeezed;
  for (size_t dim = 0; dim < indices.size(); ++dim) {
    if (!std::count(axes.begin(), axes.end(), dim)) {
      indices_squeezed.push_back(indices[dim]);
    }
  }
  return indices_squeezed;
}

Tensor* computeSoftmax(
    const std::vector<ArgValue>& inputs,
    const std::vector<ExprHandle>& outputShape,
    const c10::optional<ScalarType>& outputType,
    bool log_softmax) {
  // Softmax is computed as follows:
  //    softmax(vi) = exp(vi) / sum(exp(vi))
  //
  // In order to avoid overflow issues due to exp of a large number, we
  // subtract the max of that dim before computing exp.
  //    softmax(vi) = exp(vi - max(vi)) / sum(exp(vi - max(vi)))
  //
  // This is implemented as 4 loopnests:
  //   - First loop computes the max over the softmax dim.
  //   - Second loop computes exp for every element in v after subtracting
  //     the max of the softmax dim it belongs to.
  //   - Third loop computes the sum over the softmax dim.
  //   - Final loop computes softmax for every element in v.

  // LogSoftmax is computed as follows:
  //    log_softmax(vi) = log(softmax(vi))
  //                    = vi - log(sum(exp(vi)))
  //
  // Using the same max trick as above:
  //    log_softmax(vi) = vi - max(vi) - log(sum(exp(vi - max(vi))))
  //
  // This is implemented as 5 loopnests:
  //   - First loop computes the max over the softmax dim.
  //   - Second loop computes exp for every element in v after subtracting
  //     the max of the softmax dim it belongs to.
  //   - Third loop computes the sum over the softmax dim.
  //   - Fourth loop computes log for every element in the sum.
  //   - Final loop computes the log_softmax for every element in v.

  TORCH_INTERNAL_ASSERT(inputs.size() == 3);
  auto output_dims = c10::fmap<DimArg>(outputShape);

  // We do not handle None for dims (input 1) because that is supposed to
  // be deprecated.
  TORCH_INTERNAL_ASSERT(c10::get_if<int64_t>(&inputs[1]));
  int64_t rank = valueShape(inputs[0]).size();
  size_t softmax_dim =
      normalizeAndCheckIndex(c10::get<int64_t>(inputs[1]), rank);
  std::vector<DimArg> non_softmax_dims;
  for (size_t i = 0; i < output_dims.size(); ++i) {
    if (i != softmax_dim) {
      non_softmax_dims.push_back(output_dims[i]);
    }
  }

  // Softmax implementation includes two reductions, one to find the max and
  // the other to calculate the sum along the softmax dim. These reductions
  // will have the softmax dimension as the inner most loop. So, the innermost
  // index in the indices will refer to the softmax dimension.

  // Update the indices by moving the softmax dimension index to the
  // appropriate position.
  auto move_softmax_dim_index_to_pos = [&](const ParameterList& indices) {
    std::vector<ExprHandle> new_indices;
    for (auto ind : indices) {
      new_indices.push_back(ind);
    }
    for (size_t i = softmax_dim; i < indices.size() - 1; ++i) {
      new_indices[i + 1] = indices[i];
    }
    new_indices[softmax_dim] = indices[indices.size() - 1];
    return new_indices;
  };

  // Remove the index corresponding to the softmax dimension.
  auto remove_softmax_dim_index = [&](const ParameterList& indices) {
    std::vector<ExprHandle> new_indices;
    for (size_t i = 0; i < indices.size(); ++i) {
      if (i != softmax_dim) {
        new_indices.push_back(indices[i]);
      }
    }
    return new_indices;
  };

  auto convert_indices_to_expr_handle = [&](const ParameterList& indices) {
    std::vector<ExprHandle> new_indices(indices.size());
    for (size_t i = 0; i < indices.size(); ++i) {
      new_indices[i] = indices[i];
    }
    return new_indices;
  };

  c10::optional<Dtype> dtype = ToDtype(ScalarType::Undefined);
  if (auto d = c10::get_if<int64_t>(&inputs[2])) {
    dtype = ToDtype(static_cast<ScalarType>(*d));
  }

  auto max = Reduce(
      "aten_softmax_max",
      non_softmax_dims,
      Maximum(dtype.value()),
      [&](ParameterList& indices) {
        return tensorOrConstant(
            inputs[0], move_softmax_dim_index_to_pos(indices));
      },
      {output_dims[softmax_dim]});
  auto e =
      Compute("aten_softmax_exp", output_dims, [&](ParameterList& indices) {
        auto inp = tensorOrConstant(
            inputs[0], convert_indices_to_expr_handle(indices));
        return exp(inp - max->load(remove_softmax_dim_index(indices)));
      });
  auto sum = Reduce(
      "aten_softmax_sum",
      non_softmax_dims,
      Sum(),
      [&](ParameterList& indices) {
        return e->load(move_softmax_dim_index_to_pos(indices));
      },
      {output_dims[softmax_dim]});
  if (!log_softmax) {
    auto result =
        Compute("aten_softmax", output_dims, [&](ParameterList& indices) {
          return e->load(indices) /
              sum->load(remove_softmax_dim_index(indices));
        });
    return new Tensor(
        result->buf(),
        new tensorexpr::Block({max->stmt(), e->stmt(), sum->stmt(), result->stmt()}));
  }

  auto log_sum = Compute(
      "aten_softmax_log_sum", non_softmax_dims, [&](ParameterList& indices) {
        return log(sum->load(indices));
      });
  auto result =
      Compute("aten_log_softmax", output_dims, [&](ParameterList& indices) {
        auto inp = tensorOrConstant(
            inputs[0], convert_indices_to_expr_handle(indices));
        auto non_softmax_indices = remove_softmax_dim_index(indices);
        return inp - max->load(non_softmax_indices) -
            log_sum->load(non_softmax_indices);
      });
  return new Tensor(
      result->buf(),
      new tensorexpr::Block(
          {max->stmt(),
           e->stmt(),
           sum->stmt(),
           log_sum->stmt(),
           result->stmt()}));
}

Tensor* computeSum(
    const std::vector<ArgValue> inputs,
    const c10::optional<ScalarType>& outputType) {
  std::vector<size_t> axes;
  bool keepdim = false;
  // aten::sum takes the input tensor named self.
  auto sizes = valueShape(inputs[0]);

  int rank = sizes.size();
  if (inputs.size() > 2) {
    auto nodeAxes = c10::get<IntList>(inputs[1]);
    // Canonicalize axes: wrap around, sort and make unique.
    for (auto axis : nodeAxes) {
      axes.push_back(at::maybe_wrap_dim(axis, rank));
    }
    std::sort(axes.begin(), axes.end());
    axes.erase(std::unique(axes.begin(), axes.end()), axes.end());
    keepdim = c10::get<bool>(inputs[2]);
  } else {
    axes.resize(sizes.size());
    std::iota(axes.begin(), axes.end(), 0);
  }
  // Axes go into reduction dimensions.
  std::vector<DimArg> reductionDims;
  reductionDims.reserve(sizes.size());
  for (size_t axis : axes) {
    reductionDims.emplace_back(sizes[axis]);
  }
  std::vector<DimArg> outputDims;
  // Output dimensions are the complement of axes. When keepdim is set, a
  // one-sized dimension is inserted for each axis.
  for (size_t dim = 0; dim < sizes.size(); ++dim) {
    if (!std::count(axes.begin(), axes.end(), dim)) {
      outputDims.emplace_back(sizes[dim]);
    } else if (keepdim) {
      outputDims.emplace_back(1);
    }
  }

  return Reduce(
      "sum",
      outputDims,
      Sum(),
      [&](ParameterList& indices) {
        // "Squeeze" out indices inserted when keepdim is set.
        auto indices_squeezed =
            keepdim ? squeezeIndices(indices, axes) : indices;
        TORCH_INTERNAL_ASSERT(axes.size() <= indices_squeezed.size());
        // Move innermost indices into axes positions:
        //   1. Fill the outermost indices first.
        //   2. Insert the innermost indices into the correct axis position,
        //   displacing the outermost indices as needed.
        std::vector<ExprHandle> indices_exprs;
        size_t i = 0;
        for (; i < indices_squeezed.size() - axes.size(); ++i) {
          indices_exprs.push_back(indices_squeezed[i]);
        }
        for (auto axis : axes) {
          indices_exprs.insert(
              indices_exprs.begin() + axis, indices_squeezed[i]);
          ++i;
        }
        auto indexed = tensorOrConstant(inputs[0], indices_exprs);
        if (outputType) {
          return Cast::make(ToDtype(*outputType), indexed);
        } else {
          return indexed;
        }
      },
      reductionDims);
}

Tensor* computeMatmul(
    const std::vector<ArgValue>& inputs,
    const std::vector<ExprHandle>& outputShape,
    const c10::optional<ScalarType>& outputType) {
  Dtype dtype = kFloat;
  if (outputType) {
    dtype = Dtype(*outputType);
  }
  BufHandle ResultBuf("matmul", outputShape, dtype);
  const Buf* a = c10::get<BufHandle>(inputs[0]).node();
  const Buf* b = c10::get<BufHandle>(inputs[1]).node();

  auto size_a = ExprVectorToExprHandleVector(a->dims());
  auto size_b = ExprVectorToExprHandleVector(b->dims());
  const IntImm* total_size = dynamic_cast<const IntImm*>(
      IRSimplifier::simplify((size_a[0] * size_a[1] * size_b[1])).node());

  // For small sizes, where N*M*K < 1000, lower matmul to a naive 3-level
  // loopnest. The number is not tuned very carefully, and in future we should
  // fine-tune it as well as we should add more advanced native TE lowerings for
  // matmuls. For bigger sizes we generate a TE ExternalCall, which would call
  // an aten::matmul.
  // Native, even naive, lowering is beneficial when the sizes are small because
  // it allows to eliminate dispatch overhead.
  // NOLINTNEXTLINE(cppcoreguidelines-avoid-magic-numbers)
  if (total_size && total_size->value() < 1000) {
    return Reduce(
        "nnc_matmul",
        {{size_a[0], "M"}, {size_b[1], "N"}},
        Sum(),
        [&](const ExprHandle& m, const ExprHandle& n, const ExprHandle& k) {
          BufHandle ah(a);
          BufHandle bh(b);
          return Load::make(ah, {m, k}) * Load::make(bh, {k, n});
        },
        {{size_a[1], "K"}});
  } else {
    return new Tensor(
        ResultBuf.node(),
        ExternalCall::make(
            ResultBuf, "nnc_aten_matmul", {BufHandle(a), BufHandle(b)}, {}));
  }
}

Tensor* tensorexpr::computeOperandValue(
    c10::Symbol op,
    const std::vector<ArgValue>& inputs,
    const std::vector<ExprHandle>& outputShape,
    const c10::optional<ScalarType>& outputType) {
  switch (op) {
    case aten::add: {
      auto add_lambda = [](const ExprHandle& lhs, const ExprHandle& rhs) {
        return boolToInteger(lhs) + boolToInteger(rhs);
      };
      TORCH_INTERNAL_ASSERT(inputs.size() == 2 || inputs.size() == 3);
      return (inputs.size() > 2)
          ? computeTwoOperandWithAlpha(
                "aten_add", inputs, outputShape, outputType, add_lambda)
          : computeTwoOperand(
                "aten_add", inputs, outputShape, outputType, add_lambda);
    } break;
    case aten::sub: {
      auto sub_lambda = [](const ExprHandle& lhs, const ExprHandle& rhs) {
        // NB: sub isn't supported on boolean, no need to promote to integer.
        return lhs - rhs;
      };
      TORCH_INTERNAL_ASSERT(inputs.size() == 2 || inputs.size() == 3);
      return (inputs.size() > 2)
          ? computeTwoOperandWithAlpha(
                "aten_sub", inputs, outputShape, outputType, sub_lambda)
          : computeTwoOperand(
                "aten_sub", inputs, outputShape, outputType, sub_lambda);
    } break;
    case aten::mul: {
      return computeTwoOperand(
          "aten_mul",
          inputs,
          outputShape,
          outputType,
          [](const ExprHandle& lhs, const ExprHandle& rhs) {
            return boolToInteger(lhs) * boolToInteger(rhs);
          });
    } break;
    case aten::div: {
      return computeTwoOperand(
          "aten_div",
          inputs,
          outputShape,
          outputType,
          [](const ExprHandle& lhs, const ExprHandle& rhs) {
            return promoteIntegerToDefaultType(lhs) /
                promoteIntegerToDefaultType(rhs);
          });
    } break;

    case aten::__and__: {
      return computeTwoOperand(
          "aten_and",
          inputs,
          outputShape,
          outputType,
          [](const ExprHandle& lhs, const ExprHandle& rhs) {
            return boolToInteger(lhs) & boolToInteger(rhs);
          });
    } break;

    case aten::__or__: {
      return computeTwoOperand(
          "aten_or",
          inputs,
          outputShape,
          outputType,
          [](const ExprHandle& lhs, const ExprHandle& rhs) {
            return boolToInteger(lhs) | boolToInteger(rhs);
          });
    } break;

    case aten::__xor__: {
      return computeTwoOperand(
          "aten_xor",
          inputs,
          outputShape,
          outputType,
          [](const ExprHandle& lhs, const ExprHandle& rhs) {
            return boolToInteger(lhs) ^ boolToInteger(rhs);
          });
    } break;

    case aten::__lshift__: {
      return computeTwoOperand(
          "aten_lshift",
          inputs,
          outputShape,
          outputType,
          [](const ExprHandle& lhs, const ExprHandle& rhs) {
            return lhs << rhs;
          });
    } break;

    case aten::__rshift__: {
      return computeTwoOperand(
          "aten_rshift",
          inputs,
          outputShape,
          outputType,
          [](const ExprHandle& lhs, const ExprHandle& rhs) {
            return lhs >> rhs;
          });
    } break;
    case aten::eq: {
      return computeTwoOperand(
          "aten_eq",
          inputs,
          outputShape,
          outputType,
          [](const ExprHandle& lhs, const ExprHandle& rhs) {
            return cast<bool>(lhs == rhs);
          });
    } break;

    case aten::ne: {
      return computeTwoOperand(
          "aten_ne",
          inputs,
          outputShape,
          outputType,
          [](const ExprHandle& lhs, const ExprHandle& rhs) {
            return cast<bool>(lhs != rhs);
          });
    } break;
    case aten::ge: {
      return computeTwoOperand(
          "aten_ge",
          inputs,
          outputShape,
          outputType,
          [](const ExprHandle& lhs, const ExprHandle& rhs) {
            return cast<bool>(lhs >= rhs);
          });
    } break;

    case aten::gt: {
      return computeTwoOperand(
          "aten_gt",
          inputs,
          outputShape,
          outputType,
          [](const ExprHandle& lhs, const ExprHandle& rhs) {
            return cast<bool>(lhs > rhs);
          });
    } break;

    case aten::le: {
      return computeTwoOperand(
          "aten_le",
          inputs,
          outputShape,
          outputType,
          [](const ExprHandle& lhs, const ExprHandle& rhs) {
            return cast<bool>(lhs <= rhs);
          });
    } break;

    case aten::lt: {
      return computeTwoOperand(
          "aten_lt",
          inputs,
          outputShape,
          outputType,
          [](const ExprHandle& lhs, const ExprHandle& rhs) {
            return cast<bool>(lhs < rhs);
          });
    } break;

    case aten::min: {
      return computeTwoOperand(
          "aten_min",
          inputs,
          outputShape,
          outputType,
          [](const ExprHandle& lhs, const ExprHandle& rhs) {
            return Min::make(boolToInteger(lhs), boolToInteger(rhs), false);
          });
    } break;

    case aten::max: {
      return computeTwoOperand(
          "aten_max",
          inputs,
          outputShape,
          outputType,
          [](const ExprHandle& lhs, const ExprHandle& rhs) {
            return Max::make(boolToInteger(lhs), boolToInteger(rhs), false);
          });
    } break;
    case aten::masked_fill: {
      return computeThreeOperand(
          "aten_masked_fill",
          inputs,
          outputShape,
          outputType,
          [](const ExprHandle& input,
             const ExprHandle& mask,
             const ExprHandle& value) {
            // value needs to promote to input, not vice versa
            auto val = promoteToDtype(value, input.dtype().scalar_type());
            return ifThenElse(mask, val, input);
          },
          /*promote_inputs*/ false);
    }
    case aten::clamp: {
      bool noMin = false;
      bool noMax = false;
      if (c10::get_if<ArgNone>(&inputs[1])) {
        noMin = true;
      }

      if (c10::get_if<ArgNone>(&inputs[2])) {
        noMax = true;
      }

      return computeThreeOperand(
          "aten_clamp",
          inputs,
          outputShape,
          outputType,
          [noMin, noMax](
              const ExprHandle& in,
              const ExprHandle& min,
              const ExprHandle& max) {
            auto cast = [&](const ExprHandle& e) {
              return Cast::make(in.dtype(), e);
            };

            if (noMin && noMax) {
              return in;
            } else if (noMin) {
              auto cmax = cast(max);
              return CompareSelect::make(in, cmax, cmax, in, kGT);
            } else if (noMax) {
              auto cmin = cast(min);
              return CompareSelect::make(in, cmin, cmin, in, kLT);
            } else {
              auto cmax = cast(max);
              auto cmin = cast(min);
              auto mm = CompareSelect::make(in, cmin, cmin, in, kLT);
              return CompareSelect::make(mm, cmax, cmax, mm, kGT);
            }
          },
          false /* promote_inputs */);
    } break;
    case aten::addcmul: {
      return computeFourOperand(
          "aten_addcmul",
          inputs,
          outputShape,
          outputType,
          [](const ExprHandle& a0,
             const ExprHandle& a1,
             const ExprHandle& a2,
             const ExprHandle& a3) { return a0 + a3 * a1 * a2; });
    } break;
    case aten::sigmoid: {
      return computeOneOperand(
          "aten_sigmoid",
          inputs,
          outputShape,
          outputType,
          [](const ExprHandle& a) {
            return sigmoid(promoteIntegerToDefaultType(a));
          });
    } break;

    case aten::reciprocal: {
      return computeOneOperand(
          "aten_reciprocal",
          inputs,
          outputShape,
          outputType,
          [](const ExprHandle& a) { return ExprHandle(1.0f) / a; });
    } break;

    case aten::neg: {
      return computeOneOperand(
          "aten_neg", inputs, outputShape, outputType, [](const ExprHandle& a) {
            return ExprHandle(-0) - a;
          });
    } break;

    case aten::isnan: {
      return computeOneOperand(
          "aten_isnan",
          inputs,
          outputShape,
          outputType,
          [](const ExprHandle& a) {
            if (!a.dtype().is_floating_point()) {
              return IntImm::make(0);
            }
            return isnan(a);
          });
    } break;

    case aten::relu: {
      return computeOneOperand(
          "aten_relu",
          inputs,
          outputShape,
          outputType,
          [](const ExprHandle& a) {
            auto zero = Cast::make(a.dtype(), 0);
            return CompareSelect::make(a, zero, zero, a, kLT);
          });
    } break;
    case aten::batch_norm: {
      bool hasWeight = true;
      bool hasBias = true;

      if (c10::get_if<ArgNone>(&inputs[1])) {
        hasWeight = false;
      }

      if (c10::get_if<ArgNone>(&inputs[2])) {
        hasBias = false;
      }

      return Compute(
          "aten_batch_norm",
          c10::fmap<DimArg>(outputShape),
          [&](const std::vector<VarHandle>& axes) {
            TORCH_INTERNAL_ASSERT(axes.size() >= 2);
            // axes: N, C, H, W
            std::vector<ExprHandle> indices(axes.begin(), axes.end());
            ExprHandle c = indices[1];

            // Parameter list:
            // input, weight, bias, mean, var, training, momentum, eps,
            // cudnn_enabled
            std::vector<ExprHandle> exprInputs = {
                tensorOrConstant(inputs[0], indices), // input
                tensorOrConstant(inputs[3], {c}), // mean
                tensorOrConstant(inputs[4], {c}), // var
                // NOLINTNEXTLINE(cppcoreguidelines-avoid-magic-numbers)
                constant(inputs[7]) // eps
            };

            if (hasWeight) {
              exprInputs.push_back(tensorOrConstant(inputs[1], {c}));
            }
            if (hasBias) {
              exprInputs.push_back(tensorOrConstant(inputs[2], {c}));
            }
            promoteInputs(exprInputs);

            ExprHandle input = exprInputs[0];
            ExprHandle mean = exprInputs[1];
            ExprHandle var = exprInputs[2];
            ExprHandle eps = exprInputs[3];
            ExprHandle weight = FloatImm::make(1);
            ExprHandle bias = FloatImm::make(0);

            if (hasWeight) {
              weight = exprInputs[4];
            }
            // NOLINTNEXTLINE(clang-analyzer-cplusplus.NewDeleteLeaks)
            if (hasBias) {
              // NOLINTNEXTLINE(cppcoreguidelines-avoid-magic-numbers)
              bias = exprInputs[5];
            }

            // NOLINTNEXTLINE(clang-analyzer-cplusplus.NewDeleteLeaks)
            auto inv_var = rsqrt(var + eps);
            auto alpha = inv_var * weight;
            auto beta = bias - mean * alpha;
            auto output = input * alpha + beta;
            return demoteOutput(output, outputType);
          });
    } break;
    case aten::log: {
      return computeOneOperand(
          "aten_log", inputs, outputShape, outputType, [](const ExprHandle& a) {
            return log(promoteIntegerToDefaultType(a));
          });
    } break;

    case aten::log10: {
      return computeOneOperand(
          "aten_log10",
          inputs,
          outputShape,
          outputType,
          [](const ExprHandle& a) {
            return log10(promoteIntegerToDefaultType(a));
          });
    } break;

    case aten::log1p: {
      return computeOneOperand(
          "aten_log1p",
          inputs,
          outputShape,
          outputType,
          [](const ExprHandle& a) {
            return log1p(promoteIntegerToDefaultType(a));
          });
    } break;

    case aten::log2: {
      return computeOneOperand(
          "aten_log2",
          inputs,
          outputShape,
          outputType,
          [](const ExprHandle& a) {
            return log2(promoteIntegerToDefaultType(a));
          });
    } break;

    case aten::exp: {
      return computeOneOperand(
          "aten_exp", inputs, outputShape, outputType, [](const ExprHandle& a) {
            return exp(promoteIntegerToDefaultType(a));
          });
    } break;

    case aten::expm1: {
      return computeOneOperand(
          "aten_expm1",
          inputs,
          outputShape,
          outputType,
          [](const ExprHandle& a) {
            return expm1(promoteIntegerToDefaultType(a));
          });
    } break;

    case aten::erf: {
      return computeOneOperand(
          "aten_erf", inputs, outputShape, outputType, [](const ExprHandle& a) {
            return erf(promoteIntegerToDefaultType(a));
          });
    } break;

    case aten::erfc: {
      return computeOneOperand(
          "aten_erfc",
          inputs,
          outputShape,
          outputType,
          [](const ExprHandle& a) {
            return erfc(promoteIntegerToDefaultType(a));
          });
    } break;

    case aten::cos: {
      return computeOneOperand(
          "aten_cos", inputs, outputShape, outputType, [](const ExprHandle& a) {
            return cos(promoteIntegerToDefaultType(a));
          });
    } break;

    case aten::sin: {
      return computeOneOperand(
          "aten_sin", inputs, outputShape, outputType, [](const ExprHandle& a) {
            return sin(promoteIntegerToDefaultType(a));
          });
    } break;

    case aten::tan: {
      return computeOneOperand(
          "aten_tan", inputs, outputShape, outputType, [](const ExprHandle& a) {
            return tan(promoteIntegerToDefaultType(a));
          });
    } break;
    case aten::type_as: {
      const BufHandle rhs = c10::get<BufHandle>(inputs[1]);
      auto dtype = rhs.dtype();
      return computeOneOperand(
          "aten_type_as",
          inputs,
          outputShape,
          outputType,
          [dtype](const ExprHandle& lhs) { return Cast::make(dtype, lhs); });
    } break;
    case aten::pow: {
      return computeTwoOperand(
          "aten_pow",
          inputs,
          outputShape,
          outputType,
          [](const ExprHandle& lhs, const ExprHandle& rhs) {
            if (!rhs.node()->isConstant()) {
              return pow(lhs, rhs);
            }
            double val =
                immediateAs<double>(IRSimplifier::simplify(rhs.node()));

            if (val == 1.0f) {
              return lhs;
            } else if (val == 2.0f) { // NOLINT
              return lhs * lhs;
            } else if (val == 3.0f) { // NOLINT
              return (lhs * lhs) * lhs;
            } else if (val == 4.0f) { // NOLINT
              ExprHandle tmp = lhs * lhs;
              return tmp * tmp;
            } else if (val == 0.5f) { // NOLINT
              return sqrt(lhs);
            } else if (val == 0.0f) {
              return ExprHandle(1.0f);
            } else if (val == -0.5f) { // NOLINT
              return rsqrt(lhs);
            } else if (val == -1.0f) {
              return ExprHandle(1.0f) / lhs;
            } else if (val == -2.0f) { // NOLINT
              return ExprHandle(1.0f) / (lhs * lhs);
            }
            return pow(lhs, rhs);
          });
    } break;

    case aten::fmod: {
      return computeTwoOperand(
          "aten_fmod",
          inputs,
          outputShape,
          outputType,
          [](const ExprHandle& lhs, const ExprHandle& rhs) {
            return fmod(promoteHalfToFloat(lhs), promoteHalfToFloat(rhs));
          });
    } break;

    case aten::lerp: {
      return computeThreeOperand(
          "aten_lerp",
          inputs,
          outputShape,
          outputType,
          [](const ExprHandle& a,
             const ExprHandle& end,
             const ExprHandle& weight) { return a + weight * (end - a); });
    } break;
    case aten::remainder: {
      auto imodImpl = [](const ExprHandle& lhs, const ExprHandle& rhs) {
        return Mod::make(lhs, rhs);
      };
      auto fmodImpl = [](const ExprHandle& lhs, const ExprHandle& rhs) {
        auto lhs_t = promoteHalfToFloat(lhs);
        auto rhs_t = promoteHalfToFloat(rhs);
        return fmod((rhs_t + fmod(lhs_t, rhs_t)), rhs_t);
      };
      {
        auto const& shape =
            broadcastShapes(valueShape(inputs[0]), valueShape(inputs[1]));
        return Compute(
            "aten_remainder",
            c10::fmap<DimArg>(shape),
            [&](const std::vector<VarHandle>& axes) {
              std::vector<ExprHandle> indices(axes.begin(), axes.end());
              std::vector<ExprHandle> exprInputs = {
                  tensorOrConstant(inputs[0], indices),
                  tensorOrConstant(inputs[1], indices),
              };

              promoteInputs(exprInputs);
              bool allInt = true;
              for (auto& e : exprInputs) {
                if (e.dtype().is_floating_point()) {
                  allInt = false;
                  break;
                }
              }
              if (allInt) {
                return demoteOutput(
                    imodImpl(exprInputs[0], exprInputs[1]), outputType);
              } else {
                return demoteOutput(
                    fmodImpl(exprInputs[0], exprInputs[1]), outputType);
              }
            });
      }

    } break;
    case aten::acos: {
      return computeOneOperand(
          "aten_acos",
          inputs,
          outputShape,
          outputType,
          [](const ExprHandle& a) {
            return acos(promoteIntegerToDefaultType(a));
          });
    } break;

    case aten::asin: {
      return computeOneOperand(
          "aten_asin",
          inputs,
          outputShape,
          outputType,
          [](const ExprHandle& a) {
            return asin(promoteIntegerToDefaultType(a));
          });
    } break;

    case aten::cosh: {
      return computeOneOperand(
          "aten_cosh",
          inputs,
          outputShape,
          outputType,
          [](const ExprHandle& a) {
            return cosh(promoteIntegerToDefaultType(a));
          });
    } break;

    case aten::sinh: {
      return computeOneOperand(
          "aten_sinh",
          inputs,
          outputShape,
          outputType,
          [](const ExprHandle& a) {
            return sinh(promoteIntegerToDefaultType(a));
          });
    } break;

    case aten::atan: {
      return computeOneOperand(
          "aten_atan",
          inputs,
          outputShape,
          outputType,
          [](const ExprHandle& a) {
            return atan(promoteIntegerToDefaultType(a));
          });
    } break;

    case aten::atan2: {
      return computeTwoOperand(
          "aten_atan2",
          inputs,
          outputShape,
          outputType,
          [](const ExprHandle& lhs, const ExprHandle& rhs) {
            return atan2(
                promoteIntegerToDefaultType(lhs),
                promoteIntegerToDefaultType(rhs));
          });
    } break;

    case aten::tanh: {
      return computeOneOperand(
          "aten_tanh",
          inputs,
          outputShape,
          outputType,
          [](const ExprHandle& a) {
            return tanh(promoteIntegerToDefaultType(a));
          });
    } break;

    case aten::hardtanh: {
      return computeThreeOperand(
          "aten_hardtanh",
          inputs,
          outputShape,
          outputType,
          [](const ExprHandle& a,
             const ExprHandle& min_val,
             const ExprHandle& max_val) {
            auto mm = CompareSelect::make(a, min_val, min_val, a, kLT);
            return CompareSelect::make(mm, max_val, max_val, mm, kGT);
          });
    } break;

    case aten::sqrt: {
      return computeOneOperand(
          "aten_sqrt",
          inputs,
          outputShape,
          outputType,
          [](const ExprHandle& a) {
            return tensorexpr::sqrt(promoteIntegerToDefaultType(a));
          });
    } break;

    case aten::rsqrt: {
      return computeOneOperand(
          "aten_rsqrt",
          inputs,
          outputShape,
          outputType,
          [](const ExprHandle& a) {
            return rsqrt(promoteIntegerToDefaultType(a));
          });
    } break;

    case aten::abs: {
      return computeOneOperand(
          "aten_abs",
          inputs,
          outputShape,
          outputType,
          [](const ExprHandle& a) {
            return tensorexpr::abs(promoteHalfToFloat(a));
          },
          kIntegralTypes | kFloatingPointTypes | kBoolType);
    } break;

    case aten::ceil: {
      return computeOneOperand(
          "aten_ceil",
          inputs,
          outputShape,
          outputType,
          [](const ExprHandle& a) { return ceil(a); });
    } break;

    case aten::floor: {
      return computeOneOperand(
          "aten_floor",
          inputs,
          outputShape,
          outputType,
          [](const ExprHandle& a) { return floor(a); });
    } break;

    case aten::round: {
      return computeOneOperand(
          "aten_round",
          inputs,
          outputShape,
          outputType,
          [](const ExprHandle& a) { return round(a); });
    } break;

    case aten::trunc: {
      return computeOneOperand(
          "aten_trunc",
          inputs,
          outputShape,
          outputType,
          [](const ExprHandle& a) { return trunc(a); });
    } break;

    case aten::_cast_Float: {
      return computeOneOperand(
          "aten_cast_float",
          inputs,
          outputShape,
          outputType,
          [](const ExprHandle& a) { return cast<float>(a); });
    } break;
    case aten::to: {
      // see handling of aten::to in tensorexpr_fuser.cpp for why we only
      // need to handle the first input
      return computeOneOperand(
          "aten_to",
          inputs,
          outputShape,
          outputType,
          [outputType](const ExprHandle& a) {
            TORCH_INTERNAL_ASSERT(outputType);
            return Cast::make(ToDtype(*outputType), a);
          });
    } break;
    case aten::threshold: {
      return computeThreeOperand(
          "aten_threshold",
          inputs,
          outputShape,
          outputType,
          [](const ExprHandle& a,
             const ExprHandle& threshold,
             const ExprHandle& value) {
            return ifThenElse(CompareSelect::make(a, threshold, kLE), value, a);
          });
    } break;
    case aten::where: {
      return computeConditionWithTwoOperand(
          "aten_where",
          inputs,
          outputShape,
          outputType,
          [](const ExprHandle& a0, const ExprHandle& a1, const ExprHandle& a2) {
            return ifThenElse(a0, a1, a2);
          });
    } break;

    case aten::frac: {
      return computeOneOperand(
          "aten_frac",
          inputs,
          outputShape,
          outputType,
          [](const ExprHandle& a) {
            auto aa = promoteHalfToFloat(a);
            return aa - floor(aa);
          },
          kFloatingPointTypes);
    } break;

    case aten::lgamma: {
      return computeOneOperand(
          "aten_lgamma",
          inputs,
          outputShape,
          outputType,
          [](const ExprHandle& a) {
            return lgamma(promoteIntegerToDefaultType(a));
          });
    } break;

    case aten::rand_like: {
      return computeOneOperand(
          "aten_rand_like",
          inputs,
          outputShape,
          outputType,
          [](const ExprHandle& a) {
            return Intrinsics::make(IntrinsicsOp::kRand, a.dtype());
          });
    } break;
    case aten::slice: {
      return Compute(
          "aten_slice",
          c10::fmap<DimArg>(outputShape),
          [&](const std::vector<VarHandle>& axes) {
            int64_t dim = c10::get<int64_t>(inputs[1]);
            ExprHandle start = constant(inputs[2]);
            ExprHandle stride = constant(inputs[4]);

            std::vector<ExprHandle> newAxes(axes.begin(), axes.end());
            newAxes[dim] = stride * newAxes[dim] + start;
            return tensorOrConstant(inputs[0], newAxes);
          });
    }
    case aten::unsqueeze: {
      return Compute(
          "aten_unsqueeze",
          c10::fmap<DimArg>(outputShape),
          [&](const std::vector<VarHandle>& axes) {
            int64_t dim = c10::get<int64_t>(inputs[1]);
            if (dim < 0) {
              if (axes.size() == 0) {
                throw malformed_input("axes are zero handling unsqueeze");
              }
              dim += axes.size();
            }
            // To construct an expression for an 'unsqueezed' tensor we need to
            // drop the DIM-th axis, i.e.
            //    unsqueezed_v[i,j,k,l] = v[i,j,l] # dim = 2 - drop index 'k'
            //                 0 1 2 3
            std::vector<ExprHandle> indices;
            int64_t i = 0;
            for (auto a : axes) {
              if (i++ != dim) {
                indices.emplace_back(ExprHandle(a.node()));
              }
            }

            return tensorOrConstant(inputs[0], indices);
          });
    }
    case aten::matmul: {
      return computeMatmul(inputs, outputShape, outputType);
    }
    case aten::cat: {
      return computeCat(inputs, outputShape);
    }
<<<<<<< HEAD
    case aten::sum: {
      return computeSum(inputs, outputType);
    }
    case aten::softmax: {
      return computeSoftmax(inputs, outputShape, outputType, false);
    }

    case aten::log_softmax: {
      return computeSoftmax(inputs, outputShape, outputType, true);
    }
=======
>>>>>>> 2b54cec7
    default: {
      throw std::runtime_error("Unhandled node kind");
      return nullptr;
    }
  }
}

c10::optional<ScalarType> findDtypeForValue(const torch::jit::Value* v) {
  if (v->type()->kind() == TypeKind::TensorType) {
    auto tt = v->type()->cast<TensorType>();
    if (tt->scalarType()) {
      return static_cast<ScalarType>(*tt->scalarType());
    }
  }
  return c10::nullopt;
}

Tensor* TensorExprKernel::computeValue(const torch::jit::Value* v) {
  auto inputs = v->node()->inputs();
  switch (v->node()->kind()) {
    case aten::rand_like:
      hasRandom_ = true;
      // fallthrough
    case aten::add:
    case aten::sub:
    case aten::mul:
    case aten::div:
    case aten::__and__:
    case aten::__or__:
    case aten::__xor__:
    case aten::__lshift__:
    case aten::__rshift__:
    case aten::eq:
    case aten::ne:
    case aten::ge:
    case aten::gt:
    case aten::le:
    case aten::lt:
    case aten::min:
    case aten::max:
    case aten::masked_fill:
    case aten::clamp:
    case aten::addcmul:
    case aten::sigmoid:
    case aten::reciprocal:
    case aten::neg:
    case aten::isnan:
    case aten::relu:
    case aten::batch_norm:
    case aten::log:
    case aten::log10:
    case aten::log1p:
    case aten::log2:
    case aten::exp:
    case aten::expm1:
    case aten::erf:
    case aten::erfc:
    case aten::cos:
    case aten::sin:
    case aten::tan:
    case aten::type_as:
    case aten::pow:
    case aten::fmod:
    case aten::lerp:
    case aten::remainder:
    case aten::acos:
    case aten::asin:
    case aten::cosh:
    case aten::sinh:
    case aten::atan:
    case aten::atan2:
    case aten::tanh:
    case aten::hardtanh:
    case aten::sqrt:
    case aten::rsqrt:
    case aten::abs:
    case aten::ceil:
    case aten::floor:
    case aten::round:
    case aten::trunc:
    case aten::_cast_Float:
    case aten::to:
    case aten::threshold:
    case aten::where:
    case aten::frac:
    case aten::lgamma:
    case aten::slice:
    case aten::unsqueeze:
    case aten::matmul:
<<<<<<< HEAD
    case aten::cat:
    case aten::sum:
    case aten::softmax:
    case aten::log_softmax: {
=======
    case aten::cat: {
>>>>>>> 2b54cec7
      std::vector<ArgValue> argInputs;
      for (auto inp : inputs) {
        argInputs.push_back(toArg(inp));
      }
      auto outputType = findDtypeForValue(v->node()->output());
      std::vector<ExprHandle> outputShape = {};
      // shape inference not implemented for sum
      if (v->node()->kind() != aten::sum) {
        outputShape = sizesForValue(v);
      }
      return computeOperandValue(
          v->node()->kind(), argInputs, outputShape, outputType);
    } break;

    case prim::ConstantChunk: {
      return Compute(
          "prim_constantchunk",
          c10::fmap<DimArg>(sizesForValue(v)),
          [this, v](const std::vector<VarHandle>& axes) {
            auto const& n = v->node();
            int64_t dim = n->i(attr::dim);
            int64_t chunks = n->i(attr::chunks);
            std::vector<ExprHandle> indices(axes.begin(), axes.end());
            return chunk(
                bufs_.at(n->input(0)), v->offset(), dim, chunks, indices);
          });
    } break;


    case aten::conv2d: {
      return computeConv2d(v);
    }

    default: {
      throw std::runtime_error("Unhandled node kind");
    }
  }
  return nullptr;
}

// Return the (lower, upper) loop bounds if they are constants, else nullopt.
c10::optional<std::pair<int64_t, int64_t>> loopBounds(const For* loop) {
  auto start = IRSimplifier::simplify(loop->start());
  auto stop = IRSimplifier::simplify(loop->stop());
  if (!start->isConstant() || !stop->isConstant()) {
    return c10::nullopt;
  }
  return c10::make_optional(
      std::make_pair(immediateAs<int64_t>(start), immediateAs<int64_t>(stop)));
}

// True if all the loops in this vector have equal bounds.
bool loopBoundsAllEqual(const std::vector<For*>& loops) {
  auto bounds = loopBounds(loops[0]);
  if (!bounds) {
    return false;
  }
  for (auto const& loop : loops) {
    auto next = loopBounds(loop);
    if (!next) {
      return false;
    }
    if (bounds->first != next->first || bounds->second != next->second) {
      return false;
    }
  }
  return true;
}

// Recursively fuse all the loops with matching bounds in `st`.  Stops fusing
// at any level containing non-loops or non-matching bounds.  The restriction
// on matching bounds exists to avoid inserting conditionals on the loop
// indices where none would be needed, which would significantly complicate
// vectorization.
void fuseAllLoops(Stmt* st) {
  if (auto block = dynamic_cast<tensorexpr::Block*>(st)) {
    std::vector<For*> loopsToFuse;
    for (auto stmt : *block) {
      auto loop = dynamic_cast<For*>(stmt);
      if (!loop) {
        // Block contains something that's not a loop.  Quit.
        return;
      }
      loopsToFuse.push_back(loop);
    }
    if (!loopBoundsAllEqual(loopsToFuse)) {
      return;
    }
    // NOLINTNEXTLINE(cppcoreguidelines-init-variables)
    For* fusedLoop;
    if (!LoopNest::fuseLoops(loopsToFuse, &fusedLoop)) {
      return;
    }
    fuseAllLoops(fusedLoop->body());
  }
}

Stmt* TensorExprKernel::transformLoops(BackendType backendType, Stmt* st) {
  torch::jit::tensorexpr::LoopNest l(st, bufOutputs_);
  GRAPH_DEBUG("Original Stmt:\n", std::to_string(l.root_stmt()), "\n");

  bool hasReduction = NodeFinder<ReduceOp>::find(l.root_stmt()).size() != 0;

  // For Block codegen we create a map of tensor dims before
  // inlining. Like GPU codegen we need to inline. But the order
  // where this analysis is run matters.
  auto block_analysis = std::make_unique<CreateBufferMap>();
  if (backendType == kBlockCodeGen) {
    // Run Block analysis to get multi dim buffer info
    auto root_stmt = l.root_stmt();
    root_stmt->accept(block_analysis.get());
  }

  // Inlining output & intermediate buffers can duplicate computation.
  // Duplicating work can slow down the program if it's not ameliorated in some
  // way, but we've empirically found that:
  // - On CPU, LLVM's CSE does a good job as long as you horizontally fuse
  //   output loops.
  // - On GPU, there's enough compute to hide the extra work, and inlining
  //   avoids synchronizing between kernels.
  l.inlineIntermediateBufs(/*allow_duplicated_work=*/true);

  // Fuse loops "horizontally".  This pass allows us to combine loops that
  // write to different output buffers, as long as they have the same bounds.
  if (backendType == kLLVMCodeGen) {
    GRAPH_DEBUG("after inline", *l.root_stmt());
    fuseAllLoops(l.root_stmt());
    GRAPH_DEBUG("after fuse", *l.root_stmt());
  }

  if (backendType == kCudaCodeGen) {
    for (auto buf : bufOutputs_) {
      std::vector<For*> loops = l.getLoopStmtsFor(buf);
      TORCH_INTERNAL_ASSERT(!loops.empty(), "loops should not be empty");
      For* flattened = nullptr;
      LoopNest::flatten(loops, &flattened);
      assert(flattened);

      int loopLevels = getTECudaPointwiseLoopLevels();
      const int kDefaultLoopLevels = 2;
      loopLevels = (loopLevels > 0) ? loopLevels : kDefaultLoopLevels;
      int blockCount = getTECudaPointwiseBlockCount();
      int blockSize = getTECudaPointwiseBlockSize();

      if (loopLevels == 2) {
        // NOLINTNEXTLINE(cppcoreguidelines-init-variables)
        For* outer;
        // NOLINTNEXTLINE(cppcoreguidelines-init-variables)
        For* inner;
        const int kDefaultBlockSize = 512;
        if (blockSize < 0) {
          blockSize = kDefaultBlockSize;
        }
        l.splitWithMask(flattened, blockSize, &outer, &inner);
        l.setGPUBlockIndex(outer, 0);
        l.setGPUThreadIndex(inner, 0);
      } else if (loopLevels == 3) {
        // NOLINTNEXTLINE(cppcoreguidelines-init-variables)
        For* outer;
        // NOLINTNEXTLINE(cppcoreguidelines-init-variables)
        For* inner;
        // NOLINTNEXTLINE(cppcoreguidelines-init-variables)
        For* inner1;
        // NOLINTNEXTLINE(cppcoreguidelines-init-variables)
        For* inner2;
        // TODO: change the number of microprocessors
        const int kDefaultBlockCount = 1280;
        const int kDefaultBlockSize = 256;
        blockCount = (blockCount > 0) ? blockCount : kDefaultBlockCount;
        blockSize = (blockSize > 0) ? blockSize : kDefaultBlockSize;
        l.splitWithMask(flattened, blockCount * blockSize, &outer, &inner);
        l.splitWithMask(inner, blockSize, &inner1, &inner2);
        l.setGPUBlockIndex(inner1, 0);
        l.setGPUThreadIndex(inner2, 0);
      } else {
        throw std::runtime_error(
            "Invalid loop-level: " + c10::to_string(loopLevels));
      }
    }
  }

  if (backendType == kBlockCodeGen) {
    for (auto buf : bufOutputs_) {
      const int default_fp16_blocksize = 16;
      const int default_uint8_blocksize = 32;
      int blockSize = default_fp16_blocksize;
      // We only handle looplevels == 2 for now
      if (buf->dtype().scalar_type() == ScalarType::Byte) {
        blockSize = default_uint8_blocksize;
      }
      std::vector<For*> loops = l.getLoopStmtsFor(buf);
      TORCH_INTERNAL_ASSERT(!loops.empty(), "loops should not be empty");
      For* flattened = nullptr;
      LoopNest::flatten(loops, &flattened);
      assert(flattened);

      For* outer = nullptr;
      For* inner = nullptr;
      l.splitWithMask(flattened, blockSize, &outer, &inner);
      l.setGPUBlockIndex(outer, 0);
      l.setGPUThreadIndex(inner, 0);
      l.setBufferMap(outer, block_analysis->getBufferMap());
    }
  }

  l.prepareForCodegen();

  if (backendType == kLLVMCodeGen && !hasReduction) {
    l.vectorizeInnerLoops();
  }

  Stmt* stmt = l.root_stmt();
  // Arithmetic Simplification.
  stmt = IRSimplifier::simplify(stmt);
  GRAPH_DEBUG("Final Stmt:\n", std::to_string(stmt), "\n");
  return stmt;
}

std::string TensorExprKernel::getCodeGenName(BackendType backendType) {
  switch (backendType) {
    case kCudaCodeGen:
      return "cuda_codegen";
    case kLLVMCodeGen:
      return "llvm_codegen";
    case kSimpleIREval:
      return "simple_ir_eval";
    case kBlockCodeGen:
      return "block_codegen";
    default:
      throw std::runtime_error(
          "invalid backend type: " +
          c10::to_string(static_cast<int>(backendType)));
  }
}

template <typename T>
static bool isValidPrimProperty(const c10::optional<T>& a, T b) {
  return !a.has_value() || *a == b;
}

TensorExprKernel::BackendType TensorExprKernel::inferBackendTypeFromDevice(
    at::Device device) {
  BackendType backendType = BackendType::kUninitialized;
  if (device.type() == at::kCUDA) {
    backendType = kCudaCodeGen;
  } else if (device.type() == at::kCPU && getTEGenerateBlockCode()) {
    backendType = kBlockCodeGen;
  } else if (device.type() == at::kCPU) {
#ifdef TORCH_ENABLE_LLVM
    backendType = dontUseLLVMFlag() ? kSimpleIREval : kLLVMCodeGen;
#else
    backendType = kSimpleIREval;
#endif
    if (getTEMustUseLLVMOnCPU() && backendType == kSimpleIREval) {
      throw std::runtime_error("LLVM Backend not found");
    }
  } else {
    throw std::runtime_error("Invalid device type");
  }
  return backendType;
}

static bool isValidIdentifierChar(char c, size_t pos) {
  return islower(c) || isupper(c) || c == '_' || (pos > 0 && isdigit(c));
}

// replaces all invalid characters with underscore
std::string sanitizeName(const std::string& input_name) {
  std::stringstream sanitized_name;
  for (size_t i = 0; i < input_name.size(); ++i) {
    if (isValidIdentifierChar(input_name[i], i)) {
      sanitized_name << input_name[i];
    } else {
      sanitized_name << "_";
    }
  }
  return sanitized_name.str();
}

// we use the debug names in printing cuda code, they need to be removed
// of characters that can't be used in a variable identifier
void TensorExprKernel::genInputDebugNames() {
  std::unordered_map<std::string, const torch::jit::Value*> name_to_value;
  std::unordered_set<std::string> name_set;
  std::unordered_map<const torch::jit::Value*, std::string> value_to_name;
  for (const torch::jit::Value* input : graph_->inputs()) {
    std::string sanitized_name = sanitizeName(input->debugName());
    // we could get fancier here, but name conflict is extremely unlikely
    while (name_set.count(sanitized_name)) {
      // NOLINTNEXTLINE(performance-inefficient-string-concatenation)
      sanitized_name = sanitized_name + "_";
    }
    value_to_name[input] = sanitized_name;
    name_set.insert(sanitized_name);
  }
  input_name_map_ = std::move(value_to_name);
}

Tensor* TensorExprKernel::bindInput(const torch::jit::Value* input) {
  auto const& t = input->type();
  Tensor* result = nullptr;
  switch (t->kind()) {
    case TypeKind::TensorType: {
      auto tt = input->type()->cast<TensorType>();
      Placeholder inBuffer(
          "t" + input_name_map_[input],
          ToDtype(static_cast<ScalarType>(*tt->scalarType())),
          {0});
      std::vector<DimArg> inputTensorDims;
      for (size_t i = 0; i < *tt->sizes().size(); i++) {
        auto const size = *tt->sizes()[i];
        inputTensorDims.emplace_back(
            DimArg(IntImm::make(size), "i" + c10::to_string(i)));
      }
      auto const strides = tt->strides();
      result = Compute(
          "input" + c10::to_string(bufs_.size() + 1),
          inputTensorDims,
          [&](const std::vector<VarHandle>& axes) {
            ExprHandle idx = 0;
            for (size_t i = 0; i < axes.size(); i++) {
              idx = idx + axes[i] * IntImm::make(*strides[i]);
            }
            return inBuffer.load(idx);
          });
      bufs_.emplace(input, result->buf());

      bufferArgs_.emplace_back(inBuffer);
      break;
    }
    case TypeKind::FloatType: {
      VarHandle v("v" + input_name_map_[input], kDouble);
      bufferArgs_.emplace_back(v);
      scalars_.emplace(input, v);
      break;
    }
    case TypeKind::BoolType: {
      VarHandle v("v" + input_name_map_[input], kBool);
      bufferArgs_.emplace_back(v);
      scalars_.emplace(input, v);
      break;
    }
    case TypeKind::IntType: {
      VarHandle v("v" + input_name_map_[input], kLong);
      bufferArgs_.emplace_back(v);
      scalars_.emplace(input, v);
      break;
    }
    default: {
      throw unsupported_dtype();
      break;
    }
  }
  return result;
}

namespace {

<<<<<<< HEAD

} // namespace


=======
// Remove all indices from axes positions.
std::vector<VarHandle> squeezeIndices(
    const ParameterList& indices,
    const std::vector<size_t>& axes) {
  std::vector<VarHandle> indices_squeezed;
  for (size_t dim = 0; dim < indices.size(); ++dim) {
    if (!std::count(axes.begin(), axes.end(), dim)) {
      indices_squeezed.push_back(indices[dim]);
    }
  }
  return indices_squeezed;
}

} // namespace

Tensor* TensorExprKernel::computeSum(const torch::jit::Value* v) {
  auto reduction_info = getReductionInfo(v->node());
  return Reduce(
      "sum",
      reduction_info.outputDims,
      Sum(),
      [&](ParameterList& indices) {
        const auto& axes = reduction_info.axes;
        // "Squeeze" out indices inserted when keepdim is set.
        auto indices_squeezed =
            reduction_info.keepdim ? squeezeIndices(indices, axes) : indices;
        TORCH_INTERNAL_ASSERT(axes.size() <= indices_squeezed.size());
        // Move innermost indices into axes positions:
        //   1. Fill the outermost indices first.
        //   2. Insert the innermost indices into the correct axis position,
        //   displacing the outermost indices as needed.
        std::vector<ExprHandle> indices_exprs;
        size_t i = 0;
        for (; i < indices_squeezed.size() - axes.size(); ++i) {
          indices_exprs.push_back(indices_squeezed[i]);
        }
        for (auto axis : axes) {
          indices_exprs.insert(
              indices_exprs.begin() + axis, indices_squeezed[i]);
          ++i;
        }
        auto indexed = tensorOrConstant(v->node()->input(0), indices_exprs);
        if (reduction_info.dtype) {
          return Cast::make(*reduction_info.dtype, indexed);
        } else {
          return indexed;
        }
      },
      reduction_info.reductionDims);
}
>>>>>>> 2b54cec7

Tensor* TensorExprKernel::computeConv2d(const torch::jit::Value* v) {
  const Node* n = v->node();
  auto const& shape = sizesForValue(v);
  Dtype dtype = kFloat;
  auto maybe_stype = findDtypeForValue(v);
  if (maybe_stype) {
    dtype = Dtype(*maybe_stype);
  }
  BufHandle ResultBuf("conv", shape, dtype);
  BufHandle inp = BufHandle(bufs_.at(n->input(0)));
  BufHandle w = BufHandle(bufs_.at(n->input(1)));
  BufHandle b = BufHandle(bufs_.at(n->input(2)));

  // NOLINTNEXTLINE(cppcoreguidelines-init-variables)
  int sH, sW;
  auto strides_iv = *toIValue(n->input(3));
  if (strides_iv.isIntList()) {
    sH = strides_iv.toIntList()[0];
    sW = strides_iv.toIntList()[1];
  } else {
    sH = sW = strides_iv.toInt();
  }
  // NOLINTNEXTLINE(cppcoreguidelines-init-variables)
  int pH, pW;
  auto padding_iv = *toIValue(n->input(4));
  if (padding_iv.isIntList()) {
    pH = padding_iv.toIntList()[0];
    pW = padding_iv.toIntList()[1];
  } else {
    pH = pW = padding_iv.toInt();
  }
  // NOLINTNEXTLINE(cppcoreguidelines-init-variables)
  int dH, dW;
  // NOLINTNEXTLINE(cppcoreguidelines-avoid-magic-numbers)
  auto dil_iv = *toIValue(n->input(5));
  if (dil_iv.isIntList()) {
    dH = dil_iv.toIntList()[0];
    dW = dil_iv.toIntList()[1];
  } else {
    dH = dW = dil_iv.toInt();
  }
  // NOLINTNEXTLINE(cppcoreguidelines-avoid-magic-numbers)
  int groups = toIValue(n->input(6))->toInt();

  // Generate TE for depthwise convolutions.
  if (conv2dIsSupported(n)) {
    return conv2d_depthwise(inp, w, b, sH, pH, groups);
  }

  // Once we have a performant TE representation for conv2d, we could use it
  // here instead of the external call!
  Stmt* s = ExternalCall::make(
      ResultBuf,
      "nnc_aten_conv2d",
      {inp, w, b},
      {sH, sW, pH, pW, dH, dW, groups});
  return new Tensor(ResultBuf.node(), s);
}


template <typename T>
std::vector<size_t> reverse_sort_indices(const std::vector<T>& v) {
  // initialize original index locations
  std::vector<size_t> idx(v.size());
  iota(idx.begin(), idx.end(), 0);

  std::sort(idx.begin(), idx.end(), [&v](size_t i1, size_t i2) {
    return v[i1] > v[i2];
  });
  return idx;
}

bool denseAndNonOverlapping(
    at::ArrayRef<int64_t> sizes,
    at::ArrayRef<int64_t> strides) {
  return (strides == at::infer_dense_strides(sizes, strides));
}

Tensor* TensorExprKernel::convertOutputToCorrectStrides(torch::jit::Value* v) {
  const TensorTypePtr& tt = v->type()->expect<TensorType>();
  TORCH_INTERNAL_ASSERT(bufs_.count(v));
  const Buf* buf = bufs_.at(v);

  TORCH_INTERNAL_ASSERT(tt->sizes().concrete_sizes());
  const auto sizes = *tt->sizes().concrete_sizes();
  std::vector<int64_t> default_strides = TensorType::contiguousStridesOf(sizes);
  TORCH_INTERNAL_ASSERT(tt->strides().concrete_sizes());
  const std::vector<int64_t> strides = *tt->strides().concrete_sizes();
  // All Tensors in NNC are layed out in default, contiguous layout.
  // If the output is also default contiguous we don't need to do anything
  if (strides == default_strides) {
    return new Tensor(buf, nullptr);
  }
  // If the tensor is not dense or overlaps, we have
  // no way of matching the profiled striding
  if (!denseAndNonOverlapping(sizes, strides)) {
    return new Tensor(buf, nullptr);
  }

  auto dims = c10::fmap<DimArg>(sizesForValue(v));
  // We need to convert the output tensor so that its values are layed
  // so that whene viewed from the output strides the values are correct.
  // A contiguous Tensor of size(2, 3) with values 0-5 is layed out as:
  // [0] [1] [2] [3] [4] [5]
  // The same valued tensor with strides (2, 1) would be layed out like
  // [0] [3] [1] [4] [2] [5]
  // When we are doing the re-ordering of values into the output tensor,
  // we are iterating per-element of the input, ad we are fixed
  // in indexing in to the output tensor at [i, j] = val
  // `val` we want here is equal to the indices for the output
  // tensor that would have given the same position as the output
  // The position is equal to the sum of stride[i] * index[i],
  // and we can can calculate the equivalent indices in the
  // output tensor strides by iteratively computing the index of
  // the biggest stride:
  // absolute = ...
  // for stride in strides_from_largest_to_smallest:
  //     cur_idx = absolute // stride
  //     absolute = absolute % stride

  return Compute(
      "output_1", dims, [&](const std::vector<VarHandle>& axes_input) {
        std::vector<ExprHandle> axes(axes_input.begin(), axes_input.end());
        auto absolute_position = IntImm::make(0);
        for (size_t i = 0; i < axes.size(); ++i) {
          absolute_position =
              absolute_position + (IntImm::make(default_strides[i]) * axes[i]);
        }
        std::vector<size_t> sorted_stride_indices =
            reverse_sort_indices(strides);
        std::vector<ExprHandle> new_axes(sorted_stride_indices.size());
        for (size_t stride_index : sorted_stride_indices) {
          auto stride = strides[stride_index];
          auto index = Div::make(absolute_position, IntImm::make(stride));
          absolute_position =
              Mod::make(absolute_position, IntImm::make(stride));
          new_axes[stride_index] = index;
        }
        // NOLINTNEXTLINE(clang-analyzer-cplusplus.NewDeleteLeaks)
        return BufHandle(buf).load(new_axes);
      });
}

void TensorExprKernel::bindConstant(const torch::jit::Value* v) {
  if (!v->type()->cast<TensorType>()) {
    // Only Tensor constants need to be bound, scalar constants will be turned
    // into immediates in TE IR
    return;
  }
  auto const_tensor = toIValue(v)->toTensor();

  const auto& tt = v->type()->expect<TensorType>();
  const auto sizes = *tt->sizes().concrete_sizes();
  std::vector<ExprHandle> te_sizes;
  te_sizes.reserve(sizes.size());
  for (auto s : sizes) {
    te_sizes.push_back(IntImm::make(s));
  }

  const Buf* buf = new Buf(
      "const_" + v->debugName(),
      ExprHandleVectorToExprVector(te_sizes),
      ToDtype(static_cast<ScalarType>(*tt->scalarType())));

  if (!const_tensor.is_contiguous()) {
    const_tensor = const_tensor.clone().contiguous();
    unpacked_constant_tensors_.push_back(const_tensor);
  }

  constants_.push_back({buf, const_tensor.data_ptr()});
  bufs_[v] = buf;
}

void TensorExprKernel::compile() {
  KernelScope kernelScope(&kernelArena_);
  GRAPH_DUMP("TensorExprKernel graph:", graph_);

  // Block to collect the Stmts corresponding to all tensors.
  auto block = new Block({});

  // Bind inputs to buffers.
  nInputs_ = graph_->inputs().size();
  genInputDebugNames();
  for (auto const& input : graph_->inputs()) {
    if (Tensor* t = bindInput(input)) {
      block->append_stmt(t->stmt());
    }
  }

  // Bind nodes to tensor compute expressions.
  for (auto const& n : graph_->nodes()) {
    if (n->kind() == prim::ListConstruct) {
      continue;
    } else if (n->kind() == prim::Constant) {
      bindConstant(n->output());
      continue;
    } else {
      for (auto const& output : n->outputs()) {
        if (output->hasUses()) {
          Tensor* t = computeValue(output);
          bufs_.emplace(output, t->buf());
          // NOLINTNEXTLINE(clang-analyzer-cplusplus.NewDeleteLeaks)
          block->append_stmt(t->stmt());
        }
      }
    }
    if (hasRandom_ && hasBroadcast_) {
      throw std::runtime_error(
          "Cannot support broadcast and random within one kernel");
    }
  }

  device_ = *pickDeviceType(graph_->inputs());

  // Move output operands from `bufs_` to `bufOutputs_`
  for (const auto& output : graph_->outputs()) {
    if (!bufs_.count(output)) {
      throw malformed_input("cannot find output Tensor");
    }
    // The "strided" tensor will be incorrect if used in NNC,
    // since NNC views it as contiguous. Only convert it to the right
    // strides at the end of the kernel (if already contiguous it's a no-op)
    Tensor* properly_strided_output = convertOutputToCorrectStrides(output);
    if (properly_strided_output->stmt()) {
      block->append_stmt(properly_strided_output->stmt());
    }
    // NOLINTNEXTLINE(clang-analyzer-cplusplus.NewDeleteLeaks)
    bufs_[output] = properly_strided_output->buf();
    const auto& tt = output->type()->expect<TensorType>();
    auto sizes = *tt->sizes().concrete_sizes();
    tensorOutputSizes_.push_back(sizes);
    auto strides = *tt->strides().concrete_sizes();

    // If the tensor is not dense or overlaps, we have
    // no way of matching the profiled striding
    if (denseAndNonOverlapping(sizes, strides)) {
      tensorOutputStrides_.push_back(*tt->strides().concrete_sizes());
    } else {
      tensorOutputStrides_.push_back(TensorType::contiguousStridesOf(sizes));
    }

    bufOutputs_.insert(bufs_.at(output));
    bufferArgs_.emplace_back(BufHandle(bufs_.at(output)));
    tensorOutputTensorOptions_.emplace_back(
        c10::TensorOptions(tensorType(bufs_.at(output))).device(device_));
    bufs_.erase(output);
  }

  for (auto c : constants_) {
    bufferArgs_.emplace_back(BufHandle(c.buf));
  }

  BackendType backendType = inferBackendTypeFromDevice(device_);
  Stmt* stmt = transformLoops(backendType, block);

  // Generate code.
  codegen_ = CreateCodeGen(
      getCodeGenName(backendType),
      stmt,
      bufferArgs_,
      device_,
      SubgraphUtils::generateNameForGraph(graph_));
}

TensorExprKernel::TensorExprKernel(const std::shared_ptr<Graph>& subgraph)
    : graph_(subgraph), code_(subgraph, "") {
  allow_fallback_ = fallbackAllowed();
  if (!allow_fallback_) {
    compile();
    return;
  }

  use_fallback_ = fallbackEnforced();
  if (use_fallback_) {
    return;
  }

  try {
    compile();
  } catch (...) {
    use_fallback_ = true;
  }
}

void TensorExprKernel::run(Stack& stack) {
  if (!use_fallback_ && !allow_fallback_) {
    runKernel(stack);
  } else if (!use_fallback_ && allow_fallback_) {
    try {
      runKernel(stack);
    } catch (...) {
      fallback(stack);
    }
  } else {
    fallback(stack);
  }
}

std::vector<CodeGen::CallArg> TensorExprKernel::prepareRunArgs(
    const at::ArrayRef<IValue>& inputs,
    std::vector<at::Tensor>& outputs) {
  // TODO: preallocate `runArgs` during compilation and fill in values where
  // possible (e.g. for constant tensors)
  std::vector<CodeGen::CallArg> runArgs;
  runArgs.reserve(inputs.size() + bufOutputs_.size());

  for (const auto& input : inputs) {
    if (input.isInt()) {
      runArgs.emplace_back(input.toInt());
    } else if (input.isDouble()) {
      runArgs.emplace_back(input.toDouble());
    } else if (input.isTensor()) {
      runArgs.emplace_back(input.toTensor().data_ptr());
    }
  }

  for (size_t i = 0, e = bufOutputs_.size(); i < e; ++i) {
    auto const& opts = tensorOutputTensorOptions_[i];
    outputs.emplace_back(codegen_->empty_strided(
        tensorOutputSizes_[i],
        tensorOutputStrides_[i],
        opts.dtype,
        opts.layout,
        opts.device,
        opts.pinned_memory));
    runArgs.emplace_back(outputs.back().data_ptr());
  }

  for (auto c : constants_) {
    runArgs.emplace_back(c.ptr);
  }

  return runArgs;
}

Stmt* TensorExprKernel::getCodeGenStmt() {
  return codegen_->stmt();
}

void TensorExprKernel::runKernel(Stack& stack) {
  KernelScope kernelScope(&kernelArena_);

  // Set up arguments (inputs, then outputs) for kernel call.
  auto inputs = last(stack, nInputs_);
  std::vector<at::Tensor> outputs;

  std::vector<CodeGen::CallArg> runArgs = prepareRunArgs(inputs, outputs);

  // Call the kernel.
  codegen_->call(runArgs);

  // Update the stack.
  drop(stack, nInputs_);
  for (auto& o : outputs) {
    push_one(stack, std::move(o));
  }
}

void TensorExprKernel::runFast(
    const std::vector<void*>& inputs,
    const std::vector<void*>& outputs) {
  KernelScope kernelScope(&kernelArena_);

  std::vector<void*> args(inputs);
  args.reserve(inputs.size() + outputs.size() + constants_.size());
  args.insert(args.end(), outputs.begin(), outputs.end());

  // TODO: we can consider preallocating and pre-filling the args vector.
  for (auto c : constants_) {
    args.push_back(c.ptr);
  }

  // Call the kernel.
  codegen_->call_raw(args);
}<|MERGE_RESOLUTION|>--- conflicted
+++ resolved
@@ -1007,147 +1007,6 @@
   return {highType, nonEmptyInputs};
 }
 Tensor* computeCatWoConditionals(
-<<<<<<< HEAD
-=======
-    const std::vector<ArgValue>& inputs,
-    const std::vector<ExprHandle>& outputShape) {
-  auto input_list = c10::get<BufList>(inputs[0]);
-  auto arg_dim = inputs[1];
-  auto cat_info = processCatList(input_list);
-  ScalarType high_type = cat_info.first;
-  std::vector<BufHandle> non_empty_inputs = cat_info.second;
-
-  // Now we build one loop per input:
-  //
-  // for i
-  //   for j
-  //     for k
-  //       output[i,j,k] = inp1[i,j,k]
-  // for i
-  //   for j
-  //     for k
-  //       output[i,j+l1,k] = inp2[i,j,k]
-  // for i
-  //   for j
-  //     for k
-  //       output[i,j+l2,k] = inp3[i,j,k]
-
-  auto output_sizes_expr = ExprHandleVectorToExprVector(outputShape);
-  auto output_buf = new Buf("aten_cat", output_sizes_expr, ToDtype(high_type));
-  if (non_empty_inputs.size() == 0) {
-    return new Tensor(output_buf, new tensorexpr::Block({}));
-  }
-
-  int64_t concat_dim = c10::get<int64_t>(arg_dim);
-  size_t norm_concat_dim =
-      normalizeAndCheckIndex(concat_dim, outputShape.size());
-
-  auto gen_code_for_input = [&](const BufHandle& inp,
-                                size_t inp_pos,
-                                const Expr* concat_dim_size,
-                                const std::vector<ExprHandle>& dims) {
-    std::vector<Var*> for_vars(dims.size());
-    std::vector<const Expr*> load_indices(dims.size());
-    std::vector<const Expr*> store_indices(dims.size());
-    for (size_t i = 0; i < dims.size(); ++i) {
-      for_vars[i] = new Var(
-          "i" + c10::to_string(inp_pos) + "_" + c10::to_string(i), kInt);
-      load_indices[i] = for_vars[i];
-      if (i == norm_concat_dim) {
-        store_indices[i] = new Add(for_vars[i], concat_dim_size);
-      } else {
-        store_indices[i] = for_vars[i];
-      }
-    }
-    auto inp_buf = inp.node();
-    auto load_expr = new Load(inp_buf, load_indices);
-    auto load_promoted = promoteToDtype(ExprHandle(load_expr), high_type);
-    Stmt* st = new Store(output_buf, store_indices, load_promoted.node());
-    for (size_t i = dims.size(); i > 0; --i) {
-      st = new For(for_vars[i - 1], new IntImm(0), dims[i - 1].node(), st);
-    }
-    return st;
-  };
-
-  Expr* concat_dim_size = nullptr;
-  auto block = new tensorexpr::Block({});
-  for (size_t i = 0; i < non_empty_inputs.size(); ++i) {
-    auto input_dims =
-        ExprVectorToExprHandleVector(non_empty_inputs[i].node()->dims());
-    if (concat_dim_size == nullptr) {
-      concat_dim_size = new IntImm(0);
-    }
-    block->append_stmt(gen_code_for_input(
-        non_empty_inputs[i], i, concat_dim_size, input_dims));
-    concat_dim_size =
-        new Add(concat_dim_size, input_dims[norm_concat_dim].node());
-  }
-  return new Tensor(output_buf, IRSimplifier::simplify(block));
-}
-
-Tensor* computeCat(
-    const std::vector<ArgValue>& inputs,
-    const std::vector<ExprHandle>& outputShape) {
-  if (getCatWoConditionals()) {
-    return computeCatWoConditionals(inputs, outputShape);
-  }
-  auto inputList = c10::get<BufList>(inputs[0]);
-  auto argDim = inputs[1];
-  auto catInfo = processCatList(inputList);
-  ScalarType highType = catInfo.first;
-  std::vector<BufHandle> nonEmptyInputs = catInfo.second;
-  return Compute(
-      "aten_cat",
-      c10::fmap<DimArg>(outputShape),
-      [&](const std::vector<VarHandle>& axes) {
-        if (nonEmptyInputs.size() == 0) {
-          return ExprHandle(0);
-        }
-
-        int64_t dim_ = c10::get<int64_t>(argDim);
-        size_t dim = normalizeAndCheckIndex(dim_, axes.size());
-        // Promote input types.
-        // Note that we need to consider all inputs, including empty - they
-        // also affect the resultant dtype.
-
-        // Now we know the final dtype, we know what inputs are non-empty,
-        // and we know that there is at least one such an input. With all
-        // that we construct a tensor expression performing the
-        // concatenation.
-        // The expression we build here is a cascading if-then-else that
-        // essentially represents:
-        //
-        //              inp1[i, j, k]         if 0   < i < l1,
-        // out[i,j,k] = inp2[i, j-l1, k]      if l1 =< i < l1 + l2,
-        //              ...
-        //              inpN[i, j-l_N_1, k]   if l1+l2+...l_N_1  < i
-        // where l_i is the corresponding size of the i-th input.
-        std::vector<ExprHandle> newAxes(axes.begin(), axes.end());
-        ExprHandle load = promoteToDtype(
-            tensorOrConstant(nonEmptyInputs[0], newAxes), highType);
-        size_t offset =
-            dynamic_cast<const IntImm*>(nonEmptyInputs[0].node()->dim(dim))
-                ->value();
-        newAxes[dim] = newAxes[dim] - IntImm::make(offset);
-
-        for (size_t ii = 1; ii < nonEmptyInputs.size(); ++ii) {
-          auto input = nonEmptyInputs[ii];
-          load = ifThenElse(
-              CompareSelect::make(axes[dim], IntImm::make(offset), kLT),
-              load,
-              promoteToDtype(tensorOrConstant(input, newAxes), highType));
-
-          offset +=
-              dynamic_cast<const IntImm*>(input.node()->dim(dim))->value();
-          newAxes[dim] = axes[dim] - IntImm::make(offset);
-        }
-
-        return load;
-      });
-}
-
-Tensor* computeMatmul(
->>>>>>> 2b54cec7
     const std::vector<ArgValue>& inputs,
     const std::vector<ExprHandle>& outputShape) {
   auto input_list = c10::get<BufList>(inputs[0]);
@@ -2430,7 +2289,6 @@
     case aten::cat: {
       return computeCat(inputs, outputShape);
     }
-<<<<<<< HEAD
     case aten::sum: {
       return computeSum(inputs, outputType);
     }
@@ -2441,8 +2299,6 @@
     case aten::log_softmax: {
       return computeSoftmax(inputs, outputShape, outputType, true);
     }
-=======
->>>>>>> 2b54cec7
     default: {
       throw std::runtime_error("Unhandled node kind");
       return nullptr;
@@ -2532,14 +2388,10 @@
     case aten::slice:
     case aten::unsqueeze:
     case aten::matmul:
-<<<<<<< HEAD
     case aten::cat:
     case aten::sum:
     case aten::softmax:
     case aten::log_softmax: {
-=======
-    case aten::cat: {
->>>>>>> 2b54cec7
       std::vector<ArgValue> argInputs;
       for (auto inp : inputs) {
         argInputs.push_back(toArg(inp));
@@ -2898,63 +2750,9 @@
 
 namespace {
 
-<<<<<<< HEAD
 
 } // namespace
 
-
-=======
-// Remove all indices from axes positions.
-std::vector<VarHandle> squeezeIndices(
-    const ParameterList& indices,
-    const std::vector<size_t>& axes) {
-  std::vector<VarHandle> indices_squeezed;
-  for (size_t dim = 0; dim < indices.size(); ++dim) {
-    if (!std::count(axes.begin(), axes.end(), dim)) {
-      indices_squeezed.push_back(indices[dim]);
-    }
-  }
-  return indices_squeezed;
-}
-
-} // namespace
-
-Tensor* TensorExprKernel::computeSum(const torch::jit::Value* v) {
-  auto reduction_info = getReductionInfo(v->node());
-  return Reduce(
-      "sum",
-      reduction_info.outputDims,
-      Sum(),
-      [&](ParameterList& indices) {
-        const auto& axes = reduction_info.axes;
-        // "Squeeze" out indices inserted when keepdim is set.
-        auto indices_squeezed =
-            reduction_info.keepdim ? squeezeIndices(indices, axes) : indices;
-        TORCH_INTERNAL_ASSERT(axes.size() <= indices_squeezed.size());
-        // Move innermost indices into axes positions:
-        //   1. Fill the outermost indices first.
-        //   2. Insert the innermost indices into the correct axis position,
-        //   displacing the outermost indices as needed.
-        std::vector<ExprHandle> indices_exprs;
-        size_t i = 0;
-        for (; i < indices_squeezed.size() - axes.size(); ++i) {
-          indices_exprs.push_back(indices_squeezed[i]);
-        }
-        for (auto axis : axes) {
-          indices_exprs.insert(
-              indices_exprs.begin() + axis, indices_squeezed[i]);
-          ++i;
-        }
-        auto indexed = tensorOrConstant(v->node()->input(0), indices_exprs);
-        if (reduction_info.dtype) {
-          return Cast::make(*reduction_info.dtype, indexed);
-        } else {
-          return indexed;
-        }
-      },
-      reduction_info.reductionDims);
-}
->>>>>>> 2b54cec7
 
 Tensor* TensorExprKernel::computeConv2d(const torch::jit::Value* v) {
   const Node* n = v->node();
