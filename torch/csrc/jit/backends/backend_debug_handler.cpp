--- conflicted
+++ resolved
@@ -10,13 +10,6 @@
 // NOLINTNEXTLINE(cppcoreguidelines-avoid-non-const-global-variables)
 std::atomic<DebugHandleType> BackendDebugHandleManager::unique_debug_handle_{0};
 
-<<<<<<< HEAD
-DebugHandleType BackendDebugHandleManager::
-    getNextDebugHandleForInlinedCallStackPtr(
-        const SourceRange& range,
-        const InlinedCallStackPtr& cs_ptr) {
-  DebugHandleType debug_handle = unique_debug_handle_;
-=======
 int64_t BackendDebugHandleManager::getNextDebugHandleForInlinedCallStackPtr(
     const Node* node) {
   const SourceRange& range = node->sourceRange();
@@ -26,8 +19,7 @@
   } else {
     cs_ptr = c10::intrusive_ptr<InlinedCallStack>();
   }
-  int64_t debug_handle = unique_debug_handle_;
->>>>>>> d3398556
+  DebugHandleType debug_handle = unique_debug_handle_;
   handles_to_inlined_callstack_ptrs_[debug_handle] =
       std::make_pair(range, cs_ptr);
   // This increment is with seq memory order.
