--- conflicted
+++ resolved
@@ -3251,19 +3251,8 @@
            dtypesIfROCM=floating_and_complex_types_and(torch.float16, torch.bfloat16),
            dtypesIfCUDA=floating_and_complex_types_and(torch.float16, *[torch.bfloat16] if CUDA11OrLater else []),
            assert_autodiffed=True,
-<<<<<<< HEAD
-           gradcheck_nondet_tol=GRADCHECK_NONDET_TOL,
-           autodiff_nonfusible_nodes=['aten::add', 'aten::mm'],
-           skips=(
-               # Skips unsupported bfloat16 check because above support check
-               #   doesn't work on all platforms
-               SkipInfo('TestOpInfo', 'test_unsupported_dtypes', dtypes=(torch.bfloat16,)),
-               # TODO: remove redundant method_tests() entries
-               SkipInfo('TestOpInfo', 'test_duplicate_method_tests')),
-=======
            supports_inplace_autograd=False,
            gradcheck_nondet_tol=GRADCHECK_NONDET_TOL,
->>>>>>> a90a3acb
            sample_inputs_func=sample_inputs_addmm),
     OpInfo('addmm',
            # When alpha=beta=1 as compile-time constants, JIT will decompose addmm into mm and add.
