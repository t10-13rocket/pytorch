from functools import reduce, wraps, partial
from itertools import product
from operator import mul
import collections
import operator
import random

import torch
import numpy as np
from torch._six import inf
from torch.autograd import Variable
import collections.abc

from typing import List, Sequence, Tuple, Dict, Any, Union

from torch.testing import \
    (make_non_contiguous, floating_types, floating_types_and, complex_types,
     floating_and_complex_types, floating_and_complex_types_and,
     all_types_and_complex_and, all_types_and, all_types_and_complex,
     integral_types_and, all_types)
from .._core import _dispatch_dtypes
from torch.testing._internal.common_device_type import \
    (skipIf, skipMeta, skipCUDAIfNoMagma, skipCUDAIfNoMagmaAndNoCusolver, skipCUDAIfNoCusolver,
     skipCPUIfNoLapack, skipCPUIfNoMkl,
     skipCUDAIfRocm, expectedAlertNondeterministic, precisionOverride,)
from torch.testing._internal.common_cuda import CUDA11OrLater, SM53OrLater
from torch.testing._internal.common_utils import \
    (is_iterable_of_tensors,
     random_symmetric_matrix, random_symmetric_psd_matrix,
     make_fullrank_matrices_with_distinct_singular_values,
     random_symmetric_pd_matrix, make_symmetric_matrices,
     make_symmetric_pd_matrices,
     random_fullrank_matrix_distinct_singular_value, set_rng_seed, SEED,
     TEST_WITH_ROCM, IS_WINDOWS, IS_MACOS, make_tensor, TEST_SCIPY,
     torch_to_numpy_dtype_dict, slowTest, TEST_WITH_ASAN, _wrap_warn_once)

from distutils.version import LooseVersion

if TEST_SCIPY:
    import scipy.special


class DecorateInfo(object):
    """Describes which test, or type of tests, should be wrapped in the given
       decorators when testing an operator. Any test that matches all provided
       arguments will be decorated. The decorators will only be applied if the
       active_if argument is True."""

    __slots__ = ['decorators', 'cls_name', 'test_name', 'device_type', 'dtypes', 'active_if']

    def __init__(self, decorators, cls_name=None, test_name=None, *,
                 device_type=None, dtypes=None, active_if=True):
        self.decorators = list(decorators) if isinstance(decorators, collections.abc.Sequence) else [decorators]
        self.cls_name = cls_name
        self.test_name = test_name
        self.device_type = device_type
        self.dtypes = dtypes
        self.active_if = active_if

    def is_active(self, cls_name, test_name, device_type, dtype):
        return (
            self.active_if and
            (self.cls_name is None or self.cls_name == cls_name) and
            (self.test_name is None or self.test_name == test_name) and
            (self.device_type is None or self.device_type == device_type) and
            (self.dtypes is None or dtype in self.dtypes)
        )


class SkipInfo(DecorateInfo):
    """Describes which test, or type of tests, should be skipped when testing
       an operator. Any test that matches all provided arguments will be skipped.
       The skip will only be checked if the active_if argument is True."""

    def __init__(self, cls_name=None, test_name=None, *,
                 device_type=None, dtypes=None, active_if=True):
        super().__init__(decorators=skipIf(True, "Skipped!"), cls_name=cls_name,
                         test_name=test_name, device_type=device_type, dtypes=dtypes,
                         active_if=active_if)

class SampleInput(object):
    """Represents sample inputs to a function."""

    __slots__ = ['input', 'args', 'kwargs', 'output_process_fn_grad', 'broadcasts_input']

    def __init__(self, input, *, args=tuple(), kwargs=None, output_process_fn_grad=None, broadcasts_input=False):
        # input is the first input to the op and must be either a Tensor or TensorList (Sequence[Tensor]).
        # This follows the typical pattern where for Tensor inputs op(t, ...) = t.op(...).
        # op with TensorList inputs do not support method or inplace variants.
        assert isinstance(input, torch.Tensor) or is_iterable_of_tensors(input)
        self.input: Union[torch.Tensor, Sequence[torch.Tensor]] = input
        self.args = args
        self.kwargs = kwargs if kwargs is not None else {}
        self.output_process_fn_grad = output_process_fn_grad

        # Specifies if `self.input` is broadcasted or not,
        # given that the operator supports broadcasting.
        # This field is used to verify the behavior for inplace variant.
        #
        # If a SampleInput is marked with `broadcasts_input=True`,
        # it is verified that we get a `RuntimerError` with this sample,
        # and inplace variant. Also inplace grad{grad} tests are skipped,
        # for such inputs (as they will error out otherwise).
        self.broadcasts_input = broadcasts_input

    def __repr__(self):
        arguments = [
            'input=Tensor' if isinstance(self.input, torch.Tensor) else f'input=TensorList[{len(self.input)}]',
            f'args={self.args}' if len(self.args) > 0 else None,
            f'kwargs={self.kwargs}' if len(self.kwargs) > 0 else None,
            (f'output_process_fn_grad={self.output_process_fn_grad}'
             if self.output_process_fn_grad is not None else None),
            f'broadcasts_input={self.broadcasts_input}']

        return f'SampleInput({", ".join(a for a in arguments if a is not None)})'

class AliasInfo(object):
    """Class holds alias information. For example, torch.abs ->
    torch.absolute, torch.Tensor.absolute, torch.Tensor.absolute_
    """

    def __init__(self, alias_name):
        self.name = alias_name
        self.op = _getattr_qual(torch, alias_name)
        self.method_variant = getattr(torch.Tensor, alias_name, None)
        self.inplace_variant = getattr(torch.Tensor, alias_name + "_", None)

    def __call__(self, *args, **kwargs):
        return self.op(*args, **kwargs)


_NOTHING = object()  # Unique value to distinguish default from anything else


# Extension of getattr to support qualified names
# e.g. _getattr_qual(torch, 'linalg.norm') -> torch.linalg.norm
def _getattr_qual(obj, name, default=_NOTHING):
    try:
        for path in name.split('.'):
            obj = getattr(obj, path)
        return obj
    except AttributeError:
        if default is not _NOTHING:
            return default
        else:
            raise


# Classes and methods for the operator database
class OpInfo(object):
    """Operator information and helper functions for acquiring it."""

    def __init__(self,
                 name,  # the string name of the function
                 *,
                 op=None,  # the function variant of the operation, populated as torch.<name> if None
                 dtypes=floating_types(),  # dtypes this function is expected to work with
                 dtypesIfCPU=None,  # dtypes this function is expected to work with on CPU
                 dtypesIfCUDA=None,  # dtypes this function is expected to work with on CUDA
                 dtypesIfROCM=None,  # dtypes this function is expected to work with on ROCM
                 default_test_dtypes=None,  # dtypes to test with by default. Gets intersected
                                            # with the dtypes support on the tested device
                 assert_autodiffed=False,  # if a op's aten::node is expected to be symbolically autodiffed
                 autodiff_nonfusible_nodes=None,  # a list of strings with node names that are expected to be in a
                                                  # DifferentiableGraph when autodiffed. Ex: ['aten::add', 'aten::mm'],
                                                  # default is populated to be ['aten::(name of Python operator)']
                 autodiff_fusible_nodes=None,  # a list of strings with node names that are expected to be in FusionGroups
                                               # inside of DifferentiableGraphs when this operation is autodiffed.
                                               # Ex: ['aten::add', 'aten::mm'], defaults to an empty list
                                               # Note: currently no ops use fusible nodes
                 supports_out=True,  # whether the op supports the out kwarg
                 skips=tuple(),  # information about which tests to skip
                 decorators=None,  # decorators to apply to generated tests
                 safe_casts_outputs=False,  # whether op allows safe casting when writing to out arguments
                 sample_inputs_func=None,  # function to generate sample inputs
                 aten_name=None,  # name of the corresponding aten:: operator
                 aliases=None,  # iterable of aliases, e.g. ("absolute",) for torch.abs
                 variant_test_name='',  # additional string to include in the test name
                 supports_autograd=True,  # support for autograd
                 supports_inplace_autograd=None,  # whether the operation supports inplace autograd
                                                  # defaults to supports_autograd's value
                 supports_complex_autograd=None,  # whether the operation supports complex autograd
                                                  # defaults to supports_autograd's value
                 supports_sparse=False,  # whether the op supports sparse inputs
                 gradcheck_wrapper=lambda op, *args, **kwargs: op(*args, **kwargs),  # wrapper function for gradcheck
                 check_batched_grad=True,  # check batched grad when doing gradcheck
                 check_batched_gradgrad=True,  # check batched grad grad when doing gradgradcheck
                 ):

        # Validates the dtypes are generated from the dispatch-related functions
        for dtype_list in (dtypes, dtypesIfCPU, dtypesIfCUDA, dtypesIfROCM):
            assert isinstance(dtype_list, (_dispatch_dtypes, type(None)))

        self.name = name
        self.aten_name = aten_name if aten_name is not None else name
        self.variant_test_name = variant_test_name

        self.dtypes = set(dtypes)
        self.dtypesIfCPU = set(dtypesIfCPU) if dtypesIfCPU is not None else self.dtypes
        self.dtypesIfCUDA = set(dtypesIfCUDA) if dtypesIfCUDA is not None else self.dtypes
        self.dtypesIfROCM = set(dtypesIfROCM) if dtypesIfROCM is not None else self.dtypes
        self._default_test_dtypes = set(default_test_dtypes) if default_test_dtypes is not None else None

        # NOTE: if the op is unspecified it is assumed to be under the torch namespace
        self.op = op if op else _getattr_qual(torch, self.name)
        method_variant = getattr(torch.Tensor, name, None)
        # attributes like real, imag are not callable
        self.method_variant = method_variant if callable(method_variant) else None
        inplace_name = name + "_"
        self.inplace_variant = getattr(torch.Tensor, inplace_name, None)
        self.operator_variant = getattr(operator, name, None)

        self.supports_out = supports_out
        self.safe_casts_outputs = safe_casts_outputs

        self.skips = skips
        self.decorators = decorators
        self.sample_inputs_func = sample_inputs_func

        self.assert_autodiffed = assert_autodiffed
        self.autodiff_fusible_nodes = autodiff_fusible_nodes if autodiff_fusible_nodes else []
        if autodiff_nonfusible_nodes is None:
            self.autodiff_nonfusible_nodes = ['aten::' + self.name]
        else:
            self.autodiff_nonfusible_nodes = autodiff_nonfusible_nodes

        # autograd support
        self.supports_autograd = supports_autograd
        self.supports_inplace_autograd = supports_inplace_autograd
        if self.supports_inplace_autograd is None:
            self.supports_inplace_autograd = supports_autograd
        self.supports_complex_autograd = supports_complex_autograd
        if self.supports_complex_autograd is None:
            self.supports_complex_autograd = supports_autograd

        self.gradcheck_wrapper = gradcheck_wrapper
        self.check_batched_grad = check_batched_grad
        self.check_batched_gradgrad = check_batched_gradgrad

        self.supports_sparse = supports_sparse

        self.aliases = ()  # type: ignore
        if aliases is not None:
            self.aliases = tuple(AliasInfo(a) for a in aliases)  # type: ignore

    def __call__(self, *args, **kwargs):
        """Calls the function variant of the operator."""
        return self.op(*args, **kwargs)

    def get_op(self):
        """Returns the function variant of the operator, torch.<op_name>."""
        return self.op

    def get_method(self):
        """Returns the method variant of the operator, torch.Tensor.<op_name>.
        Returns None if the operator has no method variant.
        """
        return self.method_variant

    def get_inplace(self):
        """Returns the inplace variant of the operator, torch.Tensor.<op_name>_.
        Returns None if the operator has no inplace variant.
        """
        return self.inplace_variant

    def get_operator_variant(self):
        """Returns operator variant of the operator, e.g. operator.neg
        Returns None if the operator has no operator variant.
        """
        return self.operator_variant

    def sample_inputs(self, device, dtype, requires_grad=False, **kwargs):
        """Returns an iterable of SampleInputs.

        These samples should be sufficient to test the function works correctly
        with autograd, TorchScript, etc.
        """

        # TODO: Remove the try/except once all operators have sample_inputs_func with
        #       **kwargs in their signature.
        try:
            samples = self.sample_inputs_func(self, device, dtype, requires_grad, **kwargs)
        except TypeError:
            samples = self.sample_inputs_func(self, device, dtype, requires_grad)
        return samples

    # Returns True if the test should be skipped and False otherwise
    def should_skip(self, cls_name, test_name, device_type, dtype):
        return any(si.is_active(cls_name, test_name, device_type, dtype)
                   for si in self.skips)

    def supported_dtypes(self, device_type):
        if device_type == 'cpu':
            return self.dtypesIfCPU
        if device_type == 'cuda':
            return self.dtypesIfCUDA
        else:
            return self.dtypes


    def supports_dtype(self, dtype, device_type):
        return dtype in self.supported_dtypes(device_type)

    def default_test_dtypes(self, device_type):
        """Returns the default dtypes used to test this operator on the device.

        Equal to the operator's default_test_dtypes filtered to remove dtypes
        not supported by the device.
        """
        supported = self.supported_dtypes(device_type)
        return (supported if self._default_test_dtypes is None
                else supported.intersection(self._default_test_dtypes))


L = 20
M = 10
S = 5


def sample_inputs_unary(op_info, device, dtype, requires_grad, **kwargs):
    low, high = op_info.domain
    low = low if low is None else low + op_info._domain_eps
    high = high if high is None else high - op_info._domain_eps

    return (SampleInput(make_tensor((L,), device=device, dtype=dtype,
                                    low=low, high=high,
                                    requires_grad=requires_grad)),
            SampleInput(make_tensor((), device=device, dtype=dtype,
                                    low=low, high=high,
                                    requires_grad=requires_grad)))

# Metadata class for unary "universal functions (ufuncs)" that accept a single
# tensor and have common properties like:
class UnaryUfuncInfo(OpInfo):
    """Operator information for 'universal unary functions (unary ufuncs).'
    These are functions of a single tensor with common properties like:
      - they are elementwise functions
      - the input shape is the output shape
      - they typically have method and inplace variants
      - they typically support the out kwarg
      - they typically have NumPy or SciPy references
    See NumPy's universal function documentation
    (https://numpy.org/doc/1.18/reference/ufuncs.html) for more details
    about the concept of ufuncs.
    """

    def __init__(self,
                 name,  # the string name of the function
                 *,
                 ref,  # a reference function
                 dtypes=floating_types(),
                 dtypesIfCPU=floating_and_complex_types_and(torch.bfloat16),
                 dtypesIfCUDA=floating_and_complex_types_and(torch.half),
                 dtypesIfROCM=floating_and_complex_types_and(torch.half),
                 default_test_dtypes=(
                     torch.uint8, torch.long, torch.half, torch.bfloat16,
                     torch.float32, torch.cfloat),  # dtypes which tests check by default
                 domain=(None, None),  # the [low, high) domain of the function
                 handles_large_floats=True,  # whether the op correctly handles large float values (like 1e20)
                 handles_extremals=True,  # whether the op correctly handles extremal values (like inf)
                 handles_complex_extremals=True,  # whether the op correct handles complex extremals (like inf -infj)
                 supports_complex_to_float=False,  # op supports casting from complex input to real output safely eg. angle
                 sample_inputs_func=sample_inputs_unary,
                 sample_kwargs=lambda device, dtype, input: ({}, {}),
                 supports_sparse=False,
                 **kwargs):
        super(UnaryUfuncInfo, self).__init__(name,
                                             dtypes=dtypes,
                                             dtypesIfCPU=dtypesIfCPU,
                                             dtypesIfCUDA=dtypesIfCUDA,
                                             dtypesIfROCM=dtypesIfROCM,
                                             default_test_dtypes=default_test_dtypes,
                                             sample_inputs_func=sample_inputs_func,
                                             supports_sparse=supports_sparse,
                                             **kwargs)
        self.ref = ref
        self.domain = domain
        self.handles_large_floats = handles_large_floats
        self.handles_extremals = handles_extremals
        self.handles_complex_extremals = handles_complex_extremals
        self.supports_complex_to_float = supports_complex_to_float

        # test_unary_ufuncs.py generates its own inputs to test the consistency
        # of the operator on sliced tensors, non-contig tensors, etc.
        # `sample_kwargs` is a utility function to provide kwargs
        # along with those inputs if required (eg. clamp).
        # It should return two dictionaries, first holding kwarg for
        # torch operator and second one for reference NumPy operator.
        self.sample_kwargs = sample_kwargs

        # Epsilon to ensure grad and gradgrad checks don't test values
        #   outside a function's domain.
        self._domain_eps = 1e-5

def sample_inputs_tensor_split(op_info, device, dtype, requires_grad, **kwargs):
    return (SampleInput(make_tensor((S, S, S), device, dtype,
                                    low=None, high=None,
                                    requires_grad=requires_grad),
                        args=(torch.tensor([1, 2, 3]),),),
            SampleInput(make_tensor((S, S, S), device, dtype,
                                    low=None, high=None,
                                    requires_grad=requires_grad),
                        args=(torch.tensor(1),),),
            SampleInput(make_tensor((S, S, S), device, dtype,
                                    low=None, high=None,
                                    requires_grad=requires_grad),
                        args=(torch.tensor([1, 2, 3]),),
                        kwargs=dict(dim=1)),)

def sample_inputs_linalg_det(op_info, device, dtype, requires_grad):
    kw = dict(device=device, dtype=dtype)
    inputs = [
        make_tensor((S, S), **kw),
        make_tensor((1, 1), **kw),  # 1x1
        random_symmetric_matrix(S, **kw),  # symmetric
        random_symmetric_psd_matrix(S, **kw),  # symmetric_psd
        random_symmetric_pd_matrix(S, **kw),  # symmetric_pd

        # dim2_null, rank1 and rank2 are disabled because of
        # https://github.com/pytorch/pytorch/issues/53364
        # we should re-enable them once the issue is solved
        # random_square_matrix_of_rank(S, S - 2, **kw),  # dim2_null
        # random_square_matrix_of_rank(S, 1, **kw),  # rank1
        # random_square_matrix_of_rank(S, 2, **kw),  # rank2

        random_fullrank_matrix_distinct_singular_value(S, **kw),  # distinct_singular_value
        make_tensor((3, 3, S, S), **kw),  # batched
        make_tensor((3, 3, 1, 1), **kw),  # batched_1x1
        random_symmetric_matrix(S, 3, **kw),  # batched_symmetric
        random_symmetric_psd_matrix(S, 3, **kw),  # batched_symmetric_psd
        random_symmetric_pd_matrix(S, 3, **kw),  # batched_symmetric_pd
        random_fullrank_matrix_distinct_singular_value(S, 3, 3, **kw),  # batched_distinct_singular_values
        make_tensor((0, 0), **kw),
        make_tensor((0, S, S), **kw),
    ]
    for t in inputs:
        t.requires_grad = requires_grad
    return [SampleInput(t) for t in inputs]

def sample_inputs_linalg_matrix_power(op_info, device, dtype, requires_grad):
    # (<matrix_size>, (<batch_sizes, ...>))
    test_sizes = [
        (1, ()),
        (2, (0,)),
        (2, (2,)),
    ]

    inputs = []
    for matrix_size, batch_sizes in test_sizes:
        size = batch_sizes + (matrix_size, matrix_size)
        for n in (0, 3, 5):
            t = make_tensor(size, device, dtype, requires_grad=requires_grad)
            inputs.append(SampleInput(t, args=(n,)))
        for n in [-4, -2, -1]:
            t = random_fullrank_matrix_distinct_singular_value(matrix_size, *batch_sizes, device=device, dtype=dtype)
            t.requires_grad = requires_grad
            inputs.append(SampleInput(t, args=(n,)))

    return inputs

def sample_inputs_linalg_multi_dot(op_info, device, dtype, requires_grad):
    # Each test case consists of the sizes in the chain of multiplications
    # e.g. [2, 3, 4, 5] generates matrices (2, 3) @ (3, 4) @ (4, 5)
    test_cases = [
        [1, 2, 1],
        [2, 0, 2],
        [0, 2, 2],
        [2, 2, 2, 2],
        [2, 3, 4, 5],
        [5, 4, 0, 2],
        [2, 4, 3, 5, 3, 2]
    ]

    result = []
    for sizes in test_cases:
        tensors = []
        for size in zip(sizes[:-1], sizes[1:]):
            t = make_tensor(size, device, dtype, requires_grad=requires_grad)
            tensors.append(t)
        result.append(SampleInput(tensors))

    return result

def sample_inputs_linalg_norm(op_info, device, dtype, requires_grad):
    test_sizes = [
        (S,),
        (0,),
        (S, S),
        (0, 0),
        (S, 0),
        (0, S),
        (S, S, S),
        (0, S, S),
        (S, 0, S),
        (0, 0, 0),
    ]

    vector_ords = (None, 0, 0.5, 1, 2, 3.5, inf, -0.5, -1, -2, -3.5, -inf)
    matrix_ords = (None, 'fro', 'nuc', 1, 2, inf, -1, -2, -inf)

    inputs = []

    is_dtype_half = dtype in [torch.float16, torch.bfloat16]

    for test_size in test_sizes:
        is_vector_norm = len(test_size) == 1
        is_matrix_norm = len(test_size) == 2

        for keepdim in [False, True]:
            inputs.append(SampleInput(
                make_tensor(
                    test_size, device, dtype, low=None, high=None,
                    requires_grad=requires_grad),
                kwargs=dict(
                    keepdim=keepdim)))

            if not (is_vector_norm or is_matrix_norm):
                continue

            ords = vector_ords if is_vector_norm else matrix_ords

            for ord in ords:

                inputs.append(SampleInput(
                    make_tensor(
                        test_size, device, dtype,
                        low=None, high=None,
                        requires_grad=requires_grad),
                    args=(ord,),
                    kwargs=dict(
                        keepdim=keepdim)))

                if ord in ['nuc', 'fro']:
                    inputs.append(SampleInput(
                        make_tensor(
                            test_size, device, dtype,
                            low=None, high=None,
                            requires_grad=requires_grad),
                        kwargs=dict(
                            ord=ord,
                            keepdim=keepdim,
                            dim=(0, 1))))
        return inputs

def sample_inputs_linalg_vector_norm(op_info, device, dtype, requires_grad, **kwargs):
    size_1D = (S,)
    size_2D = (2, 2)

    test_cases = [
        # input size, ord, dim args
        (size_1D, None, None),
        (size_1D, None, (0,)),
        (size_1D, 0, None),
        (size_1D, 0, (0,)),
        (size_1D, 0.9, None),
        (size_1D, 0.9, (0,)),
        (size_1D, 1, None),
        (size_1D, 1, (0,)),
        (size_1D, -2.1, None),
        (size_1D, -2.1, (0,)),
        (size_1D, inf, None),
        (size_1D, inf, (0,)),
        (size_1D, -inf, None),
        (size_1D, -inf, (0,)),

        (size_2D, None, None),
        (size_2D, None, (0,)),
        (size_2D, None, (-1, 0)),
        (size_2D, 0, None),
        (size_2D, 0, (0,)),
        (size_2D, 0, (-1, 0)),
        (size_2D, 0.9, None),
        (size_2D, 0.9, (0,)),
        (size_2D, 0.9, (-1, 0)),
        (size_2D, 1, None),
        (size_2D, 1, (0,)),
        (size_2D, 1, (-1, 0)),
        (size_2D, -2.1, None),
        (size_2D, -2.1, (0,)),
        (size_2D, -2.1, (-1, 0)),
        (size_2D, inf, None),
        (size_2D, inf, (0,)),
        (size_2D, inf, (-1, 0)),
        (size_2D, -inf, None),
        (size_2D, -inf, (0,)),
        (size_2D, -inf, (-1, 0)),
    ]
    inputs = []

    for test_size, ord, dim in test_cases:
        for keepdim in [False, True]:
            inputs.append(SampleInput(
                make_tensor(
                    test_size, device, dtype,
                    low=None, high=None,
                    requires_grad=requires_grad),
                args=(ord,),
                kwargs=dict(
                    keepdim=keepdim,
                    dim=dim)))

    return inputs

def sample_inputs_addmm(op_info, device, dtype, requires_grad, **kwargs):
    input = SampleInput(
        make_tensor((S, S), device, dtype, low=None, high=None, requires_grad=requires_grad),
        args=(
            make_tensor((S, S), device, dtype, low=None, high=None, requires_grad=requires_grad),
            make_tensor((S, S), device, dtype, low=None, high=None, requires_grad=False)))
    if dtype.is_complex:
        another_input = SampleInput(
            make_tensor((S, S), device, dtype, low=None, high=None, requires_grad=requires_grad),
            args=(
                make_tensor((S, S), device, dtype, low=None, high=None, requires_grad=requires_grad),
                make_tensor((S, S), device, dtype, low=None, high=None, requires_grad=False)),
            kwargs=dict(beta=1 + 2j, alpha=2 + 3j))
        return (input, another_input)
    else:
        return (input, )

def sample_inputs_addmv(op_info, device, dtype, requires_grad, **kwargs):
    test_cases = (((S,), (S, M), (M,), 1, 1, False),
                  ((S,), (S, M), (M,), 0.2, 0.6, False),
                  )

    test_cases_with_broadcast = (((1,), (S, M), (M,), 1, 1, True),
                                 ((1,), (S, M), (M,), 0.2, 0.6, True),
                                 ((), (S, M), (M,), 1, 1, True),
                                 ((), (S, M), (M,), 0.2, 0.6, True),
                                 )

    cases = test_cases + test_cases_with_broadcast
    sample_inputs = []
    for input_args in cases:
        args = (make_tensor(input_args[0], device, dtype,
                            low=None, high=None,
                            requires_grad=requires_grad),
                make_tensor(input_args[1], device, dtype,
                            low=None, high=None,
                            requires_grad=requires_grad),
                make_tensor(input_args[2], device, dtype,
                            low=None, high=None,
                            requires_grad=requires_grad))
        alpha, beta = input_args[3], input_args[4]
        broadcasts_input = input_args[5]
        sample_inputs.append(SampleInput(args[0], args=(args[1], args[2]), kwargs=dict(beta=beta, alpha=alpha),
                                         broadcasts_input=broadcasts_input))
    return tuple(sample_inputs)

def sample_inputs_addbmm(op_info, device, dtype, requires_grad, **kwargs):
    test_cases = [((S, M), (S, S, S), (S, S, M), 1, 1),
                  ((1,), (S, S, S), (S, S, M), 1, 1),
                  ((S, M), (S, S, S), (S, S, M), 0.6, 0.2),
                  ((1,), (S, S, S), (S, S, M), 0.6, 0.2),
                  ((), (S, S, S), (S, S, M), 1, 1),
                  ((), (S, S, S), (S, S, M), 0.6, 0.2),
                  ]
    sample_inputs = []
    for input_args in test_cases:
        args = (make_tensor(input_args[0], device, dtype,
                            low=None, high=None,
                            requires_grad=requires_grad),
                make_tensor(input_args[1], device, dtype,
                            low=None, high=None,
                            requires_grad=requires_grad),
                make_tensor(input_args[2], device, dtype,
                            low=None, high=None,
                            requires_grad=requires_grad))
        alpha, beta = input_args[3], input_args[4]
        sample_inputs.append(SampleInput(args[0], args=(args[1], args[2]), kwargs=dict(beta=beta, alpha=alpha)))
        if dtype.is_complex:
            sample_inputs.append(SampleInput(args[0], args=(args[1], args[2]),
                                             kwargs=dict(beta=beta * (1 + 2j), alpha=alpha * (2 + 3j))))

    return tuple(sample_inputs)

def sample_inputs_addcmul_addcdiv(op_info, device, dtype, requires_grad, **kwargs):
    test_cases = [((S, S), (S, S), (S, S)),
                  ((S, S), (S, 1), (1, S)),
                  ((1,), (S, S, 1), (1, S)),
                  ((), (), ()),
                  ((S, S), (), ()),
                  ((), (S, S, 1), (1, S)),
                  ]

    sample_inputs = []
    for input_args in test_cases:
        args = tuple(make_tensor(arg, device, dtype, requires_grad=requires_grad) if isinstance(arg, tuple) else arg
                     for arg in input_args)
        sample_inputs.append(SampleInput(args[0], args=args[1:]))

        sample_inputs.append(SampleInput(args[0], args=args[1:], kwargs=dict(value=3.14)))

    return tuple(sample_inputs)

def sample_inputs_addr(op_info, device, dtype, requires_grad, **kwargs):
    input1 = SampleInput(
        make_tensor((S, M), device, dtype, low=None, high=None, requires_grad=requires_grad),
        args=(
            make_tensor((S, ), device, dtype, low=None, high=None, requires_grad=requires_grad),
            make_tensor((M, ), device, dtype, low=None, high=None, requires_grad=requires_grad)))

    input2 = SampleInput(
        make_tensor((), device, dtype, low=None, high=None, requires_grad=requires_grad),
        args=(
            make_tensor((S, ), device, dtype, low=None, high=None, requires_grad=requires_grad),
            make_tensor((M, ), device, dtype, low=None, high=None, requires_grad=requires_grad)))

    if dtype.is_complex:
        alpha, beta = 0.1 + 0.3j, 0.4 + 0.6j
    elif dtype.is_floating_point:
        alpha, beta = 0.2, 0.6
    else:
        alpha, beta = 2, 3

    input3 = SampleInput(
        make_tensor((S, M), device, dtype, low=None, high=None, requires_grad=requires_grad),
        args=(
            make_tensor((S, ), device, dtype, low=None, high=None, requires_grad=requires_grad),
            make_tensor((M, ), device, dtype, low=None, high=None, requires_grad=requires_grad)),
        kwargs=dict(beta=beta, alpha=alpha))

    input4 = SampleInput(
        make_tensor((), device, dtype, low=None, high=None, requires_grad=requires_grad),
        args=(
            make_tensor((S, ), device, dtype, low=None, high=None, requires_grad=requires_grad),
            make_tensor((M, ), device, dtype, low=None, high=None, requires_grad=requires_grad)),
        kwargs=dict(beta=beta, alpha=alpha))

    return (input1, input2, input3, input4)

def sample_inputs_xlogy(self, device, dtype, requires_grad, **kwargs):
    return (
        SampleInput(
            make_tensor((S, S), device, dtype, low=None, high=None, requires_grad=requires_grad),
            args=(
                make_tensor((S, S), device, dtype, low=0, high=None, requires_grad=requires_grad),
            )
        ),
    )

def sample_inputs_trace(self, device, dtype, requires_grad, **kwargs):
    return (SampleInput((make_tensor((S, S), device, dtype,
                                     low=None, high=None,
                                     requires_grad=requires_grad))),)

def sample_inputs_linalg_invertible(op_info, device, dtype, requires_grad=False, **kwargs):
    """
    This function generates always invertible input for linear algebra ops using
    random_fullrank_matrix_distinct_singular_value.
    The input is generated as the itertools.product of 'batches' and 'ns'.
    In total this function generates 8 SampleInputs
    'batches' cases include:
        () - single input,
        (0,) - zero batched dimension,
        (2,) - batch of two matrices,
        (1, 1) - 1x1 batch of matrices
    'ns' gives 0x0 and 5x5 matrices.
    Zeros in dimensions are edge cases in the implementation and important to test for in order to avoid unexpected crashes.
    """
    from torch.testing._internal.common_utils import random_fullrank_matrix_distinct_singular_value

    batches = [(), (0, ), (2, ), (1, 1)]
    ns = [5, 0]
    out = []
    for batch, n in product(batches, ns):
        a = random_fullrank_matrix_distinct_singular_value(n, *batch, dtype=dtype, device=device)
        a.requires_grad = requires_grad
        out.append(SampleInput(a))
    return out

def np_sinc_with_fp16_as_fp32(x):
    # Wraps numpy's sinc function so that fp16 values are promoted to fp32
    # before sinc is invoked. Context: numpy's sinc returns NaN when evaluated
    # at 0 for fp16.
    if x.dtype == np.float16:
        return np.sinc(x.astype(np.float32))
    else:
        return np.sinc(x)

def sample_inputs_broadcast_to(op_info, device, dtype, requires_grad, **kwargs):
    test_cases = (
        ((S, 1, 1), (S, S, S)),
        ((S, 1, S), (S, S, S)),
        ((S, 1), (S, S, S)),
        ((1,), (S, S, S)),
        ((1, S), (1, 1, S)),
        ((), ()),
        ((), (1, 3, 2)),
    )

    return tuple(
        SampleInput(
            make_tensor(size, device, dtype, low=None, high=None, requires_grad=requires_grad),
            args=(shape,)) for size, shape in test_cases)

def sample_inputs_div(self, device, dtype, requires_grad, rounding_mode=None, **kwargs):
    a = make_tensor((S, S, S), device, dtype, low=None, high=None, requires_grad=requires_grad)
    is_integral = not dtype.is_floating_point and not dtype.is_complex
    b = make_tensor((S, S, S), device, dtype, low=1 if is_integral else 0.1, high=None,
                    requires_grad=requires_grad)

    kwargs = None  # type: ignore
    if rounding_mode is not None:
        kwargs = dict(rounding_mode=rounding_mode)  # type: ignore

    return (
        SampleInput(a, args=(b,), kwargs=kwargs),
        SampleInput(a, args=(2,)),
    )

def sample_inputs_stack(op_info, device, dtype, requires_grad, **kwargs):
    tensors = [
        make_tensor((S, S), device, dtype, requires_grad=requires_grad),
        make_tensor((S, S), device, dtype, requires_grad=requires_grad),
        make_tensor((S, S), device, dtype, requires_grad=requires_grad),
    ]

    return (SampleInput(tensors, args=(0,)),)

def sample_inputs_hstack_dstack_vstack(op_info, device, dtype, requires_grad, **kwargs):
    tensors = [
        make_tensor((S, S), device, dtype, requires_grad=requires_grad),
        make_tensor((S, S), device, dtype, requires_grad=requires_grad),
        make_tensor((S, S), device, dtype, requires_grad=requires_grad),
    ]

    return (SampleInput(tensors),)

def sample_inputs_hypot(op_info, device, dtype, requires_grad):
    input = make_tensor((S, S), device, dtype, requires_grad=requires_grad)
    args = make_tensor((S, S), device, dtype, requires_grad=requires_grad)

    return (
        SampleInput(input, args=(args,)),
    )

def sample_inputs_gather(op_info, device, dtype, requires_grad, **kwargs):
    return (
        SampleInput(
            make_tensor((M, S), device, dtype, low=None, high=None, requires_grad=requires_grad),
            args=(0, gather_variable((S, S), 1, M, True, device=device))),
        SampleInput(
            make_tensor((M, S), device, dtype, low=None, high=None, requires_grad=requires_grad),
            args=(1, gather_variable((M, S // 2), 0, S, True, device=device))),
        SampleInput(
            make_tensor((), device, dtype, low=None, high=None, requires_grad=requires_grad),
            args=(0, torch.tensor([0], dtype=torch.int64, device=device))),
        SampleInput(
            make_tensor((S,), device, dtype, low=None, high=None, requires_grad=requires_grad),
            args=(0, torch.tensor(0, dtype=torch.int64, device=device))),
        SampleInput(
            make_tensor((), device, dtype, low=None, high=None, requires_grad=requires_grad),
            args=(0, torch.tensor(0, dtype=torch.int64, device=device))),
    )


def sample_inputs_take_along_dim(op_info, device, dtype, requires_grad, **kwargs):
    return (SampleInput(make_tensor((S, S), device, dtype,
                                    low=None, high=None,
                                    requires_grad=requires_grad),
                        args=(gather_variable((S, S), 1, S, True, device=device), 0)),

            # `indices` broadcast
            SampleInput(make_tensor((S, S), device, dtype,
                                    low=None, high=None,
                                    requires_grad=requires_grad),
                        args=(gather_variable((1, S // 2), 0, S, True, device=device), 1)),

            # `self` broadcast
            SampleInput(make_tensor((1, S), device, dtype,
                                    low=None, high=None,
                                    requires_grad=requires_grad),
                        args=(gather_variable((S, S // 2), 0, S, True, device=device), 1)),

            # without `dim` arg
            SampleInput(make_tensor((S, S), device, dtype,
                                    low=None, high=None,
                                    requires_grad=requires_grad),
                        args=(gather_variable((S, S // 2), 0, S, True, device=device), )),
            SampleInput(make_tensor((S, S), device, dtype,
                                    low=None, high=None,
                                    requires_grad=requires_grad),
                        args=(gather_variable((S, S // 2), 0, S, True, device=device),)),
            )

def sample_inputs_amax_amin(op_info, device, dtype, requires_grad, **kwargs):
    test_cases = (
        ((S, S, S), ()),
        ((S, S, S), (1,)),
        ((S, S, S), ((1, 2,),)),
        ((S, S, S), (1, True,)),
        ((), (0,)),
        ((), ()),
        ((), (0, True,)),
    )
    return tuple(SampleInput((make_tensor(size, device, dtype,
                                          low=None, high=None,
                                          requires_grad=requires_grad)),
                             args=args)
                 for size, args in test_cases)

def sample_inputs_argmax_argmin(op_info, device, dtype, requires_grad, **kwargs):
    test_cases = (
        ((2, 2, 2), ()),
        ((2, 2, 2), (0,)),
        ((2, 2, 2), (1,)),
        ((2, 2, 2), (2,)),
        ((2, 2, 2), (2, True,)),
        ((2, 2, 2), (None,)),
        ((), (0,)),
        ((), ()),
        ((), (None, True,)),
        ((1,), ()),
        ((1,), (0,)),
        ((1,), (0, True)),
        ((2,), ()),
        ((2,), (0,)),
        ((2,), (0, True)),
        ((2, 2, 3), ()),
        ((2, 2, 3), (0,)),
        ((2, 2, 3), (1,)),
        ((2, 2, 3), (None, True)),
    )
    return tuple(SampleInput((make_tensor(size, device, dtype,
                                          requires_grad=requires_grad)),
                             args=args)
                 for size, args in test_cases)

def sample_inputs_diff(op_info, device, dtype, requires_grad, **kwargs):
    test_cases = (
        ((1,), 0, None, None),
        ((S,), 0, None, None),
        ((S, 1), 0, None, None),
        ((S, 1), 1, None, None),
        ((S, S), 0, None, None),
        ((S, S), 1, None, None),
        ((S, S), 0, (1, S), (2, S)),
        ((S, S), 0, None, (2, S)),
        ((S, S, S), 1, None, None),
        ((S, S, S), 1, (S, 1, S), (S, 1, S)),)

    sample_inputs = []
    for size, dim, size_prepend, size_append in test_cases:
        args = (make_tensor(size, device, dtype,
                            low=None, high=None,
                            requires_grad=requires_grad), 1, dim,
                make_tensor(size_prepend, device, dtype,
                            low=None, high=None,
                            requires_grad=requires_grad) if size_prepend else None,
                make_tensor(size_append, device, dtype,
                            low=None, high=None,
                            requires_grad=requires_grad) if size_append else None)
        sample_inputs.append(SampleInput(args[0], args=(args[1], args[2])))

    return tuple(sample_inputs)

def sample_inputs_index_select(op_info, device, dtype, requires_grad, **kwargs):
    return (
        SampleInput(
            make_tensor((S, S, S), device, dtype, low=None, high=None, requires_grad=requires_grad),
            args=(0, index_variable(2, S, device=device))),
        SampleInput(
            make_tensor((), device, dtype, low=None, high=None, requires_grad=requires_grad),
            args=(0, torch.tensor([0], dtype=torch.int64, device=device))),
        SampleInput(
            make_tensor((), device, dtype, low=None, high=None, requires_grad=requires_grad),
            args=(0, torch.tensor(0, dtype=torch.int64, device=device))),
    )

def sample_inputs_getitem(op_info, device, dtype, requires_grad, **kwargs):
    test_args = [
        (dont_convert([1, 2]),),
        (slice(0, 3),),
        (dont_convert([slice(0, 3), 1]),),
        (dont_convert([[0, 2, 3], [1, 3, 3], [0, 0, 2]]),),
        (dont_convert([[0, 0, 3], [1, 1, 3], [0, 0, 2]]),),
        (dont_convert([slice(None), slice(None), [0, 3]]),),
        (dont_convert([slice(None), [0, 3], slice(None)]),),
        (dont_convert([[0, 3], slice(None), slice(None)]),),
        (dont_convert([[0, 3], [1, 2], slice(None)]),),
        (dont_convert([[0, 3], ]),),
        (dont_convert([[0, 3], slice(None)]),),
        (dont_convert([[0, 3], Ellipsis]),),
        (dont_convert([[0, 2, 3], [1, 3, 3], torch.LongTensor([0, 0, 2])]),),
        (index_variable(2, S, device=device),),
        (mask_not_all_zeros((S,)),),
    ]

    return tuple(SampleInput(
        make_tensor((S, S, S), device, dtype, low=None, high=None, requires_grad=requires_grad),
        args=args)
        for args in test_args)

def sample_inputs_index_put(op_info, device, dtype, requires_grad, **kwargs):
    inputs = []
    for accumulate in [False, True]:
        # Test with indices arg
        inputs.append(SampleInput(
            make_tensor((S, S,), device, dtype, low=None, high=None, requires_grad=requires_grad),
            args=(
                (index_variable(2, S, device=device), ),
                make_tensor((2, S), device, dtype, low=None, high=None)),
            kwargs=dict(accumulate=accumulate)))

        # Test with mask arg
        mask = torch.zeros(S, dtype=torch.bool) if accumulate else mask_not_all_zeros((S,))
        inputs.append(SampleInput(
            make_tensor((S, S), device, dtype, low=None, high=None, requires_grad=requires_grad),
            args=(
                (mask, ),
                make_tensor((S,), device, dtype, low=None, high=None),),
            kwargs=dict(accumulate=accumulate)))

    return inputs

# Missing to test the nondeterminism of the operation
# https://github.com/pytorch/pytorch/issues/53352
def sample_inputs_index_add(op_info, device, dtype, requires_grad, **kwargs):
    # These testa are pretty much the same as those from index_copy.
    # Perhaps merge?
    make_arg = partial(make_tensor, dtype=dtype, device=device, requires_grad=requires_grad)

    t = make_arg((S, S))
    s = make_arg((S, S))
    # non-contiguous target
    t_nonctg = t.transpose(0, 1)
    # non-contiguous source
    s_nonctg = s.transpose(0, 1)

    idx = make_arg((S,), dtype=torch.int64, low=0, high=S)
    idx_nonctg = make_arg((S,), dtype=torch.int64, low=0, high=S, noncontiguous=True)
    samples = [SampleInput(tensor, args=(1, idx, source))
               for tensor, idx, source in product([t, t_nonctg], [idx, idx_nonctg], [s, s_nonctg])]
    samples.extend(SampleInput(tensor, args=(1, idx, source), kwargs=dict(alpha=a))
                   for tensor, idx, source, a in product([t, t_nonctg], [idx, idx_nonctg], [s, s_nonctg], [-1, 0, 2]))

    # Add scalar cases
    scalar_sizes = [(), (1,)]
    ts = (make_arg(size) for size in scalar_sizes)
    idxs = (make_arg(size, dtype=torch.int64, low=0, high=1) for size in scalar_sizes)
    ss = (make_arg(size) for size in scalar_sizes)

    samples.extend(SampleInput(t, args=(0, idx, s)) for t, idx, s in product(ts, idxs, ss))
    samples.extend(SampleInput(t, args=(0, idx, s), kwargs=dict(alpha=a)) for t, idx, s, a in product(ts, idxs, ss, [-1, 0, 2]))
    return samples

def sample_inputs_sort(op_info, device, dtype, requires_grad, **kwargs):
    def apply_grad(t):
        if dtype in floating_types_and(torch.float16, torch.bfloat16):
            t.requires_grad_(requires_grad)

    def small_3d_unique(dtype, device):
        res = torch.randperm(S * S * S, dtype=torch.int64, device=device).view(S, S, S)
        res = res.to(dtype)
        apply_grad(res)
        return res

    samples = []

    # Test cases for small 3d tensors.
    # Imitates legacy tests from test/test_torch.py
    t = small_3d_unique(dtype, device)
    dims = range(-3, 3)
    flag = [True, False]
    for dim, descending, stable in product(dims, flag, flag):
        # default schema without stable sort
        samples.append(SampleInput(t, args=(dim, descending)))
        # schema with stable sort, no CUDA support yet
        if torch.device(device).type == 'cpu':
            samples.append(
                SampleInput(t, kwargs=dict(dim=dim, descending=descending, stable=stable))
            )

    # Test cases for scalar tensor
    scalar = torch.tensor(1, dtype=dtype, device=device)
    apply_grad(scalar)
    samples.append(SampleInput(scalar))
    samples.append(SampleInput(scalar, args=(0,)))
    samples.append(SampleInput(scalar, args=(0, True)))
    # no CUDA support for stable sort yet
    if not device.startswith('cuda'):
        samples.append(SampleInput(scalar, kwargs=dict(stable=True)))
        samples.append(SampleInput(scalar, kwargs=dict(dim=0, stable=True)))
        samples.append(SampleInput(scalar, kwargs=dict(dim=0, descending=True, stable=True)))

    return samples

def sample_inputs_index_fill(op_info, device, dtype, requires_grad, **kwargs):
    samples = []
    t = make_tensor((S, S, S), device, dtype,
                    low=None, high=None,
                    requires_grad=requires_grad)
    fill_val = torch.tensor(-1 + 1j if t.is_complex() else -1)
    # non-contiguous input
    t01 = t.transpose(0, 1)
    t02 = t.transpose(0, 2)
    t12 = t.transpose(1, 2)
    idx = index_variable(1, S, device=device)
    # non-contiguous index
    idx_nonctg = torch.empty_strided((S,), (2,), device=device, dtype=torch.int64)
    idx_nonctg.copy_(idx)
    for d in range(t.dim()):
        for tensor in [t, t01, t02, t12]:
            samples.append(SampleInput(tensor, args=(d, idx, fill_val)))
            samples.append(SampleInput(tensor, args=(d, -idx - 1, fill_val)))
            samples.append(SampleInput(tensor, args=(d, idx_nonctg, fill_val)))
    return samples

def sample_inputs_max_min_binary(op_info, device, dtype, requires_grad, **kwargs):
    inputs = []
    args_for_binary_op = (
        ((S, S, S), (S, S, S),),
        ((S, S, S), (S,),),
        ((S,), (S, S, S),),
        ((S, 1, S), (S, S),),
        ((S, S), (S, S),),
        ((), (),),
        ((S, S, S), (),),
        ((), (S, S, S),),
    )
    inputs = list((SampleInput(make_tensor(input_tensor, device, dtype,
                                           low=None, high=None,
                                           requires_grad=requires_grad),
                               args=(make_tensor(other_tensor, device, dtype,
                                                 low=None, high=None,
                                                 requires_grad=requires_grad),),))
                  for input_tensor, other_tensor in args_for_binary_op)
    return inputs

def sample_inputs_max_min_reduction_with_dim(op_info, device, dtype, requires_grad, **kwargs):
    inputs = []
    args_for_reduction_with_dim = (
        ((S, S, S), (1,),),
        ((S, S, S), (1, True, ),),
        ((), (0,),),
        ((), (0, True,),),
    )
    inputs = list((SampleInput(make_tensor(input_tensor, device, dtype,
                                           low=None, high=None,
                                           requires_grad=requires_grad),
                               args=args,))
                  for input_tensor, args in args_for_reduction_with_dim)
    return inputs

def sample_inputs_max_min_reduction_no_dim(op_info, device, dtype, requires_grad, **kwargs):
    inputs = []
    inputs.append(SampleInput(make_tensor((S, S, S), device, dtype,
                                          low=None, high=None,
                                          requires_grad=requires_grad),))
    inputs.append(SampleInput(make_tensor((), device, dtype,
                                          low=None, high=None,
                                          requires_grad=requires_grad),))
    return inputs

# Generates input tensors for testing reduction ops
def _generate_reduction_inputs(device, dtype, requires_grad):
    yield make_tensor((), device, dtype, requires_grad=requires_grad)
    yield make_tensor((2,), device, dtype, requires_grad=requires_grad)
    yield make_tensor((2, 3), device, dtype, requires_grad=requires_grad, noncontiguous=True)
    yield make_tensor((3, 2, 1, 2, 2), device, dtype, requires_grad=requires_grad)

# Generates a subset of possible dim and keepdim kwargs for a tensor
# with ndim dims appropriate for testing. If supports_multiple_dims
# is True (default) then dim kwarg can be a list of dims.
def _generate_reduction_kwargs(ndim, supports_multiple_dims=True):
    for keepdim in [True, False]:
        # Always test reducing inner and outer most dimensions
        yield {'dim': 0, 'keepdim': keepdim}
        yield {'dim': -1, 'keepdim': keepdim}

        # Also reduce middle dimension
        if ndim > 2:
            yield {'dim': ndim // 2, 'keepdim': keepdim}

        if supports_multiple_dims:
            # Always test reducing all dims
            yield {'dim': tuple(range(ndim)), 'keepdim': keepdim}

            # Test reducing both first and last dimensions
            if ndim > 1:
                yield {'dim': (0, ndim - 1), 'keepdim': keepdim}

            # Test reducing every other dimension starting with the second
            if ndim > 3:
                yield {'dim': tuple(range(1, ndim, 2)), 'keepdim': keepdim}

# Wraps sample_inputs_reduction function to provide the additional supports_multiple_dims args
def sample_inputs_reduction_wrapper(supports_multiple_dims):
    # Generates sample inputs for reduction ops that contain the input tensor
    # and dim and keepdim kwargs. If a reduction op needs to test additional
    # args/kwargs then create a separate sample_inputs function
    def fn(op_info, device, dtype, requires_grad):
        inputs = []

        for t in _generate_reduction_inputs(device, dtype, requires_grad):
            # Add case without dim and keepdim kwargs
            inputs.append(SampleInput(t))
            for kwargs in _generate_reduction_kwargs(t.ndim, supports_multiple_dims):
                inputs.append(SampleInput(t, kwargs=kwargs))

        return inputs

    return fn

def sample_inputs_reduction_quantile(op_info, device, dtype, requires_grad):
    test_quantiles = (0.5, make_tensor((2,), device, dtype, low=0, high=1))
    test_interpolations = ['linear', 'midpoint']

    inputs = []
    for quantiles in test_quantiles:
        for t in _generate_reduction_inputs(device, dtype, requires_grad):
            # Add case without dim and keepdim kwargs
            inputs.append(SampleInput(t, args=(quantiles,)))
            for kwargs in _generate_reduction_kwargs(t.ndim, supports_multiple_dims=False):
                # Interpolation kwarg for now is only supported when providing both dim and keepdim
                for interpolation in test_interpolations:
                    kwargs['interpolation'] = interpolation
                    inputs.append(SampleInput(t, args=(quantiles,), kwargs=kwargs))

    return inputs

def sample_inputs_topk(op_info, device, dtype, requires_grad, **kwargs):
    def get_tensor_input(size):
        return make_tensor(size, device, dtype, requires_grad=requires_grad)

    inputs = []
    inputs.append(SampleInput(get_tensor_input((S, M, S)), args=(3,)))
    inputs.append(SampleInput(get_tensor_input((S, M, S)), args=(3, 1)))
    inputs.append(SampleInput(get_tensor_input((S, M, S)), args=(3, -2)))
    inputs.append(SampleInput(get_tensor_input((S, M, S)), args=(3, 1, True)))
    inputs.append(SampleInput(get_tensor_input((S, M, S)), args=(3, -2, True)))
    inputs.append(SampleInput(get_tensor_input((S, M, S)), args=(3, 1, True, True)))
    inputs.append(SampleInput(get_tensor_input((S, M, S)), args=(3, -2, True, True)))

    inputs.append(SampleInput(get_tensor_input(()), args=(1,)))
    inputs.append(SampleInput(get_tensor_input(()), args=(1, 0)))
    inputs.append(SampleInput(get_tensor_input(()), args=(1, -1)))
    inputs.append(SampleInput(get_tensor_input(()), args=(1, 0, True)))
    inputs.append(SampleInput(get_tensor_input(()), args=(1, -1, True)))
    inputs.append(SampleInput(get_tensor_input(()), args=(1, 0, True, True)))
    inputs.append(SampleInput(get_tensor_input(()), args=(1, -1, True, True)))

    return inputs

def sample_inputs_outer(op_info, device, dtype, requires_grad, **kwargs):
    inputs = []
    arg_a = make_tensor((S,), device, dtype, requires_grad=requires_grad)
    arg_b = make_tensor((M,), device, dtype, requires_grad=requires_grad)
    inputs.append(SampleInput(arg_a, args=(arg_b,)))
    return inputs

def sample_inputs_dist(op_info, device, dtype, requires_grad):
    make_arg = partial(make_tensor, device=device, dtype=dtype, requires_grad=requires_grad)
    sizes = ((S, S, S), (S,), (S, 1, S), (), (S, S))
    ps = (2, 4)

    def generate_samples():
        for size_x, size_y, p in product(sizes, sizes, ps):
            yield SampleInput(make_arg(size_x), args=(make_arg(size_y), p))

    return list(generate_samples())

# Missing to test the nondeterminism of the operation
# https://github.com/pytorch/pytorch/issues/53352
def sample_inputs_index_copy(op_info, device, dtype, requires_grad, **kwargs):
    def make_arg(shape, low=None, high=None, dtype=dtype):
        return make_tensor(shape, device=device, dtype=dtype,
                           low=low, high=high,
                           requires_grad=requires_grad)

    t = make_arg((S, S))
    s = make_arg((S, S))
    # non-contiguous input
    t01 = t.transpose(0, 1)
    # non-contiguous input
    s01 = s.transpose(0, 1)

    # idx is a permutation of 0...S-1 for this function to be deterministic
    idx = torch.randperm(S, device=device, dtype=torch.int64)
    # non-contiguous index
    idx_nonctg = torch.repeat_interleave(idx, 2, dim=-1)[::2]
    # index_copy_ does not support negative indices
    # idx_neg = -idx - 1
    samples = [SampleInput(tensor, args=(1, idx, source))
               for tensor, idx, source in product([t, t01], [idx, idx_nonctg], [s, s01])]

    # Add scalar cases
    scalar_sizes = [(), (1,)]
    ts = (make_arg(size) for size in scalar_sizes)
    idxs = (make_arg(size, dtype=torch.int64, low=0, high=1) for size in scalar_sizes)
    ss = (make_arg(size) for size in scalar_sizes)

    samples.extend(SampleInput(t, args=(0, idx, s)) for t, idx, s in product(ts, idxs, ss))
    return samples

def sample_inputs_mode(op_info, device, dtype, requires_grad):
    inputs = []
    args = (
        ((S, S, S), (),),
        ((S, S, S), (1, ),),
        ((S, S, S), (1, True, ),),
        ((), (),),
        ((), (0,),),
        ((), (0, True,),),
    )
    inputs = list((SampleInput(make_tensor(input_tensor, device, dtype,
                                           low=None, high=None,
                                           requires_grad=requires_grad),
                               args=args,))
                  for input_tensor, args in args)
    return inputs

# Missing to test the nondeterminism of the operation
# https://github.com/pytorch/pytorch/issues/53352
def sample_inputs_put(op_info, device, dtype, requires_grad):
    make_arg = partial(make_tensor, dtype=dtype, device=device, requires_grad=requires_grad)
    make_idx = partial(make_tensor, low=0, dtype=torch.int64, device=device, requires_grad=False)

    S = 3

    def gen_inputs():
        # Generic inputs
        tgt_gen = (make_arg((S, S), noncontiguous=not ctg) for ctg in (True, False))
        src_gen = (make_arg((S,), noncontiguous=not ctg) for ctg in (True, False))
        idx = torch.randperm(S * S, device=device, dtype=torch.int64)[:S]
        idx_nonctg = torch.repeat_interleave(idx, 2, dim=-1)[::2]
        idx_neg = -idx - 1
        idx_list = [idx, idx_nonctg, idx_neg]
        for tgt, idx, src, acc in product(tgt_gen, idx_list, src_gen, (True, False)):
            yield SampleInput(input=tgt, args=(idx, src, acc))

        # Scalar cases
        scalar_sizes = [(), (1,)]
        tgt_gen = (make_arg(size) for size in scalar_sizes)
        idx_gen = (make_idx(size, high=1) for size in scalar_sizes)
        src_gen = (make_arg(size) for size in scalar_sizes)
        for tgt, idx, src, acc in product(tgt_gen, idx_gen, src_gen, (True, False)):
            yield SampleInput(input=tgt, args=(idx, src, acc))

        # Empty cases
        tgt_sizes = [(0,), (), (1,), (3, 2)]
        tgt_gen = (make_arg(size) for size in tgt_sizes)
        idx = make_idx((0,), high=1)
        src = make_arg((0,))
        for tgt, acc in product(tgt, (True, False)):
            yield SampleInput(input=tgt, args=(idx, src, acc))

    return list(gen_inputs())

def sample_inputs_take(op_info, device, dtype, requires_grad):
    make_arg = partial(make_tensor, dtype=dtype, device=device, requires_grad=requires_grad)
    make_idx = partial(make_tensor, low=0, dtype=torch.int64, device=device, requires_grad=False)

    S = 3

    def gen_inputs():
        # Generic inputs: take S elements out of S * S
        src_gen = (make_arg((S, S), noncontiguous=not ctg) for ctg in (True, False))
        idx = make_idx((S,), high=S * S)
        idx_nonctg = make_idx((S,), high=S * S, noncontiguous=True)
        idx_neg = -idx - 1
        idx_list = [idx, idx_nonctg, idx_neg]
        for src, idx in product(src_gen, idx_list):
            yield SampleInput(input=src, args=(idx,))

        # Scalar cases
        scalar_sizes = [(), (1,)]
        src_gen = (make_arg(size) for size in scalar_sizes)
        idx_gen = (make_idx(size, high=1) for size in scalar_sizes)
        for src, idx in product(src_gen, idx_gen):
            yield SampleInput(input=src, args=(idx,))

        # Empty cases
        src_sizes = [(0,), (), (1,), (3, 2)]
        src_gen = (make_arg(size) for size in src_sizes)
        idx = make_idx((0,), high=1)
        for src in src_gen:
            yield SampleInput(input=src, args=(idx,))

    return list(gen_inputs())

def sample_movedim_moveaxis(op_info, device, dtype, requires_grad):
    return (
        SampleInput(
            make_tensor((4, 3, 2, 1), device, dtype, low=None, high=None, requires_grad=requires_grad),
            args=((0, 1, 2, 3), (3, 2, 1, 0))),
        SampleInput(
            make_tensor((4, 3, 2, 1), device, dtype, low=None, high=None, requires_grad=requires_grad),
            args=((0, -1, -2, -3), (-3, -2, -1, -0)))
    )


def sample_repeat_tile(op_info, device, dtype, requires_grad, **kwargs):
    rep_dims = ((), (0, ), (1, ), (0, 2), (1, 1), (2, 3), (2, 3, 2), (0, 2, 3), (2, 1, 1, 1),)
    shapes = ((), (0,), (2,), (3, 0), (3, 2), (3, 0, 1))

    if requires_grad:
        # Tests for variant_consistency_jit, grad, gradgrad
        # are slower. Use smaller bags of `rep_dims` and `shapes`
        # in this case.
        rep_dims = ((), (0, ), (0, 2), (1, 1), (2, 3), (1, 3, 2), (3, 1, 1))  # type: ignore
        shapes = ((), (0,), (2,), (3, 2))  # type: ignore

    tensors = [make_tensor(shape, device, dtype,
                           low=None, high=None,
                           requires_grad=requires_grad) for shape in shapes]

    samples = []
    for rep_dim, tensor in product(rep_dims, tensors):
        for t in (tensor, tensor.T):
            if op_info.name == 'repeat' and len(rep_dim) >= t.dim():
                # `torch.repeat` errors for `len(rep_dims) < t.dim()`,
                # so we filter such combinations.
                samples.append(SampleInput(t, args=(rep_dim,),))
            elif op_info.name == 'tile':
                samples.append(SampleInput(t, args=(rep_dim,),))

    return samples

# TODO: reconcile with torch.linalg.det and torch.linalg.slogdet
# Creates matrices with a positive nonzero determinant
def sample_inputs_logdet(op_info, device, dtype, requires_grad, **kwargs):
    def make_nonzero_det(A, *, sign=1, min_singular_value=0.1, **kwargs):
        u, s, v = A.svd()
        s.clamp_(min=min_singular_value)
        A = torch.matmul(u, torch.matmul(torch.diag_embed(s), v.transpose(-2, -1)))
        det = A.det()
        if sign is not None:
            if A.dim() == 2:
                det = det.item()
                if (det < 0) ^ (sign < 0):
                    A[0, :].neg_()
            else:
                cond = ((det < 0) ^ (sign < 0)).nonzero()
                if cond.size(0) > 0:
                    for i in range(cond.size(0)):
                        A[list(cond[i])][0, :].neg_()
        return A

    samples = []

    # cases constructed using make_tensor()
    tensor_shapes = (
        (S, S),
        (1, 1),
        (3, 3, S, S),
        (3, 3, 1, 1)
    )

    for shape in tensor_shapes:
        t = make_tensor(shape, device=device, dtype=dtype)
        d = make_nonzero_det(t).requires_grad_(requires_grad)
        samples.append(SampleInput(d))

    # cases constructed using:
    #  1) make_symmetric_matrices
    #  2) make_symmetric_pd_matrices
    #  3) make_fullrank_matrices_with_distinct_singular_values
    symmetric_shapes = (
        (S, S),
        (3, S, S),
    )


    def _helper(constructor, *shape, **kwargs):
        t = constructor(*shape, device=device, dtype=dtype)
        d = make_nonzero_det(t, **kwargs).requires_grad_(requires_grad)
        samples.append(SampleInput(d))

    for shape in symmetric_shapes:
        _helper(make_symmetric_matrices, *shape)
        _helper(make_symmetric_pd_matrices, *shape)
        _helper(make_fullrank_matrices_with_distinct_singular_values, *shape, min_singular_value=0)

    return tuple(samples)

def np_unary_ufunc_integer_promotion_wrapper(fn):
    # Wrapper that passes PyTorch's default scalar
    #   type as an argument to the wrapped NumPy
    #   unary ufunc when given an integer input.
    #   This mimicks PyTorch's integer->floating point
    #   type promotion.
    #
    # This is necessary when NumPy promotes
    #   integer types to double, since PyTorch promotes
    #   integer types to the default scalar type.

    # Helper to determine if promotion is needed
    def is_integral(dtype):
        return dtype in [np.bool_, bool, np.uint8, np.int8, np.int16, np.int32, np.int64]

    # NOTE: Promotion in PyTorch is from integer types to the default dtype
    np_dtype = torch_to_numpy_dtype_dict[torch.get_default_dtype()]

    @wraps(fn)
    def wrapped_fn(x):
        if is_integral(x.dtype):
            return fn(x, dtype=np_dtype)
        return fn(x)

    return wrapped_fn


# Metadata class for Fast Fourier Transforms in torch.fft.
class SpectralFuncInfo(OpInfo):
    """Operator information for torch.fft transforms. """

    def __init__(self,
                 name,  # the string name of the function
                 *,
                 ref=None,  # Reference implementation (probably in np.fft namespace)
                 dtypes=floating_and_complex_types(),
                 ndimensional: bool,  # Whether dim argument can be a tuple
                 decorators=None,
                 **kwargs):
        decorators = list(decorators) if decorators is not None else []
        decorators += [
            skipCPUIfNoMkl,
            skipCUDAIfRocm,
            # gradgrad is quite slow
            DecorateInfo(slowTest, 'TestGradients', 'test_fn_gradgrad'),
        ]

        super().__init__(name=name,
                         dtypes=dtypes,
                         decorators=decorators,
                         **kwargs)
        self.ref = ref if ref is not None else _getattr_qual(np, name)
        self.ndimensional = ndimensional


    def sample_inputs(self, device, dtype, requires_grad=False, **kwargs):
        nd_tensor = make_tensor((S, S + 1, S + 2), device, dtype, low=None, high=None,
                                requires_grad=requires_grad)
        tensor = make_tensor((31,), device, dtype, low=None, high=None,
                             requires_grad=requires_grad)

        if self.ndimensional:
            return [
                SampleInput(nd_tensor, kwargs=dict(s=(3, 10), dim=(1, 2), norm='ortho')),
                SampleInput(nd_tensor, kwargs=dict(norm='ortho')),
                SampleInput(nd_tensor, kwargs=dict(s=(8,))),
                SampleInput(tensor),

                *(SampleInput(nd_tensor, kwargs=dict(dim=dim))
                  for dim in [-1, -2, -3, (0, -1)]),
            ]
        else:
            return [
                SampleInput(nd_tensor, kwargs=dict(n=10, dim=1, norm='ortho')),
                SampleInput(nd_tensor, kwargs=dict(norm='ortho')),
                SampleInput(nd_tensor, kwargs=dict(n=7)),
                SampleInput(tensor),

                *(SampleInput(nd_tensor, kwargs=dict(dim=dim))
                  for dim in [-1, -2, -3]),
            ]


class ShapeFuncInfo(OpInfo):
    """Early version of a specialized OpInfo for Shape manipulating operations like tile and roll"""
    def __init__(self,
                 name,  # the string name of the function
                 *,
                 ref,  # a reference function
                 dtypes=floating_types(),
                 dtypesIfCPU=None,
                 dtypesIfCUDA=None,
                 dtypesIfROCM=None,
                 sample_inputs_func=None,
                 **kwargs):
        super(ShapeFuncInfo, self).__init__(name,
                                            dtypes=dtypes,
                                            dtypesIfCPU=dtypesIfCPU,
                                            dtypesIfCUDA=dtypesIfCUDA,
                                            dtypesIfROCM=dtypesIfROCM,
                                            sample_inputs_func=sample_inputs_func,
                                            **kwargs)
        self.ref = ref

def sample_inputs_foreach(self, device, dtype, N):
    tensors = [make_tensor((N, N), device, dtype) for _ in range(N)]
    return tensors


def get_foreach_method_names(name):
    # get torch inplace reference function
    method_name = "_foreach_" + name
    method_name_inplace = "_foreach_" + name + "_"

    method = getattr(torch, method_name, None)
    method_inplace = getattr(torch, method_name_inplace, None)

    ref = getattr(torch.Tensor, name, None)

    return method, method_inplace, ref

class ForeachUnaryFuncInfo(OpInfo):
    """Early version of a specialized OpInfo for foreach unary functions"""
    def __init__(self,
                 name,
                 dtypes=floating_and_complex_types(),
                 dtypesIfCPU=all_types_and_complex(),
                 dtypesIfCUDA=floating_and_complex_types_and(torch.half),
                 dtypesIfROCM=floating_and_complex_types_and(torch.half),
                 safe_casts_outputs=True,
                 sample_inputs_func=sample_inputs_foreach,
                 **kwargs):
        super(ForeachUnaryFuncInfo, self).__init__("_foreach_" + name,
                                                   dtypes=dtypes,
                                                   dtypesIfCPU=dtypesIfCPU,
                                                   dtypesIfCUDA=dtypesIfCUDA,
                                                   dtypesIfROCM=dtypesIfROCM,
                                                   safe_casts_outputs=safe_casts_outputs,
                                                   sample_inputs_func=sample_inputs_func,
                                                   **kwargs)

        foreach_method, foreach_method_inplace, torch_ref_method = get_foreach_method_names(name)
        self.method_variant = foreach_method
        self.inplace_variant = foreach_method_inplace
        self.ref = torch_ref_method


def sample_inputs_linalg_cholesky_inverse(op_info, device, dtype, requires_grad=False):
    # Generate Cholesky factors of positive-definite (non-singular) Hermitian (symmetric) matrices
    from torch.testing._internal.common_utils import random_hermitian_pd_matrix
    inputs = (
        torch.zeros(0, 0, dtype=dtype, device=device),  # 0x0 matrix
        torch.zeros(0, 2, 2, dtype=dtype, device=device),  # zero batch of matrices
        random_hermitian_pd_matrix(S, dtype=dtype, device=device),  # single matrix
        random_hermitian_pd_matrix(S, 2, dtype=dtype, device=device),  # batch of matrices
    )
    test_cases = (torch.linalg.cholesky(a) for a in inputs)
    out = []
    for a in test_cases:
        a.requires_grad = requires_grad
        out.append(SampleInput(a))
        out.append(SampleInput(a, kwargs=dict(upper=True)))
    return out

def sample_inputs_linalg_lstsq(op_info, device, dtype, requires_grad=False, **kwargs):
    from torch.testing._internal.common_utils import random_well_conditioned_matrix
    out = []
    for batch in ((), (3,), (3, 3)):
        shape = batch + (3, 3)
        # NOTE: inputs are not marked with `requires_grad` since
        # linalg_lstsq is not differentiable
        a = random_well_conditioned_matrix(*shape, dtype=dtype, device=device)
        b = make_tensor(shape, device, dtype, low=None, high=None)
        out.append(SampleInput(a, args=(b,)))
    return out

def sample_inputs_householder_product(op_info, device, dtype, requires_grad, **kwargs):
    """
    This function generates input for torch.linalg.householder_product (torch.orgqr).
    The first argument should be a square matrix or batch of square matrices, the second argument is a vector or batch of vectors.
    Empty, square, rectangular, batched square and batched rectangular input is generated.
    """
    # Each column of the matrix is getting multiplied many times leading to very large values for
    # the Jacobian matrix entries and making the finite-difference result of grad check less accurate.
    # That's why gradcheck with the default range [-9, 9] fails and [-2, 2] is used here.
    samples = (
        SampleInput(make_tensor((S, S), device, dtype, low=-2, high=2, requires_grad=requires_grad),
                    args=(make_tensor((S,), device, dtype, low=-2, high=2, requires_grad=requires_grad),)),

        SampleInput(make_tensor((S + 1, S), device, dtype, low=-2, high=2, requires_grad=requires_grad),
                    args=(make_tensor((S,), device, dtype, low=-2, high=2, requires_grad=requires_grad),)),

        SampleInput(make_tensor((2, 1, S, S), device, dtype, low=-2, high=2, requires_grad=requires_grad),
                    args=(make_tensor((2, 1, S,), device, dtype, low=-2, high=2, requires_grad=requires_grad),)),

        SampleInput(make_tensor((2, 1, S + 1, S), device, dtype, low=-2, high=2, requires_grad=requires_grad),
                    args=(make_tensor((2, 1, S,), device, dtype, low=-2, high=2, requires_grad=requires_grad),)),

        SampleInput(make_tensor((0, 0), device, dtype, low=None, high=None, requires_grad=requires_grad),
                    args=(make_tensor((0,), device, dtype, low=None, high=None, requires_grad=requires_grad),)),

        SampleInput(make_tensor((S, S), device, dtype, low=-2, high=2, requires_grad=requires_grad),
                    args=(make_tensor((0,), device, dtype, low=None, high=None, requires_grad=requires_grad),)),
    )

    return samples

def sample_inputs_linalg_cholesky(op_info, device, dtype, requires_grad=False, **kwargs):
    """
    This function generates always positive-definite input for torch.linalg.cholesky using
    random_hermitian_pd_matrix.
    The input is generated as the itertools.product of 'batches' and 'ns'.
    In total this function generates 8 SampleInputs
    'batches' cases include:
        () - single input,
        (0,) - zero batched dimension,
        (2,) - batch of two matrices,
        (1, 1) - 1x1 batch of matrices
    'ns' gives 0x0 and 5x5 matrices.
    Zeros in dimensions are edge cases in the implementation and important to test for in order to avoid unexpected crashes.
    """
    from torch.testing._internal.common_utils import random_hermitian_pd_matrix

    batches = [(), (0, ), (2, ), (1, 1)]
    ns = [5, 0]
    out = []
    for batch, n in product(batches, ns):
        a = random_hermitian_pd_matrix(n, *batch, dtype=dtype, device=device)
        a.requires_grad = requires_grad
        out.append(SampleInput(a))
    return out

def sample_inputs_symeig(op_info, device, dtype, requires_grad=False):
    out = sample_inputs_linalg_invertible(op_info, device, dtype, requires_grad)

    for o in out:
        o.kwargs = {"upper": bool(np.random.choice([True, False])),
                    "eigenvectors": True}
        # A gauge-invariant function
        o.output_process_fn_grad = lambda output: (output[0], abs(output[1]))
    return out


def sample_inputs_linalg_eigh(op_info, device, dtype, requires_grad=False, **kwargs):
    """
    This function generates input for torch.linalg.eigh with UPLO="U" or "L" keyword argument.
    """
    def out_fn(output):
        return output[0], abs(output[1])

    samples = sample_inputs_linalg_invertible(op_info, device, dtype, requires_grad)
    for sample in samples:
        sample.kwargs = {"UPLO": np.random.choice(["L", "U"])}
        sample.output_process_fn_grad = out_fn

    return samples


def sample_inputs_linalg_slogdet(op_info, device, dtype, requires_grad=False):
    def out_fn(output):
        return output[1]

    samples = sample_inputs_linalg_invertible(op_info, device, dtype, requires_grad)
    for sample in samples:
        sample.output_process_fn_grad = out_fn

    return samples


def sample_inputs_linalg_pinv_hermitian(op_info, device, dtype, requires_grad=False, **kwargs):
    """
    This function generates input for torch.linalg.pinv with hermitian=True keyword argument.
    """
    out = sample_inputs_linalg_invertible(op_info, device, dtype, requires_grad, **kwargs)
    for o in out:
        o.kwargs = {"hermitian": True}
    return out

def sample_inputs_linalg_solve(op_info, device, dtype, requires_grad=False, vector_rhs_allowed=True, **kwargs):
    """
    This function generates always solvable input for torch.linalg.solve
    Using random_fullrank_matrix_distinct_singular_value gives a non-singular (=invertible, =solvable) matrices 'a'.
    The first input to torch.linalg.solve is generated as the itertools.product of 'batches' and 'ns'.
    The second input is generated as the product of 'batches', 'ns' and 'nrhs'.
    In total this function generates 18 SampleInputs
    'batches' cases include:
        () - single input,
        (0,) - zero batched dimension,
        (2,) - batch of two matrices.
    'ns' gives 0x0 and 5x5 matrices.
    and 'nrhs' controls the number of vectors to solve for:
        () - using 1 as the number of vectors implicitly
        (1,) - same as () but explicit
        (3,) - solve for 3 vectors.
    Zeros in dimensions are edge cases in the implementation and important to test for in order to avoid unexpected crashes.
    'vector_rhs_allowed' controls whether to include nrhs = () to the list of SampleInputs.
    torch.solve / triangular_solve / cholesky_solve (opposed to torch.linalg.solve) do not allow
    1D tensors (vectors) as the right-hand-side.
    Once torch.solve / triangular_solve / cholesky_solve and its testing are removed,
    'vector_rhs_allowed' may be removed here as well.
    """
    from torch.testing._internal.common_utils import random_fullrank_matrix_distinct_singular_value

    batches = [(), (0, ), (2, )]
    ns = [5, 0]
    if vector_rhs_allowed:
        nrhs = [(), (1,), (3,)]
    else:
        nrhs = [(1,), (3,)]
    out = []
    for n, batch, rhs in product(ns, batches, nrhs):
        a = random_fullrank_matrix_distinct_singular_value(n, *batch, dtype=dtype, device=device)
        a.requires_grad = requires_grad
        b = torch.randn(*batch, n, *rhs, dtype=dtype, device=device)
        b.requires_grad = requires_grad
        out.append(SampleInput(a, args=(b,)))
    return out


def sample_inputs_legacy_solve(op_info, device, dtype, requires_grad=False, **kwargs):
    """
    This function generates always solvable input for legacy solve functions
    (the ones that are not in torch.linalg module).
    The difference from sample_inputs_linalg_solve is that here the right-hand-side of A x = b equation
    should have b.ndim >= 2, vectors are not allowed.
    Also the arguments order is swapped.
    """
    out = sample_inputs_linalg_solve(
        op_info, device, dtype, requires_grad=requires_grad, vector_rhs_allowed=False
    )

    # Reverses tensor order
    for sample in out:
        sample.input, sample.args = sample.args[0], (sample.input,)

    return out


def sample_inputs_lu(op_info, device, dtype, requires_grad=False, **kwargs):
    # not needed once OpInfo tests support Iterables
    def generate_samples():
        batch_shapes = ((), (3,), (3, 3))
        for batch_shape, get_infos in product(batch_shapes, (True, False)):
            shape = batch_shape + (S, S)
            input = make_tensor(shape, device, dtype, requires_grad=requires_grad, low=None, high=None)
            yield SampleInput(input, args=(True, get_infos))

    return list(generate_samples())


def sample_inputs_std_var(op_info, device, dtype, requires_grad, **kwargs):
    tensor_nd = make_tensor((S, S, S), device=device, dtype=dtype,
                            low=None, high=None, requires_grad=requires_grad)
    tensor_1d = make_tensor((S,), device=device, dtype=dtype,
                            low=None, high=None, requires_grad=requires_grad)

    return [
        SampleInput(tensor_nd),
        SampleInput(tensor_nd, kwargs=dict(dim=1)),
        SampleInput(tensor_nd, kwargs=dict(dim=1, unbiased=True, keepdim=True)),
        SampleInput(tensor_1d, kwargs=dict(dim=0, unbiased=True, keepdim=True)),
        SampleInput(tensor_1d, kwargs=dict(dim=0, unbiased=False, keepdim=False)),
    ]


def _sample_inputs_svd(op_info, device, dtype, requires_grad=False, is_linalg_svd=False):
    """
    This function generates input for torch.svd with distinct singular values so that autograd is always stable.
    Matrices of different size:
        square matrix - S x S size
        tall marix - S x (S-2)
        wide matrix - (S-2) x S
    and batched variants of above are generated.
    Each SampleInput has a function 'output_process_fn_grad' attached to it that is applied on the output of torch.svd
    It is needed for autograd checks, because backward of svd doesn't work for an arbitrary loss function.
    """
    from torch.testing._internal.common_utils import random_fullrank_matrix_distinct_singular_value

    # svd and linalg.svd returns V and V.conj().T, respectively. So we need to slice
    # along different dimensions when needed (this is used by
    # test_cases2:wide_all and wide_all_batched below)
    if is_linalg_svd:
        def slice_V(v):
            return v[..., :(S - 2), :]

        def uv_loss(usv):
            u00 = usv[0][0, 0]
            v00_conj = usv[2][0, 0]
            return u00 * v00_conj
    else:
        def slice_V(v):
            return v[..., :, :(S - 2)]

        def uv_loss(usv):
            u00 = usv[0][0, 0]
            v00_conj = usv[2][0, 0].conj()
            return u00 * v00_conj

    test_cases1 = (  # some=True (default)
        # loss functions for complex-valued svd have to be "gauge invariant",
        # i.e. loss functions shouldn't change when sigh of the singular vectors change.
        # the simplest choice to satisfy this requirement is to apply 'abs'.
        (random_fullrank_matrix_distinct_singular_value(S, dtype=dtype).to(device),
            lambda usv: usv[1]),  # 'check_grad_s'
        (random_fullrank_matrix_distinct_singular_value(S, dtype=dtype).to(device),
            lambda usv: abs(usv[0])),  # 'check_grad_u'
        (random_fullrank_matrix_distinct_singular_value(S, dtype=dtype).to(device),
            lambda usv: abs(usv[2])),  # 'check_grad_v'
        # this test is important as it checks the additional term that is non-zero only for complex-valued inputs
        # and when the loss function depends both on 'u' and 'v'
        (random_fullrank_matrix_distinct_singular_value(S, dtype=dtype).to(device),
            uv_loss),  # 'check_grad_uv'
        (random_fullrank_matrix_distinct_singular_value(S, dtype=dtype).to(device)[:(S - 2)],
            lambda usv: (abs(usv[0]), usv[1], abs(usv[2][..., :, :(S - 2)]))),  # 'wide'
        (random_fullrank_matrix_distinct_singular_value(S, dtype=dtype).to(device)[:, :(S - 2)],
            lambda usv: (abs(usv[0]), usv[1], abs(usv[2]))),  # 'tall'
        (random_fullrank_matrix_distinct_singular_value(S, 2, dtype=dtype).to(device),
            lambda usv: (abs(usv[0]), usv[1], abs(usv[2]))),  # 'batched'
        (random_fullrank_matrix_distinct_singular_value(S, 2, dtype=dtype).to(device)[..., :(S - 2), :],
            lambda usv: (abs(usv[0]), usv[1], abs(usv[2]))),  # 'wide_batched'
        (random_fullrank_matrix_distinct_singular_value(S, 2, dtype=dtype).to(device)[..., :, :(S - 2)],
            lambda usv: (abs(usv[0]), usv[1], abs(usv[2]))),  # 'tall_batched'
    )
    test_cases2 = (  # some=False
        (random_fullrank_matrix_distinct_singular_value(S, dtype=dtype).to(device)[:(S - 2)],
            lambda usv: (abs(usv[0]), usv[1], abs(slice_V(usv[2])))),  # 'wide_all'
        (random_fullrank_matrix_distinct_singular_value(S, dtype=dtype).to(device)[:, :(S - 2)],
            lambda usv: (abs(usv[0][:, :(S - 2)]), usv[1], abs(usv[2]))),  # 'tall_all'
        (random_fullrank_matrix_distinct_singular_value(S, 2, dtype=dtype).to(device)[..., :(S - 2), :],
            lambda usv: (abs(usv[0]), usv[1], abs(slice_V(usv[2])))),  # 'wide_all_batched'
        (random_fullrank_matrix_distinct_singular_value(S, 2, dtype=dtype).to(device)[..., :, :(S - 2)],
            lambda usv: (abs(usv[0][..., :, :(S - 2)]), usv[1], abs(usv[2]))),  # 'tall_all_batched'
    )

    out = []
    for a, out_fn in test_cases1:
        a.requires_grad = requires_grad
        if is_linalg_svd:
            kwargs = {'full_matrices': False}
        else:
            kwargs = {'some': True}
        out.append(SampleInput(a, kwargs=kwargs, output_process_fn_grad=out_fn))

    for a, out_fn in test_cases2:
        a.requires_grad = requires_grad
        if is_linalg_svd:
            kwargs = {'full_matrices': True}
        else:
            kwargs = {'some': False}
        out.append(SampleInput(a, kwargs=kwargs, output_process_fn_grad=out_fn))

    return out

# Based on erstwhile method_tests tests & some tensor_op_tests for pow
def sample_inputs_pow(op_info, device, dtype, requires_grad, **kwargs):
    samples = []

    if dtype in [torch.float16, torch.bfloat16, torch.float32, torch.float64]:
        test_cases = (
            ((2, 2), 0, 5, 1e-3, requires_grad, (2, 2), 0, 1, 0.1, requires_grad, False),
            ((2, 2), 0, 5, 1e-3, requires_grad, (1,), 0, 1, 0.1, requires_grad, False),
            ((), 1e-3, 1e-3 + 1, 0, True, (), 0.1, 1.1, 0, False, False),
            ((2, 2), 0, 5, 1e-3, requires_grad, (), 0.1, 1.1, 1, False, False),
        )
        tests_require_resizing = (
            ((1,), 0, 5, 1e-3, requires_grad, (2, 2), 0, 1, 0.1, requires_grad, True),
            ((2, 1, 2), 0, 5, 1e-3, requires_grad, (1, 2, 1), 0, 1, 0.1, requires_grad, True),
            ((), 1e-3, 1e-3 + 1, 0, True, (1, S, 1), 0, 1, 0.1, requires_grad, True),
        )
        cases = test_cases + tests_require_resizing
        samples = list(SampleInput(make_tensor(shape_b, low=low_b, high=high_b,
                                               requires_grad=b_grad, device=device,
                                               dtype=dtype) + additive_b,
                                   args=(make_tensor(shape_e, low=low_e, high=high_e,
                                                     requires_grad=e_grad, device=device,
                                                     dtype=dtype) + additive_e,),
                                   broadcasts_input=broadcasts_input)
                       for shape_b, low_b, high_b, additive_b, b_grad, shape_e, low_e,
                       high_e, additive_e, e_grad, broadcasts_input in cases)
        tensor_scalar_inputs = (
            ((2, 2), 0, 5, 1e-3, requires_grad, (3.14,)),
            ((), 1e-3, 1e-3 + 1, 0, True, (3.14,))
        )
        more_samples = list(SampleInput(make_tensor(shape, dtype=dtype, device=device,
                                                    high=high, low=low,
                                                    requires_grad=b_grad) + additive,
                                        args=exp)
                            for shape, low, high, additive, b_grad, exp in tensor_scalar_inputs)
        samples = [*samples, *more_samples]
    elif dtype in [torch.complex64, torch.complex128]:
        args_tuple = (
            ((2, 2), 0, 5, requires_grad, (3.14,)),
            ((), 0, 1, True, (3.14,)),
            ((), 0, 1, True, (3.14j,))
        )
        samples = list(SampleInput(make_tensor(shape, dtype=dtype, device=device,
                                               high=high, low=low,
                                               requires_grad=b_grad) + 1e-3 * (1 + 1j),
                                   args=arg)
                       for shape, low, high, b_grad, arg in args_tuple)
    elif dtype == torch.bool:
        arg_tuple = (0, 1, 1., 2.3)
        samples = list(SampleInput(make_tensor((2, 2), device=device, dtype=dtype,
                                               requires_grad=requires_grad),
                                   args=(arg,))
                       for arg in arg_tuple)
        dtypes_list = [torch.float64, torch.float32, torch.int64, torch.int32]
        more_samples = list(SampleInput(make_tensor((2, 2), device, dtype=torch.bool,
                                                    requires_grad=requires_grad),
                                        args=(make_tensor((2, 2), device, dtype=dtype,
                                                          requires_grad=requires_grad),))
                            for dtype in dtypes_list)
        samples = [*samples, *more_samples]
        samples.append(SampleInput(make_tensor((2, 2, 2), device, dtype=torch.bool,
                                               requires_grad=requires_grad),
                                   args=(make_tensor((2, 1), device, dtype=torch.float64,
                                                     requires_grad=requires_grad),)))
    else:
        exp_tuple = (1, 2, 3)
        samples = list(SampleInput(make_tensor((2, 2), device, dtype,
                                               requires_grad=requires_grad),
                                   args=(arg,))
                       for arg in exp_tuple)
        samples.append(SampleInput(make_tensor((2, 2), device, dtype,
                                               requires_grad=requires_grad),
                                   args=(make_tensor((2, 2), device, dtype,
                                                     requires_grad=requires_grad),)))
    return tuple(samples)

def sample_inputs_svd(op_info, device, dtype, requires_grad=False, **kwargs):
    return _sample_inputs_svd(op_info, device, dtype, requires_grad, is_linalg_svd=False)

def sample_inputs_linalg_svd(op_info, device, dtype, requires_grad=False, **kwargs):
    return _sample_inputs_svd(op_info, device, dtype, requires_grad, is_linalg_svd=True)

def sample_inputs_eig(op_info, device, dtype, requires_grad=False, **kwargs):
    eigvecs = make_tensor((S, S), device=device, dtype=dtype,
                          low=None, high=None)
    eigvals = make_tensor((S,), device=device, dtype=dtype,
                          low=None, high=None)
    # we produce only diagonazible inputs which do not have
    # complex eigenvalues for real inputs, as there is no
    # backward implementation for real inputs with complex
    # eigenvalues yet.
    input = (eigvecs * eigvals.unsqueeze(-2)) @ eigvecs.inverse()
    input.requires_grad_(requires_grad)

    def process_output(eigpair):
        eigvals, eigvecs = eigpair
        if dtype.is_complex:
            # eig produces eigenvectors which are normalized to 1 norm.
            # Note that if v is an eigenvector, so is v * e^{i \phi},
            # and |v| = |v * e^{i \phi}| = 1.
            # This, however, makes the eigenvector backward computation process
            # rather unstable unless the objective function is gauge-invariant,
            # that is if f(z) == f(|z|), for example.
            # Hence for complex inputs we ignore the phases and return only
            # the absolute values.
            return eigvals, eigvecs.abs()
        else:
            return eigvals, eigvecs

    return [
        SampleInput(
            input,
            kwargs=dict(eigenvectors=True),
            output_process_fn_grad=process_output
        ),
    ]

def sample_inputs_linalg_qr(op_info, device, dtype, requires_grad=False, **kwargs):
    """
    This function generates input for torch.linalg.qr
    The input is generated as the itertools.product of 'batches' and 'ns'.
    """
    # TODO: add 0 to 'ns' and (0, ) to 'batches'
    # Currently tests fail most probably because of
    # https://github.com/pytorch/pytorch/issues/50576
    batches = [(), (2, ), (1, 1)]
    ns = [2, 5]
    out = []
    for batch, (m, n) in product(batches, product(ns, ns)):
        a = torch.randn(*batch, m, n, dtype=dtype, device=device, requires_grad=requires_grad)
        out.append(SampleInput(a))
    return out

def sample_inputs_flip(op_info, device, dtype, requires_grad, **kwargs):
    tensors = (
        make_tensor((S, M, S), device, dtype, low=None, high=None, requires_grad=requires_grad),
        make_tensor((S, 0, M), device, dtype, low=None, high=None, requires_grad=requires_grad)
    )

    dims = ((0, 1, 2), (0,), (0, 2), (-1,), ())

    samples = [SampleInput(tensor, kwargs={'dims': dim}) for tensor, dim in product(tensors, dims)]

    return samples

def sample_inputs_fliplr_flipud(op_info, device, dtype, requires_grad, **kwargs):
    tensors = (
        make_tensor((S, M, S), device, dtype, low=None, high=None, requires_grad=requires_grad),
        make_tensor((S, 0, M), device, dtype, low=None, high=None, requires_grad=requires_grad)
    )
    return [SampleInput(tensor) for tensor in tensors]

# TODO: clamp shares tensors among its sample inputs --- we should prohibit this!
def sample_inputs_clamp(op_info, device, dtype, requires_grad, **kwargs):
    tensors = (
        make_tensor((2, 3, 2), device=device, dtype=dtype, low=None, high=None, requires_grad=requires_grad),
        make_tensor((2, 0, 3), device=device, dtype=dtype, low=None, high=None, requires_grad=requires_grad),
    )
    if dtype is torch.uint8:
        min_max_vals = ((2, 5), (3, 7))
    else:
        min_max_vals = ((0, 1), (-1, 1))
    output = [SampleInput(tensor, args=vals) for tensor, vals in product(tensors, min_max_vals)]
    output += [SampleInput(tensors[0], args=(0.5, None)), SampleInput(tensors[0], args=(None, 0.5))]
    empty_tensor = make_tensor((), device=device, dtype=dtype, low=None, high=None, requires_grad=requires_grad)
    output += [SampleInput(empty_tensor, args=(0.0, 1.0)), ]
    return output

def sample_kwargs_clamp(device, dtype, input):
    if dtype is torch.uint8:
        min_val, max_val = (random.randint(1, 3), random.randint(4, 8))
    elif dtype.is_floating_point:
        min_val, max_val = (random.uniform(-8, 0), random.uniform(1, 8))  # type: ignore
    else:
        min_val, max_val = (random.randint(-8, 0), random.randint(1, 8))  # type: ignore
    return {'min': min_val, 'max': max_val}, {'a_min': min_val, 'a_max': max_val}

def sample_inputs_cumprod(op_info, device, dtype, requires_grad, **kwargs):
    def make_arg(shape):
        # shrink values to be in the interval [-1, +1] for better precision in gradgradcheck
        return make_tensor(shape, device, dtype, low=-1, high=+1, requires_grad=requires_grad)

    def prod_zeros(dim_select):
        assert len(dim_select) == 2
        result = make_arg(3 * (S,))
        with torch.no_grad():
            result.narrow(dim_select[0], 0, 1).narrow(dim_select[1], 1, 1).zero_()
            result.narrow(dim_select[0], 2, 1).narrow(dim_select[1], 3, 1).zero_()
            result.narrow(dim_select[0], 4, 1).narrow(dim_select[1], 3, 1).zero_()
        return result

    # will not be needed once OpInfo tests suport Iterables
    def sample_generator():
        for dim in range(3):
            yield SampleInput(make_arg((S, S, S)), args=(dim,))
        # Scalar tensors and empty tensor
        for size in [(), (1,), (0,)]:
            yield SampleInput(make_arg(size), args=(0,))

        yield SampleInput(prod_zeros([0, 1]), args=(1,))
        yield SampleInput(prod_zeros([0, 2]), args=(1,))
        yield SampleInput(prod_zeros([1, 2]), args=(1,))

        # test dtype kwarg
        yield SampleInput(prod_zeros([1, 2]), args=(1,), kwargs={'dtype': dtype})

    return list(sample_generator())

def sample_inputs_copysign(op_info, device, dtype, requires_grad, **kwargs):
    def _make_tensor(*shape, low=None, high=None):
        return make_tensor(shape, device, dtype, low=low, high=high, requires_grad=requires_grad)

    cases = [
        # no broadcast
        ((S, S, S), (S, S, S), False),
        # broadcast rhs
        ((S, S, S), (S, S), False),

        # scalar
        ((S, S), 3.14, False),
        # scalar positive zero
        ((S, S), 0.0, False),
        # scalar negative zero
        ((S, S), -0.0, False),
    ]

    # broadcast lhs
    cases.append(((S, S), (S, S, S), True))
    # broadcast all
    cases.append(((S, 1, S), (M, S), True))

    def generator():
        for input_shape, arg_val, broadcasts_input in cases:
            if isinstance(arg_val, tuple):
                arg = _make_tensor(*arg_val)
            else:
                # arg_val is scalar
                arg = arg_val

            yield SampleInput(_make_tensor(*input_shape), args=(arg, ), broadcasts_input=broadcasts_input)

    return list(generator())

def sample_inputs_prod(op_info, device, dtype, requires_grad):
    def make_arg(shape):
        # shrink values to be in the interval [-1, +1] for better precision in gradgradcheck
        return make_tensor(shape, device, dtype, low=-1, high=+1, requires_grad=requires_grad)

    def prod_single_zero():
        result = make_arg(2 * (S,))
        with torch.no_grad():
            result[0, 1] = 0
        return result

    # will not be needed once OpInfo tests support Iterables
    def sample_generator():
        for sample in sample_inputs_cumprod(op_info, device, dtype, requires_grad):
            yield SampleInput(sample.input)  # only Tensor, ignore other inputs
            yield sample
            sample.kwargs['keepdim'] = True
            yield sample
        yield SampleInput(prod_single_zero())
        yield SampleInput(make_arg((3, 3, 3)), args=(1,))
        yield SampleInput(make_arg((3, 3, 3)), args=(1,), kwargs={'keepdim': True})

        # test zero scalar tensor
        zero = make_arg(())
        with torch.no_grad():
            zero.zero_()
        yield SampleInput(zero)
        yield SampleInput(zero, args=(0,))
        yield SampleInput(zero, args=(0,), kwargs={'keepdim': True})

    return list(sample_generator())

def sample_inputs_diag(op_info, device, dtype, requires_grad, **kwargs):
    vec_sample = SampleInput(make_tensor((M, ), device, dtype, low=None, high=None, requires_grad=requires_grad))

    tensors = (
        make_tensor((M, M), device, dtype, low=None, high=None, requires_grad=requires_grad),
        make_tensor((3, 5), device, dtype, low=None, high=None, requires_grad=requires_grad),
        make_tensor((5, 3), device, dtype, low=None, high=None, requires_grad=requires_grad),
    )

    args = ((), (2,), (-2,), (1,), (2,))

    samples = []
    for tensor, arg in product(tensors, args):
        samples.append(SampleInput(tensor, args=arg))

    return samples + [vec_sample]

def sample_inputs_logit(op_info, device, dtype, requires_grad, **kwargs):
    low, high = op_info.domain

    # Note: Operator is very sensitive at points near the
    # start and end of domain and leads to NaN for float16
    # if domain_eps is 1e-5.
    domain_eps = op_info._domain_eps if dtype != torch.float16 else 3e-2

    low = low + domain_eps
    high = high - domain_eps

    samples = (
        SampleInput(make_tensor((S, S, S), device, dtype, low=low, high=high, requires_grad=requires_grad)),
        SampleInput(make_tensor((S, S, S), device, dtype, low=low,
                                high=high, requires_grad=requires_grad), args=(0.2,)),
        SampleInput(make_tensor((), device, dtype, low=low, high=high, requires_grad=requires_grad)),
        SampleInput(make_tensor((), device, dtype, low=low,
                                high=high, requires_grad=requires_grad), args=(0.2,)),
    )

    return samples

def sample_inputs_floor_divide(op_info, device, dtype, requires_grad, **kwargs):
    lhs = make_tensor((S, S, S), device, dtype, low=None, high=None, requires_grad=requires_grad)
    rhs = make_tensor((S, S, S), device, dtype, low=None, high=None, requires_grad=requires_grad)
    # Avoid integer divide by 0
    if not (dtype.is_floating_point or dtype.is_complex):
        rhs[rhs == 0] = 1

    return [
        SampleInput(lhs, args=(rhs,)),
        SampleInput(lhs, args=(rhs[0],)),
        SampleInput(lhs, args=(3.14,)),
    ]


def sample_inputs_masked_scatter(op_info, device, dtype, requires_grad, **kwargs):
    make_arg = partial(make_tensor, device=device, dtype=dtype, requires_grad=requires_grad)

    def samples_generator():
        yield SampleInput(make_arg((S, S)), args=(torch.randn(S, S, device=device) > 0, make_arg((S, S))))
        yield SampleInput(make_arg((S, S)), args=(torch.randn((S,), device=device) > 0, make_arg((S, S))))
        yield SampleInput(make_arg((S, S)), args=(bernoulli_scalar().to(device), make_arg((S, S))))
        yield SampleInput(make_arg((S,)),
                          args=(torch.randn(S, S, device=device) > 0, make_arg((S, S))),
                          broadcasts_input=True)

    samples = tuple(samples_generator())
    return samples


def sample_inputs_masked_fill(op_info, device, dtype, requires_grad, **kwargs):
    make_arg = partial(make_tensor, device=device, dtype=dtype, requires_grad=requires_grad)

    def sample_generator():
        yield SampleInput(make_arg((S, S)), args=(torch.randn(S, S, device=device) > 0, 10))
        yield SampleInput(make_arg((S, S)), args=(torch.randn(S, S, device=device) > 0, make_arg(())))
        yield SampleInput(make_arg((S, S)), args=(torch.randn(S, device=device) > 0, 10))
        yield SampleInput(make_arg(()), args=(torch.randn((), device=device) > 0, 10))
        yield SampleInput(make_arg(()), args=(torch.randn((), device=device) > 0, make_arg(())))
        yield SampleInput(make_arg((S, S)), args=(torch.randn((), device=device) > 0, 10))

        yield SampleInput(make_arg((S,)),
                          args=(torch.randn(S, S, device=device) > 0, make_arg(())),
                          broadcasts_input=True)
        yield SampleInput(make_arg((S,)),
                          args=(torch.randn(S, S, device=device) > 0, 10),
                          broadcasts_input=True)

    samples = tuple(sample_generator())
    return samples

def sample_inputs_masked_select(op_info, device, dtype, requires_grad, **kwargs):
    samples = (
        SampleInput(make_tensor((M, M), device, dtype, low=None, high=None, requires_grad=requires_grad),
                    args=(torch.randn(M, M, device=device) > 0,)),

        SampleInput(make_tensor((M, M), device, dtype, low=None, high=None, requires_grad=requires_grad),
                    args=(torch.randn((M,), device=device) > 0,)),

        SampleInput(make_tensor((M,), device, dtype, low=None, high=None, requires_grad=requires_grad),
                    args=(torch.randn((M, M), device=device) > 0,)),

        SampleInput(make_tensor((M, 1, M), device, dtype, low=None, high=None, requires_grad=requires_grad),
                    args=(torch.randn((M, M), device=device) > 0,)),

        SampleInput(make_tensor((), device, dtype, low=None, high=None, requires_grad=requires_grad),
                    args=(torch.tensor(1, device=device, dtype=torch.bool),)),

        SampleInput(make_tensor((M, M), device, dtype, low=None, high=None, requires_grad=requires_grad),
                    args=(torch.tensor(1, device=device, dtype=torch.bool),)),

        SampleInput(make_tensor((), device, dtype, low=None, high=None, requires_grad=requires_grad),
                    args=(torch.randn((M, M), device=device) > 0,)),
    )

    return samples

def sample_inputs_matrix_exp(op_info, device, dtype, requires_grad, **kwargs):
    samples = (
        SampleInput(make_tensor((S, S), device, dtype, requires_grad=requires_grad)),
        SampleInput(make_tensor((S, S, S), device, dtype, requires_grad=requires_grad)),
    )

    return samples

def sample_inputs_matmul(op_info, device, dtype, requires_grad):
    test_cases = (((L,), (L,)),
                  ((S, M), (M,)),
                  ((M,), (M, S)),
                  ((S, M), (M, S)),
                  ((S, S, M), (M,)),
                  ((S, S, M), (M, S)),
                  ((M,), (S, M, S)),
                  ((S, M), (S, M, S)),
                  ((S, S, M, M), (S, S, M, S)),
                  ((S, S, M, M), (M,)),
                  ((M,), (S, S, M, S)))
    sample_inputs = []
    for lhs_shape, rhs_shape in test_cases:
        lhs = make_tensor(lhs_shape, device, dtype, low=None, high=None, requires_grad=requires_grad)
        rhs = make_tensor(rhs_shape, device, dtype, low=None, high=None, requires_grad=requires_grad)
        sample_inputs.append(SampleInput(lhs, args=(rhs,)))
    return tuple(sample_inputs)


def sample_inputs_polar(op_info, device, dtype, requires_grad, **kwargs):
    def _make_tensor_helper(shape, low=None, high=None):
        return make_tensor(shape, device, dtype, low=low, high=high, requires_grad=requires_grad)

    samples = (
        SampleInput(_make_tensor_helper((S, S), low=0), args=(_make_tensor_helper((S, S)),)),
        SampleInput(_make_tensor_helper((), low=0), args=(_make_tensor_helper(()),)),
    )

    return samples


def sample_inputs_entr(op_info, device, dtype, requires_grad, **kwargs):
    low, _ = op_info.domain

    if requires_grad:
        low = 0 + op_info._domain_eps

    return (SampleInput(make_tensor((L,), device, dtype,
                                    low=low,
                                    requires_grad=requires_grad)),
            SampleInput(make_tensor((), device, dtype,
                                    low=low,
                                    requires_grad=requires_grad)))

def sample_inputs_rsub(op_info, device, dtype, requires_grad, variant='tensor', **kwargs):
    def _make_tensor_helper(shape, low=None, high=None):
        return make_tensor(shape, device, dtype, low=low, high=high, requires_grad=requires_grad)

    def _samples_with_alpha_helper(args, alphas, filter_fn=lambda arg_alpha: True):
        filtered_product = filter(filter_fn, product(args, alphas))  # type: ignore
        return (SampleInput(input, args=(arg,), kwargs=dict(alpha=alpha))
                for (input, arg), alpha in filtered_product)  # type: ignore

    int_alpha, float_alpha, complex_alpha = 2, 0.1, 1 + 0.6j

    if variant == 'tensor':
        samples = (  # type: ignore
            SampleInput(_make_tensor_helper((S, S)), args=(_make_tensor_helper((S, S)),)),
            SampleInput(_make_tensor_helper((S, S)), args=(_make_tensor_helper((S,)),)),
            SampleInput(_make_tensor_helper((S,)), args=(_make_tensor_helper((S, S)),)),
            SampleInput(_make_tensor_helper(()), args=(_make_tensor_helper(()),)),
            SampleInput(_make_tensor_helper(()), args=(_make_tensor_helper((S,)),)),
            SampleInput(_make_tensor_helper((S,)), args=(_make_tensor_helper(()),)),
        )

        if dtype.is_complex:
            alphas = [int_alpha, float_alpha, complex_alpha]
        elif dtype.is_floating_point:
            alphas = [int_alpha, float_alpha]
        else:
            alphas = [int_alpha]

        args = ((_make_tensor_helper((S, S)), _make_tensor_helper((S, S))),
                (_make_tensor_helper((S, S)), _make_tensor_helper((S,))),
                (_make_tensor_helper(()), _make_tensor_helper(())))
        samples += tuple(_samples_with_alpha_helper(args, alphas))  # type: ignore
    elif variant == 'scalar':
        # Scalar Other
        samples = (SampleInput(_make_tensor_helper((S, S)), args=(0.5,)),
                   SampleInput(_make_tensor_helper(()), args=(0.5,)),
                   SampleInput(_make_tensor_helper((S, S)), args=(1.5j,)),
                   SampleInput(_make_tensor_helper(()), args=(1.5j,)),
                   SampleInput(_make_tensor_helper((S, S)), args=(0.4 + 1.2j,)),
                   SampleInput(_make_tensor_helper(()), args=(1.2 + 1.76j,)))  # type: ignore

        scalar_args = [(_make_tensor_helper((S, S)), 0.5), (_make_tensor_helper(()), 0.5),
                       (_make_tensor_helper((S, S)), 2.7j), (_make_tensor_helper(()), 2.7j),
                       (_make_tensor_helper((S, S)), 1 - 2.7j), (_make_tensor_helper(()), 1 + 2.7j)]  # type: ignore

        alphas = [int_alpha, float_alpha, complex_alpha]

        def filter_fn(arg_alpha):
            arg, alpha = arg_alpha
            if isinstance(alpha, complex):
                if dtype.is_complex or isinstance(arg[1], complex):
                    return True
                else:
                    # complex alpha is valid only if either `self` or `other` is complex
                    return False

            # Non-Complex Alpha
            return True

        # Samples with alpha (scalar version) covers the following cases
        # self    | other   | alpha
        # -----------------------------------------
        # real    | real    | real (int and float)
        # real    | complex | real and complex
        # complex | real    | real and complex
        # complex | complex | real and complex
        #
        # It does not cover
        # real    | real    | complex
        # x = torch.randn(2, requires_grad=True, dtype=torch.float64)
        # torch.rsub(x, 1, alpha=1. + 1.6j)
        # RuntimeError: value cannot be converted to type double without overflow: (-1,-1.6)

        samples += tuple(_samples_with_alpha_helper(scalar_args, alphas, filter_fn=filter_fn))  # type: ignore
    else:
        raise Exception("Invalid variant!")

    return samples


def sample_inputs_cumulative_ops(op_info, device, dtype, requires_grad, supports_dtype_kwargs=True, **kwargs):
    def _make_tensor_helper(shape, low=None, high=None):
        return make_tensor(shape, device, dtype, low=low, high=high, requires_grad=requires_grad)

    samples = [
        SampleInput(_make_tensor_helper((S, S, S)), args=(0,)),
        SampleInput(_make_tensor_helper((S, S, S)), args=(1,)),
        SampleInput(_make_tensor_helper(()), args=(0,)),
    ]

    if supports_dtype_kwargs:
        # NOTE: if `dtype` is not same as input, then inplace variants fail with
        # `provided dtype must match the dtype of self tensor in cumsum`
        samples.append(SampleInput(_make_tensor_helper((S, S, S)), args=(1,), kwargs={'dtype': dtype}))

    return samples


def sample_inputs_unfold(op_info, device, dtype, requires_grad, **kwargs):
    test_cases = (
        ((), (0, 1, 1)),
        ((S, S, S, S), (0, 3, 1)),
        ((S, S, S, S), (1, 3, 1)),
        ((S, S, S, S), (2, 3, 1)),
        ((S, S, S, S), (3, 3, 1)),
        ((S, S, S, S), (0, 3, 2)),
        ((S, S, S, S), (1, 3, 2)),
        ((S, S, S, S), (2, 3, 2)),
        ((S, S, S, S), (3, 3, 2)),
        ((S, S, S, S), (0, 4, 1)),
        ((S, S, S, S), (1, 4, 1)),
        ((S, S, S, S), (2, 4, 1)),
        ((S, S, S, S), (3, 4, 1)),
        ((M,), (0, 3, 1)),
        ((M,), (0, 3, 2)),
        ((M,), (0, 3, 3)),
        ((1000,), (0, 3, 11)),
        ((1000,), (0, 2, 27)),
        ((10, 10), (0, 1, 2)),
        ((10, 10), (1, 2, 3)),
        ((10, 10), (1, 2, 2)),
        ((S, S, S), (2, 3, 2)),
    )

    sample_inputs = []
    for shape, arguments in test_cases:
        sample_inputs += [SampleInput(make_tensor(shape, device, dtype,
                                      low=None, high=None,
                                      requires_grad=requires_grad),
                                      args=arguments)]
    return sample_inputs


def sample_inputs_atan2(op_info, device, dtype, requires_grad, **kwargs):
    make_arg = partial(make_tensor, device=device, dtype=dtype, requires_grad=requires_grad)
    cases = (
        ((S, S, S), (S, S, S)),
        ((), ()),
        ((S, S, S), (S,)),
        # Enable the cases below once gh-53014 is in
        # ((S,), (S, S, S)),
        # ((S, 1, S), (S, S)),
    )

    def generator():
        for x_shape, y_shape in cases:
            yield SampleInput(make_arg(x_shape), args=(make_arg(y_shape),))

    return list(generator())

def sample_inputs_msort(op_info, device, dtype, requires_grad):
    sample = (SampleInput(make_tensor((S, M, S), device, dtype,
                                      low=None, high=None,
                                      requires_grad=requires_grad)),)

    return sample

def sample_inputs_lerp(op_info, device, dtype, requires_grad):
    def _make_tensor_helper(shape, low=None, high=None):
        return make_tensor(shape, device, dtype, low=low, high=high, requires_grad=requires_grad)

    samples = (
        # no broadcast
        SampleInput(_make_tensor_helper((S, S)), args=(_make_tensor_helper((S, S)), 0.4)),
        # broadcast rhs
        SampleInput(_make_tensor_helper((S, S)), args=(_make_tensor_helper((S,)), 0.4)),
        # scalar tensor
        SampleInput(_make_tensor_helper(()), args=(_make_tensor_helper(()), 0.4)),
        # broadcast rhs scalar-tensor
        SampleInput(_make_tensor_helper((S, S)), args=(_make_tensor_helper(()), 0.4)),
        # broadcast rhs with weight tensor
        SampleInput(_make_tensor_helper((S, S)), args=(_make_tensor_helper((S,)), _make_tensor_helper((S, S)))),
        # broadcast rhs and weight tensor
        SampleInput(_make_tensor_helper((S, S)), args=(_make_tensor_helper((S, 1)), _make_tensor_helper((S,)))),

        # Broadcasts `self` : Issue with inplace-variants
        # Reference: https://github.com/pytorch/pytorch/issues/50747
        # SampleInput((_make_tensor_helper((S,)), _make_tensor_helper((S, S)), 0.4)),
        # SampleInput((_make_tensor_helper(()), _make_tensor_helper((S, S)), 0.4)),
        # SampleInput((_make_tensor_helper((S, 1)), _make_tensor_helper((S, S)), 0.4)),
        # SampleInput((_make_tensor_helper((S, 1)), _make_tensor_helper((S, S)), _make_tensor_helper((S, 1)))),
    )  # type: ignore

    if dtype.is_complex:
        samples = samples + (  # type: ignore
            # no broadcast
            SampleInput(_make_tensor_helper((S, S)), args=(_make_tensor_helper((S, S)), 0.4j)),
            SampleInput(_make_tensor_helper((S, S)), args=(_make_tensor_helper((S, S)), 1.2 + 0.1j)),
            # broadcast rhs
            SampleInput(_make_tensor_helper((S, S)), args=(_make_tensor_helper((S,)), 0.4j)),
            SampleInput(_make_tensor_helper((S, S)), args=(_make_tensor_helper((S, S)), 5.4 + 9j)),
            # scalar tensor
            SampleInput(_make_tensor_helper(()), args=(_make_tensor_helper(()), 0.4j)),
            SampleInput(_make_tensor_helper(()), args=(_make_tensor_helper(()), 6.1 + 0.004j)),
            # broadcast rhs scalar-tensor
            SampleInput(_make_tensor_helper((S, S)), args=(_make_tensor_helper(()), 0.4j)),
            SampleInput(_make_tensor_helper((S, S)), args=(_make_tensor_helper(()), 1 + 2j)),
        )

    return samples

def sample_inputs_kron(op_info, device, dtype, requires_grad):
    test_cases = (
        ((S, S), (M, L)),
    )

    sample_inputs = []
    for input_shape, other_shape in test_cases:
        input = make_tensor(input_shape, device, dtype, low=None, high=None, requires_grad=requires_grad)
        other = make_tensor(other_shape, device, dtype, low=None, high=None, requires_grad=requires_grad)
        sample = SampleInput(input, args=(other,))
        sample_inputs.append(sample)
    return tuple(sample_inputs)

foreach_unary_op_db: List[OpInfo] = [
    ForeachUnaryFuncInfo('exp'),
    ForeachUnaryFuncInfo('acos'),
    ForeachUnaryFuncInfo('asin'),
    ForeachUnaryFuncInfo('atan'),
    ForeachUnaryFuncInfo('cos'),
    ForeachUnaryFuncInfo('cosh'),
    ForeachUnaryFuncInfo('log'),
    ForeachUnaryFuncInfo('log10'),
    ForeachUnaryFuncInfo('log2'),
    ForeachUnaryFuncInfo('tan'),
    ForeachUnaryFuncInfo('tanh'),
    ForeachUnaryFuncInfo('sin'),
    ForeachUnaryFuncInfo('sinh'),

    ForeachUnaryFuncInfo('neg',
                         dtypes=all_types_and_complex(),
                         dtypesIfCPU=all_types_and_complex(),
                         dtypesIfCUDA=all_types_and_complex(),
                         sample_inputs_func=sample_inputs_foreach,
                         safe_casts_outputs=False),

    ForeachUnaryFuncInfo('sqrt',
                         dtypes=floating_types(),
                         dtypesIfCPU=floating_and_complex_types_and(torch.bfloat16),
                         dtypesIfCUDA=floating_and_complex_types_and(torch.half)),

    ForeachUnaryFuncInfo('ceil',
                         dtypes=floating_types(),
                         dtypesIfCPU=floating_types_and(torch.bfloat16),
                         dtypesIfCUDA=floating_types_and(torch.half)),

    ForeachUnaryFuncInfo('erf',
                         dtypes=floating_types(),
                         dtypesIfCPU=floating_types_and(torch.bfloat16),
                         dtypesIfCUDA=floating_types_and(torch.half)),

    ForeachUnaryFuncInfo('erfc',
                         dtypes=floating_types(),
                         dtypesIfCPU=floating_types_and(torch.bfloat16),
                         dtypesIfCUDA=floating_types_and(torch.half)),

    ForeachUnaryFuncInfo('expm1',
                         dtypes=floating_types(),
                         dtypesIfCPU=floating_types_and(torch.bfloat16),
                         dtypesIfCUDA=floating_types_and(torch.half)),

    ForeachUnaryFuncInfo('floor',
                         dtypes=floating_types(),
                         dtypesIfCPU=floating_types_and(torch.bfloat16),
                         dtypesIfCUDA=floating_types_and(torch.half)),

    ForeachUnaryFuncInfo('log1p',
                         dtypes=floating_types(),
                         dtypesIfCPU=floating_types_and(torch.bfloat16),
                         dtypesIfCUDA=floating_types_and(torch.half)),

    ForeachUnaryFuncInfo('round',
                         dtypes=floating_types(),
                         dtypesIfCPU=floating_types_and(torch.bfloat16),
                         dtypesIfCUDA=floating_types_and(torch.half)),

    ForeachUnaryFuncInfo('frac',
                         dtypes=floating_types(),
                         dtypesIfCPU=floating_types_and(torch.bfloat16),
                         dtypesIfCUDA=floating_types_and(torch.half)),

    ForeachUnaryFuncInfo('reciprocal',
                         dtypes=floating_types(),
                         dtypesIfCPU=floating_types_and(torch.bfloat16),
                         dtypesIfCUDA=floating_types_and(torch.half)),

    ForeachUnaryFuncInfo('sigmoid',
                         dtypes=floating_types(),
                         dtypesIfCPU=floating_types_and(torch.bfloat16),
                         dtypesIfCUDA=floating_types_and(torch.half)),

    ForeachUnaryFuncInfo('trunc',
                         dtypes=floating_types(),
                         dtypesIfCPU=floating_types_and(torch.bfloat16),
                         dtypesIfCUDA=floating_types_and(torch.half)),

    ForeachUnaryFuncInfo('abs',
                         dtypes=all_types_and_complex_and(torch.bfloat16, torch.half, torch.bool),
                         dtypesIfCPU=all_types_and_complex_and(torch.bfloat16, torch.half),
                         dtypesIfCUDA=all_types_and_complex_and(torch.bfloat16, torch.half, torch.bool),
                         safe_casts_outputs=False)
]

def reference_sign(x):
    if x.dtype == np.bool_:
        # `np.sign` doesn't support `bool`.
        # >>> np.sign(True)
        # ufunc 'sign' did not contain a loop
        # with signature matching types dtype('bool') -> dtype('bool')
        return np.sign(x, dtype=np.uint8).astype(np.bool_)
    return np.sign(x)


def reference_sgn(x):
    # NumPy doesn't have an equivalent to `torch.sgn` when the dtype is complex.
    # For complex inputs, `np.sign` returns sign(x.real) + 0j if x.real != 0 else sign(x.imag) + 0j.
    # while `torch.sgn` returns, 0 if abs(input) == 0 else input/abs(input)
    if x.dtype not in [np.complex64, np.complex128]:
        return reference_sign(x)

    out = (x / np.abs(x))
    if out.ndim == 0:
        # Handle x == 0 case
        if (x == 0):
            # Can't assign to np.complex object
            # So make a new one.
            return np.array(complex(0, 0), dtype=x.dtype)
        return out

    # Handle x == 0 case
    mask = (x == 0)
    out[mask] = complex(0, 0)
    return out


def reference_sigmoid(x):
    # 'scipy.special.expit' not supported for the input types
    if x.dtype in [np.complex64, np.complex128]:
        return (1 / (1 + np.exp(-x)))
    return scipy.special.expit(x)


def reference_lgamma(x):
    # scipy.special.gammaln returns `-inf` when input is `-inf`.
    # While Pytorch, C and C++, all return `inf` when input is `-inf`.
    # Reference:
    # https://en.cppreference.com/w/cpp/numeric/math/lgamma
    # https://en.cppreference.com/w/c/numeric/math/lgamma

    # To handle the above discrepancy,
    # we replace -inf with inf so values
    # that were originally -inf map to inf as expected
    if x.dtype.kind == 'f':
        x = np.where(x == float('-inf'), np.array(float('inf'), dtype=x.dtype), x)

    out = scipy.special.gammaln(x)

    if x.dtype == np.float16:
        # `scipy.special.gammaln` returns output of float32 when input is float16,
        # while `torch.lgamma` preserves `float16`. But due to smaller range of float16,
        # Pytorch version outputs `inf` while SciPy returns finite values.
        out = out.astype(np.float16)

    return out


def gradcheck_wrapper_hermitian_input(op, input, *args, **kwargs):
    """Gradcheck wrapper for functions that take Hermitian matrices as input.

    They require a modified function because the finite-difference algorithm
    for calculating derivatives does not preserve the Hermitian property of the input.
    """
    return op(input + input.conj().transpose(-2, -1), *args, **kwargs)


def gradcheck_wrapper_triangular_input(op, input, *args, upper=False, **kwargs):
    """Gradcheck wrpper for functions that take lower or upper triangular matrices as input.

    They require a modified function because the finite-difference algorithm
    for calculating derivatives does not preserve the triangular property of the input.
    """
    return op(input.triu() if upper else input.tril(), upper)


# Operator database (sorted alphabetically)
op_db: List[OpInfo] = [
    UnaryUfuncInfo('abs',
                   aliases=('absolute', ),
                   ref=np.abs,
                   dtypes=all_types_and_complex_and(torch.half, torch.bfloat16),
                   dtypesIfCPU=all_types_and_complex_and(torch.half, torch.bfloat16),
                   dtypesIfCUDA=all_types_and_complex_and(torch.bool, torch.half, torch.bfloat16),
                   skips=(
                       SkipInfo('TestUnaryUfuncs', 'test_reference_numerics_extremal',
                                device_type='cpu', dtypes=[torch.cfloat, torch.cdouble]),
                       SkipInfo('TestUnaryUfuncs', 'test_reference_numerics_hard',
                                device_type='cpu', dtypes=[torch.cfloat]),
                       # Reference: https://github.com/pytorch/pytorch/issues/49224
                       SkipInfo('TestUnaryUfuncs', 'test_reference_numerics_normal',
                                dtypes=[torch.int8], active_if=TEST_WITH_ASAN),
                       # TODO: Fix test_out_arg_all_dtypes as torch.empty_like(expected_output) where expected_output=op(input)
                       # We can break the logic of the loop over all possible types but it is OK.
                       # https://github.com/pytorch/pytorch/blob/master/test/test_unary_ufuncs.py#L440-L449
                       SkipInfo('TestUnaryUfuncs', 'test_out_arg_all_dtypes',
                                dtypes=[torch.cfloat, torch.cdouble]),
                   ),
                   supports_inplace_autograd=False,
                   assert_autodiffed=True),
    # NOTE: CPU complex acos produces incorrect outputs (https://github.com/pytorch/pytorch/issues/42952)
    UnaryUfuncInfo('acos',
                   aliases=('arccos', ),
                   ref=np.arccos,
                   domain=(-1, 1),
                   handles_complex_extremals=False,
                   dtypes=all_types_and_complex_and(torch.bool),
                   dtypesIfCPU=all_types_and_complex_and(torch.bool, torch.bfloat16),
                   dtypesIfCUDA=all_types_and_complex_and(torch.bool, torch.half),
                   assert_autodiffed=True,
                   decorators=(precisionOverride({torch.float16: 1e-2,
                                                  torch.bfloat16: 1e-1,
                                                  torch.complex64: 1e-2}),),
                   safe_casts_outputs=True,
                   skips=(
                       # "rsqrt_cpu" not implemented for 'BFloat16'
                       SkipInfo('TestOpInfo', 'test_supported_backward', dtypes=(torch.bfloat16,)),
                       SkipInfo('TestUnaryUfuncs', 'test_reference_numerics_hard',
                                device_type='cpu', dtypes=[torch.cfloat, torch.cdouble]),
                       SkipInfo('TestGradients', 'test_fn_grad',
                                dtypes=[torch.cdouble], active_if=IS_WINDOWS),
                       SkipInfo('TestGradients', 'test_method_grad',
                                dtypes=[torch.cdouble], active_if=IS_WINDOWS),
                       SkipInfo('TestGradients', 'test_inplace_grad',
                                dtypes=[torch.cdouble], active_if=IS_WINDOWS),
                   )),
    # NOTE: the derivative for inplace acosh is not implemented
    UnaryUfuncInfo('acosh',
                   aliases=('arccosh', ),
                   ref=np.arccosh,
                   domain=(1, float('inf')),
                   dtypes=all_types_and_complex_and(torch.bool),
                   dtypesIfCPU=all_types_and_complex_and(torch.bool),
                   dtypesIfCUDA=all_types_and_complex_and(torch.bool, torch.half, torch.bfloat16),
                   safe_casts_outputs=True,
                   decorators=(precisionOverride({torch.bfloat16: 5e-2}),),
                   supports_inplace_autograd=False,
                   skips=(
                       # "rsqrt_cuda" not implemented for 'BFloat16'
                       SkipInfo('TestOpInfo', 'test_supported_backward', dtypes=(torch.bfloat16,)),
                       SkipInfo('TestUnaryUfuncs', 'test_reference_numerics_extremal',
                                device_type='cpu', dtypes=[torch.cfloat, torch.cdouble]),
                       SkipInfo('TestUnaryUfuncs', 'test_reference_numerics_hard',
                                device_type='cpu', dtypes=[torch.cfloat, torch.cdouble]),
                       SkipInfo('TestUnaryUfuncs', 'test_reference_numerics_extremal',
                                device_type='cuda', dtypes=[torch.cdouble],
                                active_if=IS_WINDOWS),
                       SkipInfo('TestUnaryUfuncs', 'test_reference_numerics_hard',
                                device_type='cuda', dtypes=[torch.cdouble],
                                active_if=IS_WINDOWS),
                       SkipInfo('TestUnaryUfuncs', 'test_reference_numerics_normal',
                                device_type='cuda', dtypes=[torch.cdouble],
                                active_if=IS_WINDOWS),
                       # Reference: https://github.com/pytorch/pytorch/issues/50692
                       SkipInfo('TestGradients', 'test_fn_grad',
                                device_type='cuda', dtypes=[torch.cdouble], active_if=IS_WINDOWS),
                       SkipInfo('TestGradients', 'test_method_grad',
                                device_type='cuda', dtypes=[torch.cdouble], active_if=IS_WINDOWS),
                   )),
    OpInfo('addmm',
           dtypes=floating_types(),
           dtypesIfCPU=all_types_and_complex_and(torch.float16, torch.bfloat16),
           # BFloat16 support on CUDA requires CUDA 11 and SM53
           dtypesIfCUDA=floating_types_and(torch.float16, torch.complex64, torch.complex128,
                                           *[torch.bfloat16] if CUDA11OrLater else []),
           dtypesIfROCM=floating_types_and(torch.float16, torch.complex64, torch.complex128, torch.bfloat16),
           assert_autodiffed=True,
           autodiff_nonfusible_nodes=['aten::add', 'aten::mm'],
           skips=(
               # Skips unsupported bfloat16 check because above support check
               #   doesn't work on all platforms
               SkipInfo('TestOpInfo', 'test_unsupported_dtypes', dtypes=(torch.bfloat16,)),
               # TODO: remove redundant method_tests() entries
               SkipInfo('TestOpInfo', 'test_duplicate_method_tests')),
           sample_inputs_func=sample_inputs_addmm),
    OpInfo('addmv',
           dtypes=floating_types(),
           dtypesIfCPU=all_types_and_complex_and(torch.bfloat16),
           dtypesIfCUDA=floating_types_and(torch.float16, torch.complex64, torch.complex128,
                                           *[torch.bfloat16] if CUDA11OrLater else []),
           dtypesIfROCM=floating_types_and(torch.half),
           supports_inplace_autograd=False,
           skips=(
               # issue may fix: https://github.com/pytorch/pytorch/issues/55589
               # AssertionError: UserWarning not triggered : Resized a non-empty tensor but did not warn about it.
               SkipInfo('TestCommon', 'test_out', dtypes=(torch.float32,)),
               # Reference: https://github.com/pytorch/pytorch/issues/55589
               SkipInfo('TestCommon', 'test_variant_consistency_eager'),
           ),
           sample_inputs_func=sample_inputs_addmv),
    OpInfo('addbmm',
           dtypes=floating_types(),
           dtypesIfCPU=all_types_and_complex_and(torch.float16, torch.bfloat16),
           dtypesIfCUDA=floating_types_and(torch.float16, torch.complex64, torch.complex128,
                                           *[torch.bfloat16] if CUDA11OrLater else []),
           dtypesIfROCM=floating_types_and(torch.half),
           skips=(
               # addbmm does not correctly warn when resizing out= inputs
               SkipInfo('TestCommon', 'test_out'),
               # cuda gradchecks are slow
               # see discussion https://github.com/pytorch/pytorch/pull/47761#issuecomment-747316775
               SkipInfo('TestGradients', 'test_fn_gradgrad', device_type='cuda'),
               # https://github.com/pytorch/pytorch/issues/55907
               SkipInfo('TestCommon', 'test_variant_consistency_eager'),
               SkipInfo('TestOpInfo', 'test_supported_backward', dtypes=(torch.bfloat16, ),
                        device_type='cuda', active_if=not SM53OrLater)),
           sample_inputs_func=sample_inputs_addbmm),
    OpInfo('addr',
           dtypes=all_types_and_complex_and(torch.bool, torch.bfloat16, torch.float16),
           # Reference: https://github.com/pytorch/pytorch/issues/50747
           supports_inplace_autograd=False,
           skips=(
               # "addmv_impl_cpu" not implemented for 'Half'
               # at::cuda::blas::gemv: not implemented for N3c108BFloat16E
               SkipInfo('TestOpInfo', 'test_supported_backward', dtypes=(torch.float16, torch.bfloat16)),
               # Reference: https://github.com/pytorch/pytorch/issues/50747
               SkipInfo('TestCommon', 'test_variant_consistency_eager',
                        dtypes=all_types_and_complex_and(torch.bool, torch.bfloat16, torch.float16)),),
           sample_inputs_func=sample_inputs_addr),
    OpInfo('addcmul',
           dtypes=all_types_and_complex(),
           dtypesIfCUDA=all_types_and_complex_and(torch.float16, torch.bfloat16),
           assert_autodiffed=True,
           supports_inplace_autograd=False,
           skips=(
               # TODO: update sample inputs with for_inplace_variant kwarg to support this test
               SkipInfo('TestCommon', 'test_variant_consistency_eager'),),
           sample_inputs_func=sample_inputs_addcmul_addcdiv),
    OpInfo('addcdiv',
           dtypes=floating_and_complex_types(),
           dtypesIfCUDA=floating_and_complex_types_and(torch.float16, torch.bfloat16),
           supports_inplace_autograd=False,
           skips=(
               # TODO: update sample inputs with for_inplace_variant kwarg to support this test
               SkipInfo('TestCommon', 'test_variant_consistency_eager'),),
           sample_inputs_func=sample_inputs_addcmul_addcdiv),
    OpInfo('amax',
           dtypes=all_types_and(torch.float16, torch.bfloat16, torch.bool),
           sample_inputs_func=sample_inputs_amax_amin,),
    OpInfo('amin',
           dtypes=all_types_and(torch.float16, torch.bfloat16, torch.bool),
           sample_inputs_func=sample_inputs_amax_amin),
    OpInfo('argmax',
           dtypes=all_types_and(torch.float16, torch.bfloat16),
           supports_autograd=False,
           sample_inputs_func=sample_inputs_argmax_argmin,),
    OpInfo('argmin',
           dtypes=all_types_and(torch.float16, torch.bfloat16),
           supports_autograd=False,
           sample_inputs_func=sample_inputs_argmax_argmin,),
    UnaryUfuncInfo('asin',
                   aliases=('arcsin', ),
                   ref=np.arcsin,
                   domain=(-1, 1),
                   supports_sparse=True,
                   decorators=(precisionOverride({torch.bfloat16: 1e-2}),),
                   safe_casts_outputs=True,
                   dtypes=all_types_and_complex_and(torch.bool),
                   dtypesIfCPU=all_types_and_complex_and(torch.bool, torch.bfloat16),
                   dtypesIfCUDA=all_types_and_complex_and(torch.bool, torch.half),
                   assert_autodiffed=True,
                   skips=(
                       # "rsqrt_cpu" not implemented for 'BFloat16'
                       SkipInfo('TestOpInfo', 'test_supported_backward', dtypes=(torch.bfloat16,)),
                       SkipInfo('TestUnaryUfuncs', 'test_reference_numerics_extremal',
                                device_type='cpu', dtypes=[torch.cfloat, torch.cdouble]),
                       SkipInfo('TestUnaryUfuncs', 'test_reference_numerics_hard',
                                device_type='cpu', dtypes=[torch.cfloat, torch.cdouble]),
                       SkipInfo('TestUnaryUfuncs', 'test_reference_numerics_extremal',
                                device_type='cuda', dtypes=[torch.cdouble],
                                active_if=IS_WINDOWS),
                       SkipInfo('TestUnaryUfuncs', 'test_reference_numerics_hard',
                                device_type='cuda', dtypes=[torch.cdouble],
                                active_if=IS_WINDOWS)
                   )),
    # NOTE: derivative for inplace asinh is not implemented
    UnaryUfuncInfo('asinh',
                   aliases=('arcsinh', ),
                   ref=np.arcsinh,
                   dtypes=all_types_and_complex_and(torch.bool),
                   dtypesIfCPU=all_types_and_complex_and(torch.bool),
                   dtypesIfCUDA=all_types_and_complex_and(torch.bool, torch.half, torch.bfloat16),
                   safe_casts_outputs=True,
                   decorators=(precisionOverride({torch.bfloat16: 5e-2}),),
                   supports_inplace_autograd=False,
                   skips=(
                       # "rsqrt_cuda" not implemented for 'BFloat16'
                       SkipInfo('TestOpInfo', 'test_supported_backward', dtypes=(torch.bfloat16,)),
                       SkipInfo('TestUnaryUfuncs', 'test_reference_numerics_extremal',
                                device_type='cpu', dtypes=[torch.cfloat, torch.cdouble]),
                       SkipInfo('TestUnaryUfuncs', 'test_reference_numerics_hard',
                                device_type='cpu', dtypes=[torch.cfloat, torch.cdouble]),
                       SkipInfo('TestUnaryUfuncs', 'test_reference_numerics_normal',
                                device_type='cpu', dtypes=[torch.cfloat, torch.cdouble]),
                       SkipInfo('TestUnaryUfuncs', 'test_reference_numerics_extremal',
                                device_type='cuda', dtypes=[torch.cdouble],
                                active_if=IS_WINDOWS),
                       SkipInfo('TestUnaryUfuncs', 'test_reference_numerics_hard',
                                device_type='cuda', dtypes=[torch.cdouble],
                                active_if=IS_WINDOWS),
                   )),
    UnaryUfuncInfo('atan',
                   aliases=('arctan', ),
                   ref=np.arctan,
                   dtypes=all_types_and_complex_and(torch.bool),
                   dtypesIfCPU=all_types_and_complex_and(torch.bool, torch.bfloat16),
                   dtypesIfCUDA=all_types_and_complex_and(torch.bool, torch.half),
                   assert_autodiffed=True,
                   decorators=(precisionOverride({torch.bfloat16: 1e-2}),),
                   safe_casts_outputs=True,
                   skips=(
                       SkipInfo('TestUnaryUfuncs', 'test_reference_numerics_extremal',
                                device_type='cpu', dtypes=[torch.cfloat, torch.cdouble]),
                       SkipInfo('TestUnaryUfuncs', 'test_reference_numerics_hard',
                                device_type='cpu', dtypes=[torch.cfloat, torch.cdouble]),
                       SkipInfo('TestUnaryUfuncs', 'test_reference_numerics_normal',
                                device_type='cpu', dtypes=[torch.cfloat, torch.cdouble]),
                       SkipInfo('TestUnaryUfuncs', 'test_reference_numerics_extremal',
                                device_type='cuda', dtypes=[torch.cfloat, torch.cdouble],
                                active_if=IS_WINDOWS),
                       SkipInfo('TestUnaryUfuncs', 'test_reference_numerics_hard',
                                device_type='cuda', dtypes=[torch.cfloat, torch.cdouble],
                                active_if=IS_WINDOWS),
                       SkipInfo('TestUnaryUfuncs', 'test_reference_numerics_normal',
                                device_type='cuda', dtypes=[torch.cfloat, torch.cdouble],
                                active_if=IS_WINDOWS),
                   )),
    OpInfo('atan2',
           dtypes=all_types_and(torch.bool),
           dtypesIfCPU=all_types_and(torch.bool),
           dtypesIfCUDA=all_types_and(torch.bool, torch.half),
           sample_inputs_func=sample_inputs_atan2,
           ),
    UnaryUfuncInfo('atanh',
                   aliases=('arctanh', ),
                   ref=np.arctanh,
                   domain=(-1, 1),
                   dtypes=all_types_and_complex_and(torch.bool),
                   dtypesIfCPU=all_types_and_complex_and(torch.bool),
                   dtypesIfCUDA=all_types_and_complex_and(torch.bool, torch.half, torch.bfloat16),
                   safe_casts_outputs=True,
                   decorators=(precisionOverride({torch.bfloat16: 1e-2}),),
                   supports_inplace_autograd=False,
                   skips=(
                       SkipInfo('TestUnaryUfuncs', 'test_reference_numerics_extremal',
                                device_type='cpu', dtypes=[torch.cfloat, torch.cdouble]),
                       SkipInfo('TestUnaryUfuncs', 'test_reference_numerics_normal',
                                device_type='cpu', dtypes=[torch.cfloat, torch.cdouble]),
                       SkipInfo('TestUnaryUfuncs', 'test_reference_numerics_extremal',
                                device_type='cuda', dtypes=[torch.cfloat, torch.cdouble],
                                active_if=IS_WINDOWS),
                       SkipInfo('TestUnaryUfuncs', 'test_reference_numerics_hard',
                                device_type='cuda', dtypes=[torch.cfloat],
                                active_if=IS_WINDOWS),
                   )),
    OpInfo('broadcast_to',
           dtypes=all_types_and_complex_and(torch.bool, torch.float16, torch.bfloat16),
           supports_out=False,
           sample_inputs_func=sample_inputs_broadcast_to),
    UnaryUfuncInfo('bitwise_not',
                   ref=np.bitwise_not,
                   dtypes=integral_types_and(torch.bool),
                   dtypesIfCPU=None,
                   dtypesIfCUDA=None,
                   dtypesIfROCM=None,
                   supports_autograd=False),
    UnaryUfuncInfo('ceil',
                   ref=np.ceil,
                   dtypes=floating_types_and(torch.half),
                   dtypesIfCPU=floating_types_and(torch.bfloat16),
                   dtypesIfCUDA=floating_types_and(torch.half),
                   assert_autodiffed=True),
    OpInfo('cholesky',
           dtypes=floating_and_complex_types(),
           check_batched_gradgrad=False,
           sample_inputs_func=sample_inputs_linalg_cholesky,
           gradcheck_wrapper=gradcheck_wrapper_hermitian_input,
           decorators=[skipCUDAIfNoMagma, skipCUDAIfRocm, skipCPUIfNoLapack],
           skips=(
               # cuda gradchecks are slow
               # see discussion https://github.com/pytorch/pytorch/pull/47761#issuecomment-747316775
               SkipInfo('TestGradients', 'test_fn_gradgrad', device_type='cuda'),)),
    OpInfo('cholesky_inverse',
           dtypes=floating_and_complex_types(),
           # TODO: RuntimeError: cholesky_inverse does not support automatic differentiation for outputs
           # with complex dtype.
           supports_complex_autograd=False,
           check_batched_gradgrad=False,
           sample_inputs_func=sample_inputs_linalg_cholesky_inverse,
           gradcheck_wrapper=gradcheck_wrapper_triangular_input,
           decorators=[skipCUDAIfNoMagma, skipCPUIfNoLapack],
           skips=(
               # cholesky_inverse does not correctly warn when resizing out= inputs
               SkipInfo('TestCommon', 'test_out'),)),
    OpInfo('symeig',
           dtypes=floating_and_complex_types(),
           check_batched_gradgrad=False,
           sample_inputs_func=sample_inputs_symeig,
           gradcheck_wrapper=gradcheck_wrapper_hermitian_input,
           decorators=[skipCUDAIfNoMagma, skipCUDAIfRocm, skipCPUIfNoLapack],
           skips=(
               # cuda gradchecks are slow
               # see discussion https://github.com/pytorch/pytorch/pull/47761#issuecomment-747316775
               SkipInfo('TestGradients', 'test_fn_gradgrad', device_type='cuda'),)
           ),
    UnaryUfuncInfo('clamp',
                   aliases=('clip', ),
                   decorators=(precisionOverride({torch.bfloat16: 7e-2, torch.float16: 1e-2}),),
                   ref=np.clip,
                   dtypes=all_types_and(torch.half, torch.bfloat16),
                   dtypesIfCPU=all_types_and(torch.bfloat16),
                   dtypesIfCUDA=all_types_and(torch.half, torch.bfloat16),
                   assert_autodiffed=True,
                   skips=(
                       # Reference: https://github.com/pytorch/pytorch/issues/54841
                       SkipInfo('TestUnaryUfuncs', 'test_reference_numerics_extremal',
                                device_type='cpu', dtypes=[torch.bfloat16]),
                   ),
                   sample_kwargs=sample_kwargs_clamp,
                   sample_inputs_func=sample_inputs_clamp),
    UnaryUfuncInfo('conj',
                   ref=np.conj,
                   dtypes=all_types_and_complex_and(torch.bool,
                                                    torch.bfloat16, torch.half),
                   dtypesIfCPU=None,
                   dtypesIfCUDA=None,
                   dtypesIfROCM=None,
                   skips=(
                       # File "test_unary_ufuncs.py", line 289, in test_reference_numerics
                       #  if not torch.can_cast(numpy_to_torch_dtype_dict[expected.dtype.type], dtype):
                       # KeyError: <class 'numpy.intc'>
                       # Following error in Windows CI
                       SkipInfo('TestUnaryUfuncs', 'test_reference_numerics_normal',
                                dtypes=[torch.int],
                                active_if=IS_WINDOWS),
                       SkipInfo('TestUnaryUfuncs', 'test_reference_numerics_hard',
                                dtypes=[torch.int],
                                active_if=IS_WINDOWS),
                   )),
    OpInfo('copysign',
           dtypes=all_types_and(torch.bool, torch.half, torch.bfloat16),
           sample_inputs_func=sample_inputs_copysign,
           supports_inplace_autograd=False,
           ),
    UnaryUfuncInfo('cos',
                   ref=np.cos,
                   dtypes=all_types_and_complex_and(torch.bool, torch.bfloat16),
                   dtypesIfCPU=all_types_and_complex_and(torch.bool, torch.bfloat16),
                   dtypesIfCUDA=all_types_and_complex_and(torch.bool, torch.half, torch.bfloat16),
                   assert_autodiffed=True,
                   handles_large_floats=False,
                   safe_casts_outputs=True,
                   decorators=(precisionOverride({torch.bfloat16: 1e-2}),),
                   skips=(
                       # "sin_cuda" not implemented for 'BFloat16'
                       SkipInfo('TestOpInfo', 'test_supported_backward', dtypes=(torch.bfloat16,)),
                       SkipInfo('TestUnaryUfuncs', 'test_reference_numerics_extremal',
                                dtypes=[torch.cfloat, torch.cdouble], active_if=IS_WINDOWS),
                       SkipInfo('TestUnaryUfuncs', 'test_reference_numerics_extremal', device_type='cpu',
                                dtypes=[torch.cfloat, torch.cdouble], active_if=IS_MACOS),
                   )),
    UnaryUfuncInfo('cosh',
                   ref=np_unary_ufunc_integer_promotion_wrapper(np.cosh),
                   dtypesIfCPU=all_types_and_complex_and(torch.bool),
                   dtypesIfCUDA=all_types_and_complex_and(torch.bool, torch.half),
                   safe_casts_outputs=True,
                   assert_autodiffed=True,
                   skips=(
                       # Reference: https://github.com/pytorch/pytorch/issues/48641
                       SkipInfo('TestUnaryUfuncs', 'test_reference_numerics_hard',
                                device_type='cpu', dtypes=[torch.int8]),
                       SkipInfo('TestUnaryUfuncs', 'test_reference_numerics_extremal',
                                dtypes=[torch.cfloat, torch.cdouble], active_if=IS_WINDOWS),
                       SkipInfo('TestUnaryUfuncs', 'test_reference_numerics_hard',
                                dtypes=[torch.cfloat, torch.cdouble], active_if=IS_WINDOWS),
                       SkipInfo('TestUnaryUfuncs', 'test_reference_numerics_extremal', device_type='cpu',
                                dtypes=[torch.cfloat, torch.cdouble], active_if=IS_MACOS),
                       SkipInfo('TestUnaryUfuncs', 'test_reference_numerics_hard', device_type='cpu',
                                dtypes=[torch.cfloat, torch.cdouble], active_if=IS_MACOS),
                   )),
    OpInfo('cumsum',
           dtypesIfCPU=all_types_and_complex_and(torch.bool),
           dtypesIfCUDA=all_types_and_complex_and(torch.bool, torch.half),
           skips=(
               # "cumsum_out_{cpu,cuda}" not implemented for 'Bool'
               SkipInfo('TestOpInfo', 'test_supported_dtypes',
                        dtypes=(torch.bool,)),
               # cumsum does not handle correctly out= dtypes
               SkipInfo('TestCommon', 'test_out'),
           ),
           sample_inputs_func=sample_inputs_cumulative_ops),
    OpInfo('cumprod',
           dtypes=all_types_and_complex_and(torch.bool),
           dtypesIfCUDA=all_types_and_complex_and(torch.bool, torch.float16),
           skips=(
               # "cumprod_out_{cpu, cuda}" not implemented for 'Bool'
               SkipInfo('TestOpInfo', 'test_supported_dtypes',
                        dtypes=(torch.bool,)),
               # cumprod does not handle correctly out= dtypes
               SkipInfo('TestCommon', 'test_out',
                        dtypes=[torch.float32]),
           ),
           sample_inputs_func=sample_inputs_cumprod),
    OpInfo('cummax',
           dtypesIfCPU=all_types_and(torch.bool),
           dtypesIfCUDA=all_types_and(torch.bool, torch.half),
           sample_inputs_func=partial(sample_inputs_cumulative_ops, supports_dtype_kwargs=False)),
    OpInfo('cummin',
           dtypesIfCPU=all_types_and(torch.bool),
           dtypesIfCUDA=all_types_and(torch.bool, torch.half),
           sample_inputs_func=partial(sample_inputs_cumulative_ops, supports_dtype_kwargs=False)),
    UnaryUfuncInfo('deg2rad',
                   ref=np.radians,
                   decorators=(precisionOverride({torch.bfloat16: 7e-1,
                                                  torch.float16: 7e-1}),),
                   dtypes=all_types_and(torch.bool, torch.half, torch.bfloat16),
                   dtypesIfCPU=all_types_and(torch.bool, torch.half, torch.bfloat16),
                   dtypesIfCUDA=all_types_and(torch.bool, torch.half, torch.bfloat16),
                   skips=(
                       # Reference: https://github.com/pytorch/pytorch/pull/51283#issuecomment-770614273
                       SkipInfo('TestUnaryUfuncs', 'test_reference_numerics_hard',
                                dtypes=[torch.bfloat16]),
                   ),
                   safe_casts_outputs=True),
    OpInfo('diff',
           op=torch.diff,
           dtypes=all_types_and_complex_and(torch.bool, torch.float16, torch.bfloat16),
           sample_inputs_func=sample_inputs_diff),
    OpInfo('div',
           variant_test_name='no_rounding_mode',
           dtypes=all_types_and_complex_and(torch.bool, torch.half, torch.bfloat16),
           sample_inputs_func=sample_inputs_div,
           skips=(SkipInfo('TestOpInfo', 'test_duplicate_method_tests'),),
           assert_autodiffed=True),
    OpInfo('div',
           variant_test_name='true_rounding',
           dtypes=all_types_and_complex_and(torch.bool, torch.half, torch.bfloat16),
           sample_inputs_func=partial(sample_inputs_div, rounding_mode=None),
           skips=(SkipInfo('TestOpInfo', 'test_duplicate_method_tests'),),
           assert_autodiffed=True),
    OpInfo('div',
           variant_test_name='trunc_rounding',
           dtypes=all_types_and(torch.half, torch.bfloat16),
           sample_inputs_func=partial(sample_inputs_div, rounding_mode='trunc'),
           skips=(SkipInfo('TestOpInfo', 'test_duplicate_method_tests'),),
           assert_autodiffed=True),
    OpInfo('div',
           variant_test_name='floor_rounding',
           dtypes=all_types_and(torch.half, torch.bfloat16),
           sample_inputs_func=partial(sample_inputs_div, rounding_mode='floor'),
           skips=(SkipInfo('TestOpInfo', 'test_duplicate_method_tests'),),
           assert_autodiffed=True),
    UnaryUfuncInfo('exp',
                   ref=np_unary_ufunc_integer_promotion_wrapper(np.exp),
                   dtypes=all_types_and_complex_and(torch.bool, torch.half),
                   dtypesIfCPU=all_types_and_complex_and(torch.bool, torch.bfloat16),
                   dtypesIfCUDA=all_types_and_complex_and(torch.bool, torch.half, torch.bfloat16),
                   skips=(
                       # Reference: https://github.com/pytorch/pytorch/pull/50093#pullrequestreview-561791547
                       SkipInfo('TestUnaryUfuncs', 'test_reference_numerics_extremal', dtypes=[torch.bfloat16]),
                       SkipInfo('TestUnaryUfuncs', 'test_reference_numerics_hard', dtypes=[torch.bfloat16]),
                       SkipInfo('TestUnaryUfuncs', 'test_reference_numerics_normal', dtypes=[torch.bfloat16]),
                       # Reference: https://github.com/pytorch/pytorch/issues/48010
                       SkipInfo('TestUnaryUfuncs', 'test_reference_numerics_extremal',
                                device_type='cpu', dtypes=[torch.cfloat, torch.cdouble]),
                       SkipInfo('TestUnaryUfuncs', 'test_reference_numerics_hard',
                                device_type='cpu', dtypes=[torch.cfloat, torch.cdouble]),
                   ),
                   assert_autodiffed=True,
                   safe_casts_outputs=True),
    OpInfo('diag',
           dtypes=all_types_and_complex_and(torch.bool),
           dtypesIfCPU=all_types_and_complex_and(torch.bool),
           dtypesIfCUDA=all_types_and_complex_and(torch.bool, torch.half),
           sample_inputs_func=sample_inputs_diag),
    OpInfo('fmax',
           op=torch.fmax,
           dtypes=all_types_and(torch.float16, torch.bfloat16, torch.bool),
           sample_inputs_func=sample_inputs_max_min_binary,),
    OpInfo('fmin',
           op=torch.fmin,
           dtypes=all_types_and(torch.float16, torch.bfloat16, torch.bool),
           sample_inputs_func=sample_inputs_max_min_binary,),
    UnaryUfuncInfo('frac',
                   ref=lambda x: np.modf(x)[0],
                   dtypes=floating_types_and(torch.bfloat16, torch.float16),
                   dtypesIfCPU=floating_types_and(torch.bfloat16, torch.float16),
                   dtypesIfCUDA=floating_types_and(torch.float16),
                   assert_autodiffed=True,
                   # Reference for disabling extremals
                   # https://github.com/pytorch/pytorch/issues/51948
                   handles_extremals=False),
    SpectralFuncInfo('fft.fft',
                     aten_name='fft_fft',
                     ref=np.fft.fft,
                     ndimensional=False,
                     dtypes=all_types_and_complex_and(torch.bool),
                     default_test_dtypes=floating_and_complex_types()),
    SpectralFuncInfo('fft.fftn',
                     aten_name='fft_fftn',
                     ref=np.fft.fftn,
                     ndimensional=True,
                     dtypes=all_types_and_complex_and(torch.bool),
                     default_test_dtypes=floating_and_complex_types(),
                     decorators=[precisionOverride(
                         {torch.float: 1e-4, torch.cfloat: 1e-4})],),
    SpectralFuncInfo('fft.hfft',
                     aten_name='fft_hfft',
                     ref=np.fft.hfft,
                     ndimensional=False,
                     dtypes=all_types_and_complex_and(torch.bool),
                     default_test_dtypes=floating_and_complex_types(),
                     check_batched_gradgrad=False),
    SpectralFuncInfo('fft.rfft',
                     aten_name='fft_rfft',
                     ref=np.fft.rfft,
                     ndimensional=False,
                     dtypes=all_types_and(torch.bool),
                     default_test_dtypes=floating_and_complex_types(),
                     check_batched_grad=False,
                     check_batched_gradgrad=False),
    SpectralFuncInfo('fft.rfftn',
                     aten_name='fft_rfftn',
                     ref=np.fft.rfftn,
                     ndimensional=True,
                     dtypes=all_types_and(torch.bool),
                     default_test_dtypes=floating_and_complex_types(),
                     check_batched_grad=False,
                     check_batched_gradgrad=False,
                     decorators=[precisionOverride({torch.float: 1e-4})],),
    SpectralFuncInfo('fft.ifft',
                     aten_name='fft_ifft',
                     ref=np.fft.ifft,
                     ndimensional=False,
                     dtypes=all_types_and_complex_and(torch.bool),
                     default_test_dtypes=floating_and_complex_types()),
    SpectralFuncInfo('fft.ifftn',
                     aten_name='fft_ifftn',
                     ref=np.fft.ifftn,
                     ndimensional=True,
                     dtypes=all_types_and_complex_and(torch.bool),
                     default_test_dtypes=floating_and_complex_types()),
    SpectralFuncInfo('fft.ihfft',
                     aten_name='fft_ihfft',
                     ref=np.fft.ihfft,
                     ndimensional=False,
                     dtypes=all_types_and(torch.bool),
                     default_test_dtypes=floating_types(),
                     check_batched_grad=False),
    SpectralFuncInfo('fft.irfft',
                     aten_name='fft_irfft',
                     ref=np.fft.irfft,
                     ndimensional=False,
                     dtypes=all_types_and_complex_and(torch.bool),
                     default_test_dtypes=floating_and_complex_types(),
                     check_batched_gradgrad=False),
    SpectralFuncInfo('fft.irfftn',
                     aten_name='fft_irfftn',
                     ref=np.fft.irfftn,
                     ndimensional=True,
                     dtypes=all_types_and_complex_and(torch.bool),
                     default_test_dtypes=floating_and_complex_types(),
                     check_batched_gradgrad=False),
    UnaryUfuncInfo('floor',
                   ref=np.floor,
                   dtypes=floating_types_and(torch.half),
                   dtypesIfCPU=floating_types_and(torch.bfloat16),
                   dtypesIfCUDA=floating_types_and(torch.half),
                   assert_autodiffed=True),
    OpInfo('flip',
           op=torch.flip,
           dtypes=all_types_and_complex_and(torch.bool, torch.half, torch.bfloat16),
           sample_inputs_func=sample_inputs_flip,
           supports_out=False),
    OpInfo('fliplr',
           op=torch.fliplr,
           dtypes=all_types_and_complex_and(torch.bool, torch.half, torch.bfloat16),
           sample_inputs_func=sample_inputs_fliplr_flipud,
           supports_out=False),
    OpInfo('flipud',
           op=torch.flipud,
           dtypes=all_types_and_complex_and(torch.bool, torch.half, torch.bfloat16),
           sample_inputs_func=sample_inputs_fliplr_flipud,
           supports_out=False),
    UnaryUfuncInfo('i0',
                   ref=np.i0,
                   decorators=(precisionOverride({torch.bfloat16: 3e-1,
                                                  torch.float16: 5e-1}),),
                   dtypes=floating_types_and(torch.bfloat16),
                   dtypesIfCPU=floating_types_and(torch.bfloat16),
                   dtypesIfCUDA=floating_types_and(torch.half, torch.bfloat16),
                   supports_autograd=False),
    UnaryUfuncInfo('special.i0e',
                   aten_name='special_i0e',
                   ref=scipy.special.i0e,
                   decorators=(precisionOverride({torch.bfloat16: 3e-1,
                                                  torch.float16: 3e-1}),),
                   dtypes=all_types_and(torch.bool, torch.bfloat16),
                   dtypesIfCPU=all_types_and(torch.bool, torch.bfloat16),
                   dtypesIfCUDA=all_types_and(torch.bool, torch.half, torch.bfloat16),
                   supports_autograd=False,
                   safe_casts_outputs=True),
    OpInfo('floor_divide',
           dtypes=all_types_and(torch.half, torch.bfloat16),
           sample_inputs_func=sample_inputs_floor_divide,
           decorators=[_wrap_warn_once("floor_divide is deprecated, and will be removed")],
           skips=(
               # `test_duplicate_method_tests` doesn't raise any warning, as it doesn't actually
               # call the operator.
               SkipInfo('TestOpInfo', 'test_duplicate_method_tests'),),
           supports_autograd=False,
           ),
    UnaryUfuncInfo('frexp',
                   op=torch.frexp,
                   ref=np.frexp,
                   dtypesIfCPU=floating_types_and(torch.half),
                   dtypesIfCUDA=floating_types_and(torch.half),
                   # skip testing torch.frexp as it is not supported by ROCm platform yet
                   decorators=[skipCUDAIfRocm],
                   supports_out=False,
                   skips=(
                       # skips below tests as torch.frexp returns tuple-like (mantissa, exponent) as outputs,
                       # while theses tests currently requires output to a single tensor.
                       SkipInfo('TestUnaryUfuncs', 'test_batch_vs_slicing'),
                       SkipInfo('TestUnaryUfuncs', 'test_contig_vs_every_other'),
                       SkipInfo('TestUnaryUfuncs', 'test_contig_vs_transposed'),
                       SkipInfo('TestUnaryUfuncs', 'test_non_contig_expand'),
                       SkipInfo('TestUnaryUfuncs', 'test_variant_consistency'),

                       # skips test_reference_numerics due to error in Windows CI.
                       # The np.frexp returns exponent as np.intc dtype on Windows platform,
                       # and np.intc does not have the correspond torch dtype
                       SkipInfo('TestUnaryUfuncs', 'test_reference_numerics_normal',
                                active_if=IS_WINDOWS),
                       SkipInfo('TestUnaryUfuncs', 'test_reference_numerics_hard',
                                active_if=IS_WINDOWS),
                       SkipInfo('TestUnaryUfuncs', 'test_reference_numerics_extremal',
                                active_if=IS_WINDOWS),
                   )),
    UnaryUfuncInfo('imag',
                   ref=np.imag,
                   dtypes=complex_types(),
                   dtypesIfCPU=complex_types(),
                   dtypesIfCUDA=complex_types(),
                   dtypesIfROCM=complex_types(),
                   supports_out=False,
                   supports_autograd=False,
                   skips=(
                       # Skip since real and imag don't have out variants.
                       SkipInfo('TestUnaryUfuncs', 'test_out_arg_all_dtypes'),
                   )),
    OpInfo('linalg.householder_product',
           aten_name='linalg_householder_product',
           op=torch.linalg.householder_product,
           aliases=('orgqr', ),
           dtypes=floating_and_complex_types(),
           # TODO: backward uses in-place operations that vmap doesn't like
           check_batched_grad=False,
           check_batched_gradgrad=False,
           sample_inputs_func=sample_inputs_householder_product,
           decorators=[skipCUDAIfNoCusolver, skipCUDAIfRocm, skipCPUIfNoLapack,
                       # gradgrad checks are slow
                       DecorateInfo(slowTest, 'TestGradients', 'test_fn_gradgrad'), ]),

    OpInfo('inverse',
           op=torch.inverse,
           dtypes=floating_and_complex_types(),
           check_batched_gradgrad=False,
           sample_inputs_func=sample_inputs_linalg_invertible,
           decorators=[skipCUDAIfNoMagmaAndNoCusolver, skipCUDAIfRocm, skipCPUIfNoLapack],
           skips=(
               # cuda gradchecks are slow
               # see discussion https://github.com/pytorch/pytorch/pull/47761#issuecomment-747316775
               SkipInfo('TestGradients', 'test_fn_gradgrad', device_type='cuda'),)),
    OpInfo('linalg.det',
           op=torch.linalg.det,
           aliases=('det', ),
           dtypes=floating_and_complex_types(),
           aten_name='linalg_det',
           sample_inputs_func=sample_inputs_linalg_det,
           decorators=[skipCUDAIfNoMagma, skipCPUIfNoLapack],
           supports_complex_autograd=False,
           supports_inplace_autograd=False,
           skips=(
               # The following tests fail only on ROCm. This is probably
               # related to the fact that the current linalg.det backward is
               # unstable if the matrix has repeated singular values, see
               # https://github.com/pytorch/pytorch/issues/53364
               SkipInfo('TestGradients', 'test_fn_grad', device_type='cuda',
                        dtypes=(torch.float64,), active_if=TEST_WITH_ROCM),
               SkipInfo('TestGradients', 'test_fn_gradgrad', device_type='cuda',
                        dtypes=(torch.float64,), active_if=TEST_WITH_ROCM),
               SkipInfo('TestCommon', 'test_variant_consistency_jit', device_type='cuda',
                        dtypes=(torch.float64, torch.float32), active_if=TEST_WITH_ROCM),
           )),
    OpInfo('linalg.cholesky',
           aten_name='linalg_cholesky',
           dtypes=floating_and_complex_types(),
           # TODO: RuntimeError: While computing batched gradients,
           # got: vmap: Calling Tensor.as_strided is not supported
           # unless the batch dims being vmapped over are at the front of the tensor (in memory layout).
           check_batched_gradgrad=False,
           sample_inputs_func=sample_inputs_linalg_cholesky,
           gradcheck_wrapper=gradcheck_wrapper_hermitian_input,
           decorators=[skipCUDAIfNoMagma, skipCUDAIfRocm, skipCPUIfNoLapack],
           skips=(
               # cuda gradchecks are slow
               # see discussion https://github.com/pytorch/pytorch/pull/47761#issuecomment-747316775
               SkipInfo('TestGradients', 'test_fn_gradgrad', device_type='cuda'),)
           ),
    OpInfo('linalg.eig',
           aten_name='linalg_eig',
           op=torch.linalg.eig,
           dtypes=floating_and_complex_types(),
           supports_autograd=False,
           sample_inputs_func=sample_inputs_linalg_invertible,
           decorators=[skipCUDAIfNoMagma, skipCUDAIfRocm, skipCPUIfNoLapack]),
    OpInfo('linalg.eigvals',
           aten_name='linalg_eigvals',
           op=torch.linalg.eigvals,
           dtypes=floating_and_complex_types(),
           supports_autograd=False,
           sample_inputs_func=sample_inputs_linalg_invertible,
           decorators=[skipCUDAIfNoMagma, skipCUDAIfRocm, skipCPUIfNoLapack]),
    OpInfo('linalg.eigh',
           aten_name='linalg_eigh',
           dtypes=floating_and_complex_types(),
           check_batched_gradgrad=False,
           sample_inputs_func=sample_inputs_linalg_eigh,
           gradcheck_wrapper=gradcheck_wrapper_hermitian_input,
           decorators=[skipCUDAIfNoMagma, skipCUDAIfRocm, skipCPUIfNoLapack],
           skips=(
               # cuda gradchecks are slow
               # see discussion https://github.com/pytorch/pytorch/pull/47761#issuecomment-747316775
               SkipInfo('TestGradients', 'test_fn_gradgrad', device_type='cuda'),)
           ),
    OpInfo('linalg.lstsq',
           aten_name='linalg_lstsq',
           op=torch.linalg.lstsq,
           dtypes=floating_and_complex_types(),
           supports_out=False,
           sample_inputs_func=sample_inputs_linalg_lstsq,
           check_batched_grad=False,
           check_batched_gradgrad=False,
           decorators=[skipCUDAIfNoMagma, skipCPUIfNoLapack],
           skips=(
               # skip because `linalg_lstsq` is not differentiable
               SkipInfo('TestGradients', 'test_fn_grad'),
               SkipInfo('TestCommon', 'test_variant_consistency_jit'),
           )),
    OpInfo('linalg.matrix_power',
           aliases=('matrix_power',),
           aten_name='linalg_matrix_power',
           dtypes=floating_and_complex_types(),
           supports_inplace_autograd=False,
           decorators=[skipCUDAIfNoMagmaAndNoCusolver, skipCPUIfNoLapack, skipCUDAIfRocm],
           sample_inputs_func=sample_inputs_linalg_matrix_power,),
    OpInfo('linalg.multi_dot',
           # Need this lambda because gradcheck does not work with TensorList inputs
           aten_name='linalg_multi_dot',
           dtypes=floating_and_complex_types_and(torch.half),
           dtypesIfCPU=all_types_and_complex_and(torch.half, torch.bfloat16),
           dtypesIfCUDA=floating_and_complex_types_and(torch.half, *[torch.bfloat16] if CUDA11OrLater else []),
           supports_inplace_autograd=False,
           # Batched grad checks fail for empty input tensors (see https://github.com/pytorch/pytorch/issues/53407)
           check_batched_grad=False,
           check_batched_gradgrad=False,
           sample_inputs_func=sample_inputs_linalg_multi_dot,),
    OpInfo('linalg.norm',
           op=torch.linalg.norm,
           dtypes=floating_and_complex_types_and(torch.float16, torch.bfloat16),
           decorators=[skipCUDAIfNoMagma, skipCPUIfNoLapack],
           sample_inputs_func=sample_inputs_linalg_norm,
           aten_name='linalg_norm',
           skips=(
               # linalg.norm does not correctly warn when resizing out= inputs
               SkipInfo('TestCommon', 'test_out'),
           )),
    OpInfo('linalg.qr',
           aten_name='linalg_qr',
           op=torch.linalg.qr,
           dtypes=floating_and_complex_types(),
           sample_inputs_func=sample_inputs_linalg_qr,
           decorators=[skipCUDAIfNoMagma, skipCUDAIfRocm, skipCPUIfNoLapack],
           skips=(
               # cuda gradchecks are slow
               # see discussion https://github.com/pytorch/pytorch/pull/47761#issuecomment-747316775
               SkipInfo('TestGradients', 'test_fn_gradgrad', device_type='cuda'),)),
    OpInfo('linalg.slogdet',
           aten_name='linalg_slogdet',
           op=torch.linalg.slogdet,
           dtypes=floating_and_complex_types(),
           sample_inputs_func=sample_inputs_linalg_slogdet,
           decorators=[skipCUDAIfNoMagma, skipCUDAIfRocm, skipCPUIfNoLapack]),
    OpInfo('linalg.vector_norm',
           op=torch.linalg.vector_norm,
           dtypes=floating_and_complex_types_and(torch.float16, torch.bfloat16),
           decorators=[skipCUDAIfNoMagma, skipCPUIfNoLapack],
           sample_inputs_func=sample_inputs_linalg_vector_norm,
           aten_name='linalg_vector_norm',
           skips=(
               # linalg.vector_norm does not correctly warn when resizing out= inputs
               SkipInfo('TestCommon', 'test_out'),
           )),
    UnaryUfuncInfo('log',
                   ref=np.log,
                   domain=(0, float('inf')),
                   dtypes=all_types_and_complex_and(torch.bool, torch.bfloat16),
                   dtypesIfCPU=all_types_and_complex_and(torch.bool, torch.bfloat16),
                   dtypesIfCUDA=all_types_and_complex_and(torch.bool, torch.half, torch.bfloat16),
                   assert_autodiffed=True,
                   safe_casts_outputs=True,
                   decorators=(precisionOverride({torch.bfloat16: 5e-2}),),
                   skips=(
                       SkipInfo('TestUnaryUfuncs', 'test_reference_numerics_extremal',
                                device_type='cpu', dtypes=[torch.cfloat, torch.cdouble],
                                active_if=IS_WINDOWS),
                   )),
    UnaryUfuncInfo('log10',
                   ref=np.log10,
                   domain=(0, float('inf')),
                   decorators=(precisionOverride({torch.bfloat16: 5e-2}),),
                   dtypes=all_types_and_complex_and(torch.bool, torch.bfloat16),
                   dtypesIfCPU=all_types_and_complex_and(torch.bool, torch.bfloat16),
                   assert_autodiffed=True,
                   dtypesIfCUDA=all_types_and_complex_and(torch.bool, torch.half, torch.bfloat16),
                   safe_casts_outputs=True,
                   skips=(
                       SkipInfo('TestUnaryUfuncs', 'test_reference_numerics_extremal',
                                device_type='cpu', dtypes=[torch.cfloat, torch.cdouble],
                                active_if=IS_WINDOWS),
                   )),
    UnaryUfuncInfo('log1p',
                   ref=np.log1p,
                   domain=(-1, float('inf')),
                   dtypesIfCPU=all_types_and(torch.bool, torch.bfloat16),
                   dtypesIfCUDA=all_types_and(torch.bool, torch.half, torch.bfloat16),
                   decorators=(precisionOverride({torch.bfloat16: 1e-1}),),
                   safe_casts_outputs=True,
                   assert_autodiffed=True),
    UnaryUfuncInfo('log2',
                   ref=np.log2,
                   domain=(0, float('inf')),
                   dtypes=all_types_and_complex_and(torch.bool, torch.bfloat16),
                   dtypesIfCPU=all_types_and_complex_and(torch.bool, torch.bfloat16),
                   dtypesIfCUDA=all_types_and_complex_and(torch.bool, torch.half, torch.bfloat16),
                   assert_autodiffed=True,
                   safe_casts_outputs=True,
                   decorators=(precisionOverride({torch.bfloat16: 1e-1}),),
                   skips=(
                       SkipInfo('TestUnaryUfuncs', 'test_reference_numerics_extremal',
                                dtypes=[torch.cfloat, torch.cdouble]),
                       SkipInfo('TestUnaryUfuncs', 'test_reference_numerics_normal',
                                dtypes=[torch.cfloat, torch.cdouble]),
                   )),
    OpInfo('logaddexp',
           dtypes=floating_types(),
           sample_inputs_func=lambda op_info, device, dtype, requires_grad=False, **kwargs:
           (SampleInput(make_tensor((S, S), device, dtype, requires_grad=requires_grad),
                        args=(make_tensor((S, S), device, dtype, requires_grad=requires_grad),)),)),
    OpInfo('logaddexp2',
           dtypes=floating_types(),
           sample_inputs_func=lambda op_info, device, dtype, requires_grad=False, **kwargs:
           (SampleInput(make_tensor((S, S), device, dtype, requires_grad=requires_grad),
                        args=(make_tensor((S, S), device, dtype, requires_grad=requires_grad),)),)),
    UnaryUfuncInfo('logical_not',
                   ref=np.logical_not,
                   decorators=(precisionOverride({torch.bfloat16: 7e-1,
                                                  torch.float16: 5e-1}),),
                   dtypes=all_types_and_complex_and(torch.bool, torch.half, torch.bfloat16),
                   dtypesIfCPU=all_types_and_complex_and(torch.bool, torch.half, torch.bfloat16),
                   dtypesIfCUDA=all_types_and_complex_and(torch.bool, torch.half, torch.bfloat16),
                   safe_casts_outputs=True,
                   supports_autograd=False,
                   skips=(
                       # The function variant always returns BoolTensor
                       # while the inplace variant preserves the input dtype.
                       # >>> t = torch.randn(3)
                       # >>> torch.logical_not(t)
                       # tensor([False, False, False])
                       # >>> torch.logical_not(t).dtype
                       # torch.bool
                       # >>> t.logical_not_().dtype
                       # torch.float32
                       SkipInfo('TestUnaryUfuncs', 'test_variant_consistency',
                                dtypes=all_types_and_complex_and(torch.half, torch.bfloat16)),
                       SkipInfo('TestCommon', 'test_variant_consistency_eager',
                                dtypes=all_types_and_complex_and(torch.half, torch.bfloat16)),
                   )),
    OpInfo('lu',
           op=torch.lu,
           dtypes=floating_and_complex_types(),
           supports_inplace_autograd=False,
           check_batched_gradgrad=False,
           supports_out=False,
           sample_inputs_func=sample_inputs_lu,
           decorators=[skipCUDAIfNoMagmaAndNoCusolver, skipCUDAIfRocm, skipCPUIfNoLapack],
           skips=(
               # cuda gradchecks are slow
               # see discussion https://github.com/pytorch/pytorch/pull/47761#issuecomment-747316775
               SkipInfo('TestGradients', 'test_fn_gradgrad', device_type='cuda'),
               # we skip jit tests because lu_backward is impelemented as autograd.Function,
               # which does not support autograd with scripting
               SkipInfo('TestCommon', 'test_variant_consistency_jit'),
               # Skip operator schema test because this is a functional and not an operator
               SkipInfo('TestOperatorSignatures', 'test_get_torch_func_signature_exhaustive'),
           )),
    OpInfo('masked_fill',
           dtypes=all_types_and_complex_and(torch.bool, torch.half, torch.bfloat16),
           sample_inputs_func=sample_inputs_masked_fill,
           supports_out=False),
    OpInfo('masked_scatter',
           dtypes=all_types_and_complex_and(torch.bool, torch.half, torch.bfloat16),
           sample_inputs_func=sample_inputs_masked_scatter,
           supports_out=False),
    OpInfo('masked_select',
           dtypes=all_types_and_complex_and(torch.bool, torch.half, torch.bfloat16),
           sample_inputs_func=sample_inputs_masked_select),
    OpInfo('matrix_exp',
           dtypesIfCPU=floating_and_complex_types_and(torch.bfloat16),
           dtypesIfCUDA=floating_and_complex_types_and(torch.float16),
           sample_inputs_func=sample_inputs_matrix_exp,
           supports_out=False),
    OpInfo('matmul',
           dtypes=floating_types(),
           dtypesIfCPU=all_types_and_complex(),
           dtypesIfCUDA=floating_types_and(torch.float16, torch.complex64, torch.complex128),
           dtypesIfROCM=floating_types_and(torch.half),
           assert_autodiffed=True,
           sample_inputs_func=sample_inputs_matmul,
           skips=(
               # matmul does not correctly warn when resizing out= inputs
               SkipInfo('TestCommon', 'test_out'),
               # https://github.com/pytorch/pytorch/issues/55754
               SkipInfo('TestGradients', 'test_fn_grad',
                        device_type='cpu', dtypes=(torch.complex128,)),
               # https://github.com/pytorch/pytorch/issues/55755
               SkipInfo('TestOpInfo', 'test_unsupported_dtypes',
                        device_type='cpu', dtypes=(torch.float16,)),)),
    OpInfo('max',
           op=torch.max,
           variant_test_name='binary',
           dtypes=all_types_and(torch.float16, torch.bfloat16, torch.bool),
           sample_inputs_func=sample_inputs_max_min_binary,
           assert_autodiffed=True,),
    OpInfo('max',
           op=torch.max,
           variant_test_name='reduction_with_dim',
           dtypes=all_types_and(torch.float16, torch.bfloat16, torch.bool),
           sample_inputs_func=sample_inputs_max_min_reduction_with_dim,
           skips=(
               # max does not correctly warn when resizing out= inputs
               SkipInfo('TestCommon', 'test_out'),)),
    OpInfo('max',
           op=torch.max,
           variant_test_name='reduction_no_dim',
           dtypes=all_types_and(torch.float16, torch.bfloat16, torch.bool),
           supports_out=False,
           sample_inputs_func=sample_inputs_max_min_reduction_no_dim,),
    OpInfo('min',
           op=torch.min,
           variant_test_name='binary',
           dtypes=all_types_and(torch.float16, torch.bfloat16, torch.bool),
           sample_inputs_func=sample_inputs_max_min_binary,
           assert_autodiffed=True,),
    OpInfo('min',
           op=torch.min,
           variant_test_name='reduction_with_dim',
           dtypes=all_types_and(torch.float16, torch.bfloat16, torch.bool),
           sample_inputs_func=sample_inputs_max_min_reduction_with_dim,
           skips=(
               # min does not correctly warn when resizing out= inputs
               SkipInfo('TestCommon', 'test_out'),
           )),
    OpInfo('min',
           op=torch.min,
           variant_test_name='reduction_no_dim',
           dtypes=all_types_and(torch.float16, torch.bfloat16, torch.bool),
           supports_out=False,
           sample_inputs_func=sample_inputs_max_min_reduction_no_dim,),
    OpInfo('sum',
           dtypes=all_types_and_complex_and(torch.float16, torch.bfloat16, torch.bool),
           supports_out=False,
           sample_inputs_func=sample_inputs_reduction_wrapper(supports_multiple_dims=True)),
<<<<<<< HEAD
    OpInfo('quantile',
           dtypes=floating_types(),
           sample_inputs_func=sample_inputs_reduction_quantile),
    OpInfo('nanquantile',
           dtypes=floating_types(),
           sample_inputs_func=sample_inputs_reduction_quantile),
=======
    OpInfo('nansum',
           dtypes=all_types_and(torch.float16, torch.bfloat16, torch.bool),
           dtypesIfCPU=all_types_and(torch.float16, torch.bool),
           supports_out=False,
           sample_inputs_func=sample_inputs_reduction_wrapper(supports_multiple_dims=True)),
    # TODO(@heitorschueroff) Add test for dtype kwarg
    OpInfo('mean',
           dtypes=floating_and_complex_types_and(torch.float16, torch.bfloat16),
           assert_autodiffed=True,
           sample_inputs_func=sample_inputs_reduction_wrapper(supports_multiple_dims=True),
           # Need to skip out test because one of the overload for mean does not support it
           # TODO(@heitorschueroff) fix this when implementing ReductionInfo
           skips=(SkipInfo('TestCommon', 'test_out'),)),
>>>>>>> 8d7faa2a
    OpInfo('maximum',
           op=torch.maximum,
           dtypes=all_types_and(torch.float16, torch.bfloat16, torch.bool),
           sample_inputs_func=sample_inputs_max_min_binary,),
    OpInfo('minimum',
           op=torch.minimum,
           dtypes=all_types_and(torch.float16, torch.bfloat16, torch.bool),
           sample_inputs_func=sample_inputs_max_min_binary,),
    OpInfo('topk',
           dtypes=all_types(),
           dtypesIfCUDA=all_types_and(torch.bfloat16, torch.float16),
           sample_inputs_func=sample_inputs_topk,
           skips=(
               # Topk is not raising a warning when the out is resized
               SkipInfo('TestCommon', 'test_out'),
           )),
    OpInfo('mode',
           op=torch.mode,
           dtypes=all_types_and(torch.float16, torch.bfloat16, torch.bool),
           sample_inputs_func=sample_inputs_mode,),
    UnaryUfuncInfo('neg',
                   aliases=('negative', ),
                   ref=np.negative,
                   dtypes=all_types_and_complex_and(torch.half, torch.bfloat16),
                   dtypesIfCPU=all_types_and_complex_and(torch.half, torch.bfloat16),
                   dtypesIfCUDA=all_types_and_complex_and(torch.half, torch.bfloat16),
                   assert_autodiffed=True,),
    OpInfo('dist',
           op=torch.dist,
           dtypes=floating_and_complex_types_and(torch.half, torch.bfloat16),
           sample_inputs_func=sample_inputs_dist,
           skips=(
               # "pow" not implemented for 'BFloat16' or 'half'
               SkipInfo('TestOpInfo', 'test_supported_backward',
                        dtypes=(torch.bfloat16, torch.float16)),
               # dist does not correctly warn when resizing out= inputs
               SkipInfo('TestCommon', 'test_out'),
           )),
    OpInfo('outer',
           op=torch.outer,
           aliases=('ger', ),
           dtypes=all_types_and_complex_and(torch.bool, torch.float16, torch.bfloat16),
           sample_inputs_func=sample_inputs_outer,),
    OpInfo('pow',
           dtypes=all_types_and_complex_and(torch.half, torch.bfloat16, torch.bool),
           sample_inputs_func=sample_inputs_pow,
           supports_inplace_autograd=False,
           assert_autodiffed=True,
           skips=(
               # Due to AVX2 curently not being fully supported for Float16, log_vml_cpu can't be enabled
               # for Float16, causing this test to fail. pow's autograd for Float16 is thus currently
               # unsupported on CPU.
               SkipInfo('TestOpInfo', 'test_supported_backward',
                        device_type='cpu', dtypes=[torch.float16]),
           )
           ),
    OpInfo('prod',
           dtypes=all_types_and_complex_and(torch.bool),
           dtypesIfCUDA=all_types_and_complex_and(torch.bool, torch.float16, torch.bfloat16),
           skips=(
               # "cumprod_cuda" not implemented for 'BFloat16'
               SkipInfo('TestOpInfo', 'test_supported_backward', dtypes=(torch.bfloat16,)),
               # prod does not support the (Tensor, *, out) overload
               SkipInfo('TestCommon', 'test_out',
                        dtypes=[torch.float32]),
           ),
           sample_inputs_func=sample_inputs_prod),
    OpInfo('qr',
           op=torch.qr,
           dtypes=floating_and_complex_types(),
           sample_inputs_func=sample_inputs_linalg_qr,
           decorators=[skipCUDAIfNoMagma, skipCUDAIfRocm, skipCPUIfNoLapack],
           skips=(
               # cuda gradchecks are slow
               # see discussion https://github.com/pytorch/pytorch/pull/47761#issuecomment-747316775
               SkipInfo('TestGradients', 'test_fn_gradgrad', device_type='cuda'),)),
    UnaryUfuncInfo('rad2deg',
                   ref=np.degrees,
                   decorators=(precisionOverride({torch.bfloat16: 7e-1,
                                                  torch.float16: 7e-1}),),
                   dtypes=all_types_and(torch.bool, torch.half, torch.bfloat16),
                   dtypesIfCPU=all_types_and(torch.bool, torch.half, torch.bfloat16),
                   dtypesIfCUDA=all_types_and(torch.bool, torch.half, torch.bfloat16),
                   skips=(
                       # Reference: https://github.com/pytorch/pytorch/pull/51283#issuecomment-770614273
                       SkipInfo('TestUnaryUfuncs', 'test_reference_numerics_normal',
                                dtypes=[torch.bfloat16]),
                       SkipInfo('TestUnaryUfuncs', 'test_reference_numerics_hard',
                                dtypes=[torch.bfloat16]),
                       SkipInfo('TestUnaryUfuncs', 'test_reference_numerics_extremal',
                                dtypes=[torch.bfloat16]),
                   ),
                   safe_casts_outputs=True),
    UnaryUfuncInfo('real',
                   ref=np.real,
                   dtypes=complex_types(),
                   dtypesIfCPU=complex_types(),
                   dtypesIfCUDA=complex_types(),
                   dtypesIfROCM=complex_types(),
                   supports_out=False,
                   supports_autograd=False,
                   skips=(
                       # Skip since real and imag don't have out variants.
                       SkipInfo('TestUnaryUfuncs', 'test_out_arg_all_dtypes'),
                   )),
    UnaryUfuncInfo('round',
                   ref=np.round,
                   dtypes=floating_types_and(torch.half),
                   dtypesIfCPU=floating_types_and(torch.bfloat16),
                   dtypesIfCUDA=floating_types_and(torch.half),
                   assert_autodiffed=True,),
    UnaryUfuncInfo('sin',
                   ref=np.sin,
                   dtypes=all_types_and_complex_and(torch.bool, torch.bfloat16),
                   dtypesIfCPU=all_types_and_complex_and(torch.bool, torch.bfloat16),
                   dtypesIfCUDA=all_types_and_complex_and(torch.bool, torch.half),
                   assert_autodiffed=True,
                   handles_large_floats=False,
                   handles_complex_extremals=False,
                   safe_casts_outputs=True,
                   decorators=(precisionOverride({torch.bfloat16: 1e-2}),)),
    UnaryUfuncInfo('sinc',
                   ref=np_sinc_with_fp16_as_fp32,
                   dtypes=all_types_and_complex_and(torch.bool, torch.bfloat16),
                   dtypesIfCPU=all_types_and_complex_and(torch.bool, torch.bfloat16),
                   dtypesIfCUDA=all_types_and_complex_and(torch.bool, torch.half),
                   handles_large_floats=False,
                   handles_complex_extremals=False,
                   safe_casts_outputs=True,
                   decorators=(precisionOverride({torch.bfloat16: 1e-2,
                                                  torch.float16: 1e-2}),),
                   skips=(
                       # Reference: https://github.com/pytorch/pytorch/issues/49133
                       SkipInfo('TestUnaryUfuncs', 'test_reference_numerics_normal',
                                dtypes=[torch.cfloat]),
                   )),
    UnaryUfuncInfo('sinh',
                   ref=np_unary_ufunc_integer_promotion_wrapper(np.sinh),
                   dtypesIfCPU=all_types_and_complex_and(torch.bool),
                   dtypesIfCUDA=all_types_and_complex_and(torch.bool, torch.half),
                   safe_casts_outputs=True,
                   assert_autodiffed=True,
                   decorators=(precisionOverride({torch.float16: 1e-2}),),
                   skips=(
                       SkipInfo('TestUnaryUfuncs', 'test_reference_numerics_extremal',
                                device_type='cpu', dtypes=[torch.cfloat, torch.cdouble],
                                active_if=(IS_MACOS or IS_WINDOWS)),
                       SkipInfo('TestUnaryUfuncs', 'test_reference_numerics_hard',
                                device_type='cpu', dtypes=[torch.cfloat, torch.cdouble],
                                active_if=(IS_MACOS or IS_WINDOWS)),
                       # Reference: https://github.com/pytorch/pytorch/issues/48641
                       SkipInfo('TestUnaryUfuncs', 'test_reference_numerics_hard',
                                device_type='cpu', dtypes=[torch.int8]),
                   )),
    UnaryUfuncInfo('sign',
                   ref=reference_sign,
                   dtypes=all_types_and(torch.bfloat16, torch.half),
                   dtypesIfCPU=all_types_and(torch.bool, torch.bfloat16, torch.half),
                   dtypesIfCUDA=all_types_and(torch.bool, torch.bfloat16, torch.half),
                   skips=(
                       # Reference: https://github.com/pytorch/pytorch/issues/41245
                       SkipInfo('TestUnaryUfuncs', 'test_reference_numerics_extremal',
                                dtypes=[torch.bfloat16, torch.float16, torch.float32, torch.float64]),
                   )),
    UnaryUfuncInfo('sgn',
                   ref=reference_sgn,
                   dtypes=all_types_and_complex_and(torch.bool, torch.bfloat16, torch.half),
                   dtypesIfCPU=all_types_and_complex_and(torch.bool, torch.bfloat16, torch.half),
                   dtypesIfCUDA=all_types_and_complex_and(torch.bool, torch.bfloat16, torch.half),
                   skips=(
                       # Reference: https://github.com/pytorch/pytorch/issues/41245
                       SkipInfo('TestUnaryUfuncs', 'test_reference_numerics_extremal',
                                dtypes=[torch.bfloat16, torch.float16, torch.float32, torch.float64]),
                       # Reference: https://github.com/pytorch/pytorch/issues/53958
                       # Test fails in comparison on Nan as the `equal_nan` is True for
                       # comparing the CPU tensors.
                       SkipInfo('TestUnaryUfuncs', 'test_reference_numerics_extremal',
                                device_type='cpu', dtypes=[torch.complex64, torch.complex128]),
                       # Reference: https://github.com/pytorch/pytorch/issues/48486
                       SkipInfo('TestUnaryUfuncs', 'test_reference_numerics_hard',
                                device_type='cpu', dtypes=[torch.complex64])
                   )),
    OpInfo('rsub',
           dtypes=all_types_and_complex_and(torch.bfloat16, torch.half),
           variant_test_name='rsub_tensor',
           supports_out=False,
           supports_inplace_autograd=False,
           skips=(
               # Reference: https://github.com/pytorch/pytorch/issues/53797
               # JIT doesn't understand complex literals
               SkipInfo('TestCommon', 'test_variant_consistency_jit',
                        dtypes=[torch.cfloat, torch.cdouble]),
           ),
           sample_inputs_func=partial(sample_inputs_rsub, variant='tensor'),),
    OpInfo('rsub',
           dtypes=all_types_and_complex_and(torch.bfloat16, torch.half),
           variant_test_name='rsub_scalar',
           supports_out=False,
           supports_inplace_autograd=False,
           sample_inputs_func=partial(sample_inputs_rsub, variant='scalar'),
           skips=(
               # Reference: https://github.com/pytorch/pytorch/issues/53797
               # JIT doesn't understand complex literals
               SkipInfo('TestCommon', 'test_variant_consistency_jit',
                        dtypes=all_types_and_complex_and(torch.bfloat16, torch.half)),),
           assert_autodiffed=True,),
    UnaryUfuncInfo('signbit',
                   ref=np.signbit,
                   dtypes=all_types_and(torch.bfloat16, torch.half),
                   dtypesIfCPU=all_types_and(torch.bool, torch.bfloat16, torch.half),
                   dtypesIfCUDA=all_types_and(torch.bool, torch.bfloat16, torch.half),
                   supports_autograd=False,),
    OpInfo('solve',
           op=torch.solve,
           dtypes=floating_and_complex_types(),
           sample_inputs_func=sample_inputs_legacy_solve,
           check_batched_gradgrad=False,
           decorators=[skipCUDAIfNoMagma, skipCUDAIfRocm, skipCPUIfNoLapack],
           # cuda gradchecks are slow
           # see discussion https://github.com/pytorch/pytorch/pull/47761#issuecomment-747316775
           skips=(SkipInfo('TestGradients', 'test_fn_gradgrad', device_type='cuda'),)),
    OpInfo('std',
           dtypes=floating_types_and(),
           dtypesIfCUDA=floating_and_complex_types_and(torch.half, torch.bfloat16),
           sample_inputs_func=sample_inputs_std_var,
           # TODO: std does support out in some signatures
           supports_out=False,
           supports_complex_autograd=False,
           # std has only partial support for complex and half (#51127)
           skips=(SkipInfo('TestOpInfo', 'test_unsupported_dtypes',
                           dtypes=[torch.half, torch.complex64, torch.complex128]),),
           assert_autodiffed=True,
           ),
    UnaryUfuncInfo('tan',
                   ref=np.tan,
                   dtypes=all_types_and_complex_and(torch.bool, torch.bfloat16),
                   dtypesIfCPU=all_types_and_complex_and(torch.bool, torch.bfloat16),
                   dtypesIfCUDA=all_types_and_complex_and(torch.bool, torch.half),
                   assert_autodiffed=True,
                   safe_casts_outputs=True,
                   skips=(
                       SkipInfo('TestUnaryUfuncs', 'test_reference_numerics_extremal',
                                device_type='cpu', dtypes=[torch.bfloat16]),
                       SkipInfo('TestUnaryUfuncs', 'test_reference_numerics_hard',
                                device_type='cpu', dtypes=[torch.bfloat16]),
                       SkipInfo('TestUnaryUfuncs', 'test_reference_numerics_normal',
                                device_type='cpu', dtypes=[torch.bfloat16]),
                       SkipInfo('TestUnaryUfuncs', 'test_reference_numerics_extremal',
                                device_type='cpu', dtypes=[torch.cfloat, torch.cdouble],
                                active_if=(IS_MACOS or IS_WINDOWS)),
                       SkipInfo('TestUnaryUfuncs', 'test_reference_numerics_hard',
                                device_type='cpu', dtypes=[torch.cfloat, torch.cdouble],
                                active_if=(IS_MACOS or IS_WINDOWS)),
                       SkipInfo('TestUnaryUfuncs', 'test_reference_numerics_normal',
                                device_type='cpu', dtypes=[torch.cfloat, torch.cdouble],
                                active_if=(IS_MACOS or IS_WINDOWS)),
                       SkipInfo('TestUnaryUfuncs', 'test_reference_numerics_hard',
                                device_type='cuda', dtypes=[torch.float64],
                                active_if=TEST_WITH_ROCM),
                   )),
    UnaryUfuncInfo('tanh',
                   ref=np.tanh,
                   decorators=(precisionOverride({torch.bfloat16: 1e-2}),),
                   dtypes=all_types_and_complex_and(torch.bool),
                   dtypesIfCPU=all_types_and_complex_and(torch.bool, torch.bfloat16),
                   dtypesIfCUDA=all_types_and_complex_and(torch.bool, torch.half, torch.bfloat16),
                   assert_autodiffed=True,
                   safe_casts_outputs=True,
                   skips=(
                       # "tanh_backward_cpu" not implemented for 'BFloat16'
                       SkipInfo('TestOpInfo', 'test_supported_backward',
                                dtypes=(torch.bfloat16,)),
                       SkipInfo('TestUnaryUfuncs', 'test_reference_numerics_extremal',
                                device_type='cpu', dtypes=[torch.cfloat, torch.cdouble],
                                active_if=(IS_MACOS or IS_WINDOWS)),
                       SkipInfo('TestUnaryUfuncs', 'test_reference_numerics_hard',
                                device_type='cpu', dtypes=[torch.cfloat, torch.cdouble],
                                active_if=(IS_MACOS or IS_WINDOWS)),
                       SkipInfo('TestUnaryUfuncs', 'test_reference_numerics_normal',
                                device_type='cpu', dtypes=[torch.cfloat, torch.cdouble],
                                active_if=(IS_MACOS or IS_WINDOWS)),
                   )),
    OpInfo('tensor_split',
           dtypes=all_types_and_complex_and(torch.bool),
           dtypesIfCPU=all_types_and_complex_and(torch.bool, torch.bfloat16, torch.float16),
           dtypesIfCUDA=all_types_and_complex_and(torch.bool, torch.bfloat16, torch.float16),
           supports_out=False,
           skips=(SkipInfo('TestOpInfo', 'test_duplicate_method_tests'),),
           sample_inputs_func=sample_inputs_tensor_split,),
    OpInfo('triangular_solve',
           op=torch.triangular_solve,
           dtypes=floating_and_complex_types(),
           supports_out=False,
           sample_inputs_func=sample_inputs_legacy_solve,
           check_batched_gradgrad=False,
           decorators=[skipCUDAIfNoMagma, skipCUDAIfRocm, skipCPUIfNoLapack],
           # CUDA gradchecks are slow and triangular solve backward is a composite operation
           # see discussion https://github.com/pytorch/pytorch/pull/47761#issuecomment-747316775
           skips=(SkipInfo('TestGradients', 'test_fn_gradgrad', device_type='cuda'),)),
    UnaryUfuncInfo('trunc',
                   aliases=('fix', ),
                   ref=np.trunc,
                   dtypes=floating_types_and(torch.bfloat16),
                   dtypesIfCPU=floating_types_and(torch.bfloat16),
                   dtypesIfCUDA=floating_types_and(torch.float16),
                   assert_autodiffed=True),
    UnaryUfuncInfo('exp2',
                   aliases=('special.exp2', ),
                   ref=np_unary_ufunc_integer_promotion_wrapper(np.exp2),
                   dtypes=all_types_and(torch.bool, torch.half),
                   dtypesIfCPU=all_types_and(torch.bool, torch.half),
                   dtypesIfCUDA=all_types_and(torch.bool, torch.half),
                   safe_casts_outputs=True),
    UnaryUfuncInfo('expm1',
                   aliases=('special.expm1', ),
                   ref=np_unary_ufunc_integer_promotion_wrapper(np.expm1),
                   dtypes=all_types_and(torch.bool, torch.half),
                   dtypesIfCPU=all_types_and(torch.bool, torch.bfloat16),
                   dtypesIfCUDA=all_types_and(torch.bool, torch.half),
                   safe_casts_outputs=True,
                   assert_autodiffed=True,
                   skips=(
                       # Reference: https://github.com/pytorch/pytorch/pull/48926#issuecomment-739734774
                       SkipInfo('TestUnaryUfuncs', 'test_reference_numerics_extremal',
                                device_type='cpu', dtypes=[torch.bfloat16]),
                       SkipInfo('TestUnaryUfuncs', 'test_reference_numerics_hard',
                                device_type='cpu', dtypes=[torch.bfloat16]),
                       SkipInfo('TestUnaryUfuncs', 'test_reference_numerics_normal',
                                device_type='cpu', dtypes=[torch.bfloat16]),
                   )),
    UnaryUfuncInfo('nan_to_num',
                   ref=np.nan_to_num,
                   dtypes=all_types_and(torch.half, torch.bool),
                   dtypesIfCPU=None,
                   dtypesIfCUDA=None),
    UnaryUfuncInfo('reciprocal',
                   ref=np_unary_ufunc_integer_promotion_wrapper(np.reciprocal),
                   dtypes=all_types_and_complex_and(torch.bool, torch.half, torch.bfloat16),
                   dtypesIfCPU=None,
                   dtypesIfCUDA=None,
                   assert_autodiffed=True,
                   safe_casts_outputs=True,
                   skips=(
                       # Reference: https://github.com/pytorch/pytorch/issues/45690
                       SkipInfo('TestUnaryUfuncs', 'test_reference_numerics_extremal',
                                dtypes=[torch.cfloat, torch.cdouble]),
                       # Reference: https://github.com/pytorch/pytorch/pull/49102#issuecomment-744604601
                       SkipInfo('TestUnaryUfuncs', 'test_reference_numerics_extremal',
                                dtypes=[torch.bfloat16]),
                       SkipInfo('TestUnaryUfuncs', 'test_reference_numerics_hard',
                                dtypes=[torch.bfloat16]),
                       SkipInfo('TestUnaryUfuncs', 'test_reference_numerics_normal',
                                dtypes=[torch.bfloat16]),
                   )),
    UnaryUfuncInfo('rsqrt',
                   ref=lambda x: np.reciprocal(np.sqrt(x)),
                   domain=(0, float('inf')),
                   dtypes=all_types_and_complex_and(torch.bool),
                   dtypesIfCPU=all_types_and_complex_and(torch.bool),
                   dtypesIfCUDA=all_types_and_complex_and(torch.bool, torch.half),
                   decorators=(precisionOverride({torch.half: 5e-2}),),
                   safe_casts_outputs=True,
                   assert_autodiffed=True,
                   handles_complex_extremals=False),
    UnaryUfuncInfo('sqrt',
                   ref=np.sqrt,
                   supports_sparse=True,
                   domain=(0, float('inf')),
                   dtypes=all_types_and_complex_and(torch.bool, torch.bfloat16),
                   dtypesIfCPU=all_types_and_complex_and(torch.bool, torch.bfloat16),
                   dtypesIfCUDA=all_types_and_complex_and(torch.bool, torch.half, torch.bfloat16),
                   assert_autodiffed=True,
                   decorators=(precisionOverride({torch.bfloat16: 7e-2}),),
                   skips=(
                       # Reference: https://github.com/pytorch/pytorch/issues/47358
                       SkipInfo('TestUnaryUfuncs', 'test_reference_numerics_hard',
                                device_type='cpu', dtypes=[torch.cfloat, torch.cdouble],
                                active_if=IS_MACOS),
                       # Reference: https://github.com/pytorch/pytorch/pull/47293#issuecomment-721774436
                       SkipInfo('TestUnaryUfuncs', 'test_reference_numerics_hard',
                                dtypes=[torch.bfloat16])),
                   safe_casts_outputs=True,
                   handles_complex_extremals=False),
    UnaryUfuncInfo('square',
                   ref=np.square,
                   dtypes=all_types_and_complex_and(torch.bool, torch.float16, torch.bfloat16),
                   dtypesIfCPU=all_types_and_complex_and(torch.bool, torch.float16, torch.bfloat16),
                   dtypesIfCUDA=all_types_and_complex_and(torch.bool, torch.half, torch.bfloat16),
                   decorators=(precisionOverride({torch.complex64: 3e-4, torch.bfloat16: 3e-1}),),
                   skips=(
                       # Reference: https://github.com/pytorch/pytorch/issues/52549
                       SkipInfo('TestUnaryUfuncs', 'test_reference_numerics_hard',
                                dtypes=[torch.cfloat, torch.cdouble]),
                       # >>> t = torch.tensor(complex(-0.01, float("inf")))
                       # >>> np.square(t.numpy())
                       # (-inf-infj)
                       # >>> t.square()
                       # tensor(-inf-infj)
                       # >>> t.cuda().square()
                       # tensor(inf+nanj, device='cuda:0')
                       SkipInfo('TestUnaryUfuncs', 'test_reference_numerics_extremal',
                                device_type='cuda', dtypes=[torch.cfloat, torch.cdouble]),
                       # Reference: https://github.com/pytorch/pytorch/pull/52551#issuecomment-782596181
                       SkipInfo('TestUnaryUfuncs', 'test_reference_numerics_hard',
                                dtypes=[torch.bfloat16]),
                   ),),
    OpInfo('lerp',
           dtypes=floating_and_complex_types(),
           dtypesIfCUDA=floating_and_complex_types_and(torch.half),
           dtypesIfROCM=floating_and_complex_types_and(torch.half),
           sample_inputs_func=sample_inputs_lerp,
           skips=(
               SkipInfo('TestOpInfo', 'test_duplicate_method_tests'),
           ),
           assert_autodiffed=True),
    OpInfo('linalg.inv',
           aten_name='linalg_inv',
           op=torch.linalg.inv,
           dtypes=floating_and_complex_types(),
           sample_inputs_func=sample_inputs_linalg_invertible,
           check_batched_gradgrad=False,
           decorators=[skipCUDAIfNoMagmaAndNoCusolver, skipCUDAIfRocm, skipCPUIfNoLapack],
           skips=(
               # linalg_inv does not correctly warn when resizing out= inputs
               SkipInfo('TestCommon', 'test_out'),
           )),
    UnaryUfuncInfo('angle',
                   ref=np.angle,
                   dtypes=all_types_and_complex_and(torch.bool),
                   dtypesIfCPU=all_types_and_complex_and(torch.bool, torch.bfloat16, torch.float16),
                   dtypesIfCUDA=all_types_and_complex_and(torch.bool),
                   dtypesIfROCM=all_types_and_complex_and(torch.bool),
                   decorators=(precisionOverride({torch.float16: 1e-2,
                                                  torch.bfloat16: 1e-2}),),
                   safe_casts_outputs=True,
                   supports_complex_to_float=True),
    OpInfo('linalg.solve',
           aten_name='linalg_solve',
           op=torch.linalg.solve,
           dtypes=floating_and_complex_types(),
           sample_inputs_func=sample_inputs_linalg_solve,
           check_batched_gradgrad=False,
           decorators=[skipCUDAIfNoMagma, skipCUDAIfRocm, skipCPUIfNoLapack],
           skips=(SkipInfo('TestGradients', 'test_fn_gradgrad', device_type='cuda'),)),
    OpInfo('linalg.pinv',
           aten_name='linalg_pinv',
           op=torch.linalg.pinv,
           dtypes=floating_and_complex_types(),
           check_batched_grad=False,
           check_batched_gradgrad=False,
           sample_inputs_func=sample_inputs_linalg_invertible,
           decorators=[skipCUDAIfNoMagmaAndNoCusolver, skipCUDAIfRocm, skipCPUIfNoLapack],
           skips=(
               # cuda gradchecks are slow
               # see discussion https://github.com/pytorch/pytorch/pull/47761#issuecomment-747316775
               SkipInfo('TestGradients', 'test_fn_gradgrad', device_type='cuda'),)),
    OpInfo('linalg.pinv',
           aten_name='linalg_pinv',
           variant_test_name='hermitian',
           dtypes=floating_and_complex_types(),
           check_batched_grad=False,
           check_batched_gradgrad=False,
           sample_inputs_func=sample_inputs_linalg_pinv_hermitian,
           gradcheck_wrapper=gradcheck_wrapper_hermitian_input,
           decorators=[skipCUDAIfNoMagma, skipCUDAIfRocm, skipCPUIfNoLapack],
           skips=(
               # cuda gradchecks are slow
               # see discussion https://github.com/pytorch/pytorch/pull/47761#issuecomment-747316775
               SkipInfo('TestGradients', 'test_fn_gradgrad', device_type='cuda'),)),
    OpInfo('eig',
           op=torch.eig,
           dtypes=floating_and_complex_types(),
           sample_inputs_func=sample_inputs_eig,
           decorators=[
               skipCUDAIfNoMagma,
               skipCPUIfNoLapack,
               skipCUDAIfRocm
           ],),
    OpInfo('svd',
           op=torch.svd,
           dtypes=floating_and_complex_types(),
           sample_inputs_func=sample_inputs_svd,
           decorators=[
               skipCUDAIfNoMagmaAndNoCusolver,
               skipCUDAIfRocm,
               skipCPUIfNoLapack,
               # gradgrad checks are slow
               DecorateInfo(slowTest, 'TestGradients', 'test_fn_gradgrad'),
           ],
           skips=(
               # cuda gradchecks are very slow
               # see discussion https://github.com/pytorch/pytorch/pull/47761#issuecomment-747316775
               SkipInfo('TestGradients', 'test_fn_gradgrad', device_type='cuda'),)),
    OpInfo('linalg.svd',
           op=torch.linalg.svd,
           aten_name='linalg_svd',
           dtypes=floating_and_complex_types(),
           sample_inputs_func=sample_inputs_linalg_svd,
           decorators=[
               skipCUDAIfNoMagmaAndNoCusolver,
               skipCUDAIfRocm,
               skipCPUIfNoLapack,
               # gradgrad checks are slow
               DecorateInfo(slowTest, 'TestGradients', 'test_fn_gradgrad'),
           ],
           skips=(
               # cuda gradchecks are very slow
               # see discussion https://github.com/pytorch/pytorch/pull/47761#issuecomment-747316775
               SkipInfo('TestGradients', 'test_fn_gradgrad', device_type='cuda'),)),
    OpInfo('polar',
           dtypes=floating_types(),
           sample_inputs_func=sample_inputs_polar),
    OpInfo('pinverse',
           op=torch.pinverse,
           dtypes=floating_and_complex_types(),
           check_batched_grad=False,
           check_batched_gradgrad=False,
           supports_out=False,
           sample_inputs_func=sample_inputs_linalg_invertible,
           decorators=[skipCUDAIfNoMagmaAndNoCusolver, skipCUDAIfRocm, skipCPUIfNoLapack],
           skips=(
               # cuda gradchecks are slow
               # see discussion https://github.com/pytorch/pytorch/pull/47761#issuecomment-747316775
               SkipInfo('TestGradients', 'test_fn_gradgrad', device_type='cuda'),)),
    OpInfo('gather',
           dtypes=all_types_and_complex_and(torch.bool, torch.float16),
           dtypesIfCUDA=all_types_and_complex_and(torch.bool, torch.float16, torch.bfloat16),
           sample_inputs_func=sample_inputs_gather,
           ),
    OpInfo('index_fill',
           dtypes=all_types_and_complex_and(torch.bool, torch.float16, torch.bfloat16),
           supports_inplace_autograd=False,
           skips=(SkipInfo('TestOpInfo', 'test_duplicate_method_tests'),),
           supports_out=False,
           sample_inputs_func=sample_inputs_index_fill),
    OpInfo('index_copy',
           dtypes=all_types_and_complex_and(torch.bool, torch.float16, torch.bfloat16),
           supports_inplace_autograd=False,
           supports_out=False,
           sample_inputs_func=sample_inputs_index_copy),
    OpInfo('index_select',
           dtypes=all_types_and_complex_and(torch.bool, torch.float16, torch.bfloat16),
           sample_inputs_func=sample_inputs_index_select),
    OpInfo('index_add',
           dtypes=all_types_and_complex_and(torch.bool, torch.float16, torch.bfloat16),
           supports_out=False,
           sample_inputs_func=sample_inputs_index_add),
    OpInfo('__getitem__',
           dtypes=all_types_and_complex_and(torch.bool, torch.float16, torch.bfloat16),
           supports_out=False,
           supports_inplace_autograd=False,
           op=torch.Tensor.__getitem__,
           sample_inputs_func=sample_inputs_getitem,
           skips=(SkipInfo('TestCommon', 'test_variant_consistency_jit'),)),
    OpInfo('index_put',
           dtypes=all_types_and_complex_and(torch.bool, torch.float16, torch.bfloat16),
           supports_out=False,
           supports_inplace_autograd=True,
           sample_inputs_func=sample_inputs_index_put,
           skips=(
               SkipInfo('TestCommon', 'test_variant_consistency_jit'),
           )),
    OpInfo('sort',
           dtypes=all_types_and(torch.bool, torch.float16),
           # sort on CUDA is still in the TH, no torch.bool/torch.float16 support yet
           dtypesIfCUDA=all_types_and(torch.float16),
           dtypesIfROCM=all_types_and(torch.float16),
           sample_inputs_func=sample_inputs_sort,
           skips=(
               # sort does not correctly warn when resizing out= inputs
               SkipInfo('TestCommon', 'test_out'),
           )),
    OpInfo('put',
           dtypes=all_types_and_complex_and(torch.bool, torch.float16, torch.bfloat16),
           supports_out=False,
           check_batched_gradgrad=False,  # vmap complains of the sizes
           sample_inputs_func=sample_inputs_put),
    OpInfo('take',
           dtypes=all_types_and_complex_and(torch.bool, torch.float16, torch.bfloat16),
           check_batched_grad=False,  # vmap complains of the sizes
           sample_inputs_func=sample_inputs_take),
    OpInfo('stack',
           dtypes=all_types_and_complex_and(torch.bool, torch.float16, torch.bfloat16),
           sample_inputs_func=sample_inputs_stack,
           assert_autodiffed=True,
           skips=(
               # stack does not correctly warn when resizing out= inputs
               SkipInfo('TestCommon', 'test_out'),),),
    OpInfo('hstack',
           dtypes=all_types_and_complex_and(torch.bool, torch.float16, torch.bfloat16),
           sample_inputs_func=sample_inputs_hstack_dstack_vstack,
           skips=(
               # hstack does not correctly warn when resizing out= inputs
               SkipInfo('TestCommon', 'test_out'),),),
    OpInfo('hypot',
           dtypes=floating_types(),
           dtypesIfCPU=floating_types_and(torch.bfloat16),
           dtypesIfCUDA=floating_types_and(torch.half),
           sample_inputs_func=sample_inputs_hypot,
           ),
    OpInfo('vstack',
           dtypes=all_types_and_complex_and(torch.bool, torch.float16, torch.bfloat16),
           sample_inputs_func=sample_inputs_hstack_dstack_vstack,
           skips=(
               # vstack does not correctly warn when resizing out= inputs
               SkipInfo('TestCommon', 'test_out'),),),
    OpInfo('dstack',
           dtypes=all_types_and_complex_and(torch.bool, torch.float16, torch.bfloat16),
           sample_inputs_func=sample_inputs_hstack_dstack_vstack,
           skips=(
               # dstack does not correctly warn when resizing out= inputs
               SkipInfo('TestCommon', 'test_out'),),),
    OpInfo('unfold',
           op=lambda x, *args: x.unfold(*args),
           dtypes=all_types_and_complex_and(torch.bool, torch.float16, torch.bfloat16),
           supports_out=False,
           check_batched_gradgrad=False,
           skips=(
               # torch.unfold does not exist so we get a RuntimeError.
               SkipInfo('TestCommon', 'test_variant_consistency_jit',
                        dtypes=all_types_and_complex_and(torch.bool, torch.float16, torch.bfloat16)),
               # Skip operator schema test because this is a functional and not an operator
               SkipInfo('TestOperatorSignatures', 'test_get_torch_func_signature_exhaustive'),
           ),
           sample_inputs_func=sample_inputs_unfold),
    OpInfo('msort',
           dtypes=all_types_and(torch.float16),
           check_batched_gradgrad=False,
           skips=(
               #  msort does not correctly warn when resizing out= inputs.
               SkipInfo('TestCommon', 'test_out',
                        dtypes=all_types_and_complex_and(torch.bool, torch.float16, torch.bfloat16)),
               #  msort does not raise expected Runtime Error.
               SkipInfo('TestOpInfo', 'test_unsupported_dtypes', dtypes=[torch.bool]),
           ),
           sample_inputs_func=sample_inputs_msort),
    OpInfo('movedim',
           dtypes=all_types_and_complex_and(torch.bool, torch.float16, torch.bfloat16),
           supports_out=False,
           sample_inputs_func=sample_movedim_moveaxis),
    OpInfo('moveaxis',
           dtypes=all_types_and_complex_and(torch.bool, torch.float16, torch.bfloat16),
           supports_out=False,
           sample_inputs_func=sample_movedim_moveaxis),
    ShapeFuncInfo('repeat',
                  op=lambda x, dims: x.repeat(dims),
                  ref=np.tile,
                  dtypes=all_types_and_complex_and(torch.bool, torch.float16, torch.bfloat16),
                  supports_out=False,
                  skips=(
                      # torch.repeat does not exist so we get a RuntimeError.
                      SkipInfo('TestCommon', 'test_variant_consistency_jit',
                               dtypes=all_types_and_complex_and(torch.bool, torch.float16, torch.bfloat16)),
                  ),
                  sample_inputs_func=sample_repeat_tile),
    OpInfo('take_along_dim',
           dtypes=all_types_and_complex_and(torch.bool, torch.float16),
           dtypesIfCUDA=all_types_and_complex_and(torch.bool, torch.float16, torch.bfloat16),
           supports_inplace_autograd=False,
           sample_inputs_func=sample_inputs_take_along_dim),
    ShapeFuncInfo('tile',
                  ref=np.tile,
                  dtypes=all_types_and_complex_and(torch.bool, torch.float16, torch.bfloat16),
                  supports_out=False,
                  sample_inputs_func=sample_repeat_tile),
    OpInfo('var',
           dtypes=floating_types_and(),
           dtypesIfCUDA=floating_and_complex_types_and(torch.half, torch.bfloat16),
           sample_inputs_func=sample_inputs_std_var,
           # TODO: revisit, some var signatures do support out (see std, too)
           supports_out=False,
           supports_complex_autograd=False,
           # var has only partial support for complex and half (#51127)
           skips=(SkipInfo('TestOpInfo', 'test_unsupported_dtypes',
                           dtypes=[torch.half, torch.complex64, torch.complex128]),),
           assert_autodiffed=True,
           ),
    OpInfo('xlogy',
           dtypes=all_types_and(torch.bool),
           dtypesIfCPU=all_types_and(torch.bool, torch.half, torch.bfloat16),
           dtypesIfCUDA=all_types_and(torch.bool, torch.half, torch.bfloat16),
           supports_inplace_autograd=True,
           safe_casts_outputs=True,
           sample_inputs_func=sample_inputs_xlogy),
    OpInfo('trace',
           dtypes=all_types_and_complex(),
           dtypesIfCUDA=all_types_and_complex_and(torch.bool, torch.half),
           supports_inplace_autograd=False,
           supports_out=False,
           sample_inputs_func=sample_inputs_trace),
    OpInfo('kron',
           dtypes=all_types_and_complex_and(torch.bool, torch.half, torch.bfloat16),
           dtypesIfCUDA=all_types_and_complex_and(torch.bool, torch.half, torch.bfloat16),
           supports_inplace_autograd=False,
           sample_inputs_func=sample_inputs_kron),
    UnaryUfuncInfo('sigmoid',
                   aliases=('special.expit', ),
                   ref=reference_sigmoid if TEST_SCIPY else _NOTHING,
                   decorators=(precisionOverride({torch.float16: 1e-2,
                                                  torch.complex64: 1e-1,
                                                  torch.bfloat16: 1e-2}),),
                   skips=(
                       # Reference: https://github.com/pytorch/pytorch/issues/56012
                       SkipInfo('TestUnaryUfuncs', 'test_reference_numerics_extremal',
                                device_type='cuda', dtypes=[torch.complex64]),
                       SkipInfo('TestUnaryUfuncs', 'test_reference_numerics_hard',
                                device_type='cuda', dtypes=[torch.complex64]),
                       SkipInfo('TestUnaryUfuncs', 'test_reference_numerics_extremal',
                                device_type='cpu', dtypes=[torch.cfloat, torch.cdouble]),
                       SkipInfo('TestUnaryUfuncs', 'test_reference_numerics_hard',
                                device_type='cpu', dtypes=[torch.cfloat, torch.cdouble]),
                       SkipInfo('TestUnaryUfuncs', 'test_reference_numerics_normal',
                                device_type='cpu', dtypes=[torch.cfloat, torch.cdouble])),
                   dtypes=all_types_and_complex_and(torch.bool, torch.bfloat16),
                   dtypesIfCPU=all_types_and_complex_and(torch.bool, torch.bfloat16),
                   dtypesIfCUDA=all_types_and_complex_and(torch.bool, torch.half, torch.bfloat16),
                   safe_casts_outputs=True,
                   assert_autodiffed=True,
                   supports_complex_autograd=False),  # Reference: https://github.com/pytorch/pytorch/issues/48552
    UnaryUfuncInfo('digamma',
                   ref=scipy.special.digamma if TEST_SCIPY else _NOTHING,
                   decorators=(precisionOverride({torch.float16: 5e-1}),),
                   dtypes=all_types_and(torch.bool),
                   dtypesIfCPU=all_types_and(torch.bool),
                   dtypesIfCUDA=all_types_and(torch.bool, torch.half),
                   safe_casts_outputs=True),
    UnaryUfuncInfo('special.entr',
                   ref=scipy.special.entr if TEST_SCIPY else _NOTHING,
                   aten_name='special_entr',
                   decorators=(precisionOverride({torch.float16: 1e-1,
                                                  torch.bfloat16: 1e-1}),),
                   dtypes=all_types_and(torch.bool),
                   dtypesIfCPU=all_types_and(torch.bool, torch.bfloat16),
                   dtypesIfCUDA=all_types_and(torch.bool, torch.half, torch.bfloat16),
                   skips=(
                       SkipInfo('TestUnaryUfuncs', 'test_reference_numerics_hard',
                                dtypes=[torch.bfloat16, torch.float16]),
                   ),
                   supports_inplace_autograd=False,
                   safe_casts_outputs=True,
                   sample_inputs_func=sample_inputs_entr),
    UnaryUfuncInfo('erf',
                   ref=scipy.special.erf if TEST_SCIPY else _NOTHING,
                   aliases=('special.erf', ),
                   decorators=(precisionOverride({torch.float16: 1e-2,
                                                  torch.bfloat16: 1e-2}),),
                   dtypes=all_types_and(torch.bool),
                   dtypesIfCPU=all_types_and(torch.bool, torch.bfloat16),
                   dtypesIfCUDA=all_types_and(torch.bool, torch.half, torch.bfloat16),
                   assert_autodiffed=True,
                   safe_casts_outputs=True),
    UnaryUfuncInfo('erfc',
                   ref=scipy.special.erfc if TEST_SCIPY else _NOTHING,
                   aliases=('special.erfc', ),
                   decorators=(precisionOverride({torch.float16: 1e-2,
                                                  torch.bfloat16: 1e-2}),),
                   dtypes=all_types_and(torch.bool),
                   dtypesIfCPU=all_types_and(torch.bool, torch.bfloat16),
                   dtypesIfCUDA=all_types_and(torch.bool, torch.half),
                   assert_autodiffed=True,
                   safe_casts_outputs=True),
    UnaryUfuncInfo('erfinv',
                   ref=scipy.special.erfinv if TEST_SCIPY else _NOTHING,
                   aliases=('special.erfinv', ),
                   decorators=(precisionOverride({torch.float16: 1e-2,
                                                  torch.bfloat16: 1e-2,
                                                  torch.float32: 1e-4}),),
                   dtypes=all_types_and(torch.bool),
                   dtypesIfCPU=all_types_and(torch.bool, torch.bfloat16),
                   dtypesIfCUDA=all_types_and(torch.bool, torch.half),
                   safe_casts_outputs=True,
                   domain=(-1, 1),
                   skips=(
                       # Reference: https://github.com/pytorch/pytorch/pull/49155#issuecomment-742664611
                       SkipInfo('TestUnaryUfuncs', 'test_reference_numerics_extremal',
                                active_if=TEST_SCIPY and LooseVersion(scipy.__version__) < "1.4.0"),
                       SkipInfo('TestUnaryUfuncs', 'test_reference_numerics_hard',
                                active_if=TEST_SCIPY and LooseVersion(scipy.__version__) < "1.4.0"),
                       SkipInfo('TestUnaryUfuncs', 'test_reference_numerics_normal',
                                active_if=TEST_SCIPY and LooseVersion(scipy.__version__) < "1.4.0"),
                   )),
    UnaryUfuncInfo('lgamma',
                   ref=reference_lgamma if TEST_SCIPY else _NOTHING,
                   aliases=('special.gammaln', ),
                   decorators=(precisionOverride({torch.float16: 7e-1}),),
                   dtypes=all_types_and(torch.bool),
                   dtypesIfCPU=all_types_and(torch.bool, torch.bfloat16),
                   dtypesIfCUDA=all_types_and(torch.bool, torch.half),
                   skips=(
                       # "digamma" not implemented for 'BFloat16'
                       SkipInfo('TestOpInfo', 'test_supported_backward', dtypes=(torch.bfloat16,)),
                       # Reference: https://github.com/pytorch/pytorch/pull/50140#discussion_r552615345
                       SkipInfo('TestUnaryUfuncs', 'test_reference_numerics_extremal',
                                dtypes=[torch.bfloat16]),
                       SkipInfo('TestUnaryUfuncs', 'test_reference_numerics_hard',
                                device_type='cpu', dtypes=[torch.bfloat16]),
                       SkipInfo('TestUnaryUfuncs', 'test_reference_numerics_normal',
                                device_type='cpu', dtypes=[torch.bfloat16]),
                       # Reference: https://github.com/pytorch/pytorch/pull/50140#issuecomment-756150214
                       SkipInfo('TestUnaryUfuncs', 'test_reference_numerics_extremal',
                                dtypes=[torch.float32, torch.float64], active_if=IS_WINDOWS),
                       SkipInfo('TestUnaryUfuncs', 'test_reference_numerics_hard',
                                dtypes=[torch.float32, torch.float64], active_if=IS_WINDOWS),
                       SkipInfo('TestUnaryUfuncs', 'test_reference_numerics_normal',
                                dtypes=[torch.float32, torch.float64], active_if=IS_WINDOWS),
                   ),
                   safe_casts_outputs=True),
    OpInfo(
        'logdet',
        supports_out=False,
        sample_inputs_func=sample_inputs_logdet,
        decorators=(skipCPUIfNoLapack, skipCUDAIfNoMagma, skipCUDAIfRocm)),
    UnaryUfuncInfo('logit',
                   ref=scipy.special.logit if TEST_SCIPY else _NOTHING,
                   domain=(0, 1),
                   aliases=('special.logit', ),
                   decorators=(precisionOverride({torch.bfloat16: 5e-1,
                                                  torch.float16: 5e-1}),),
                   dtypes=all_types_and(torch.half),
                   dtypesIfCPU=all_types_and(torch.bool, torch.bfloat16),
                   dtypesIfCUDA=all_types_and(torch.bool, torch.half, torch.bfloat16),
                   sample_inputs_func=sample_inputs_logit,
                   safe_casts_outputs=True),
]

# Common operator groupings
unary_ufuncs = [op for op in op_db if isinstance(op, UnaryUfuncInfo)]
spectral_funcs = [op for op in op_db if isinstance(op, SpectralFuncInfo)]
sparse_unary_ufuncs = [op for op in op_db if isinstance(op, UnaryUfuncInfo) and op.supports_sparse is True]
shape_funcs = [op for op in op_db if isinstance(op, ShapeFuncInfo)]

def index_variable(shape, max_indices, device=torch.device('cpu')):
    if not isinstance(shape, tuple):
        shape = (shape,)
    index = torch.rand(*shape, device=device).mul_(max_indices).floor_().long()
    return index


def index_perm_variable(shape, max_indices):
    if not isinstance(shape, tuple):
        shape = (shape,)

    index = torch.randperm(max_indices).narrow(0, 0, reduce(mul, shape)).view(shape)
    return index


def gather_variable(shape, index_dim, max_indices, duplicate=False, device=torch.device('cpu')):
    assert len(shape) == 2
    assert index_dim < 2
    batch_dim = 1 - index_dim
    index = torch.zeros(*shape, dtype=torch.long, device=device)
    for i in range(shape[index_dim]):
        index.select(index_dim, i).copy_(
            torch.randperm(max_indices, device=device)[:shape[batch_dim]])
    if duplicate:
        index.select(batch_dim, 0).copy_(index.select(batch_dim, 1))
    return index


def bernoulli_scalar():
    return torch.tensor(0, dtype=torch.bool).bernoulli_()


def mask_not_all_zeros(shape):
    assert len(shape) > 0
    while True:
        result = torch.randn(shape).gt(0)
        if result.sum() > 0:
            return result


def uniform_scalar(offset=0, requires_grad=False):
    v = torch.rand(()) + offset
    v.requires_grad = requires_grad
    return v


def normal_scalar_clamp(amin, amax, requires_grad=False):
    v = torch.randn(()).clamp(amin, amax)
    v.requires_grad = requires_grad
    return v


def prod_zeros(dim_size, dim_select):
    assert len(dim_select) == 2
    result = torch.randn(dim_size, dim_size, dim_size)
    result.narrow(dim_select[0], 0, 1).narrow(dim_select[1], 1, 1).zero_()
    result.narrow(dim_select[0], 2, 1).narrow(dim_select[1], 3, 1).zero_()
    result.narrow(dim_select[0], 4, 1).narrow(dim_select[1], 3, 1).zero_()
    return result


non_differentiable = collections.namedtuple('non_differentiable', ['tensor'])


class dont_convert(tuple):
    pass


class NoArgsClass(object):
    def __iter__(self):
        return self

    def __next__(self):
        raise StopIteration()
    next = __next__  # Python 2 compatibility

    def __len__(self):
        return 0

NO_ARGS = NoArgsClass()

def ident(x):
    return x

# Do NOT add to this list. Method tests are being DEPRECATED and replaced by OpInfos.
# See https://github.com/pytorch/pytorch/wiki/Writing-tests-in-PyTorch-1.8
#
# (
#   method name,
#   input size/constructing fn,
#   args (tuple represents shape of a tensor arg),
#   test variant name (will be used at test name suffix),    // optional
#   (should_autodiff_node[bool], nonfusible_nodes, fusible_nodes) for autodiff, // optional
#   indices for possible dim arg,                            // optional
#   fn mapping output to part that should be gradcheck'ed,   // optional
#   kwargs                                                   // optional
# )
# Note: some functions have separate schema for (Tensor other) and (Scalar other),
#       and it's possible that we only support AD for Scalar version but not Tensor
#       version, and vice versa.
#       When writing tests, only scalar(float/int) input triggers the Scalar schema.
#       uniform_scalar produces a scalar **Tensor** which won't match Scalar input.
def method_tests():
    set_rng_seed(SEED)
    return [
        ('add', (S, S, S), ((S, S, S),), '', (True,)),
        ('add', (S, S, S), ((S, S),), 'broadcast_rhs', (True,)),
        ('add', (S, S), ((S, S, S),), 'broadcast_lhs', (True,)),
        ('add', (S, 1, S), ((M, S),), 'broadcast_all', (True,)),
        ('add', (), ((),), 'scalar', (True,)),
        ('add', (S, S, S), ((),), 'scalar_broadcast_rhs', (True,)),
        ('add', (), ((S, S, S),), 'scalar_broadcast_lhs', (True,)),
        ('add', (S, S, S), (3.14,), 'constant', (True,)),
        ('add', (), (3.14,), 'scalar_constant', (True,)),
        ('add', (S, S, S), (3.14j,), 'complex_scalar_constant', (True,)),
        ('__radd__', (S, S, S), (3.14,), 'constant', (True, 'aten::add')),
        ('__radd__', (), (3.14,), 'scalar_constant', (True, 'aten::add')),
        ('sub', (S, S, S), ((S, S, S),), '', (True,)),
        ('sub', (S, S, S), ((S, S),), 'broadcast_rhs', (True,)),
        ('sub', (S, S), ((S, S, S),), 'broadcast_lhs', (True,)),
        ('sub', (S, 1, S), ((M, S),), 'broadcast_all', (True,)),
        ('sub', (S, S, S), ((),), 'scalar_broadcast_rhs', (True,)),
        ('sub', (), ((S, S, S),), 'scalar_broadcast_lhs', (True,)),
        ('sub', (S, S, S), (3.14,), 'constant', (True,)),
        ('sub', (), (3.14,), 'scalar_constant', (True,)),
        ('sub', (S, S, S), (3.14j,), 'complex_scalar_constant', (True,)),
        ('__rsub__', (S, S, S), (3.14,), 'constant', (True, 'aten::rsub')),
        ('__rsub__', (), (3.14,), 'scalar_constant', (True, 'aten::rsub')),
        ('mul', (S, S, S), ((S, S, S),), '', (True,)),
        ('mul', (), ((),), 'scalar', (True,)),
        ('mul', (S, S, S), ((S, S),), 'broadcast_rhs', (True,)),
        ('mul', (S, S), ((S, S, S),), 'broadcast_lhs', (True,)),
        ('mul', (S, 1, S), ((M, S),), 'broadcast_all', (True,)),
        ('mul', (S, S, S), ((),), 'scalar_broadcast_rhs', (True,)),
        ('mul', (), ((S, S, S),), 'scalar_broadcast_lhs', (True,)),
        ('mul', (S, S, S), (3.14,), 'constant', (True,)),
        ('mul', (), (3.14,), 'scalar_constant', (True,)),
        # TODO(@anjali411): enable these tests
        # ('mul', (S, S, S), (3.14j,), 'imaginary_constant', (True,)),
        # ('mul', (), (3.14j,), 'imaginary_scalar_constant', (True,)),
        ('__rmul__', (S, S, S), (3.14,), 'constant', (True, 'aten::mul')),
        ('__rmul__', (), (3.14,), 'scalar_constant', (True, 'aten::mul')),
        ('div', (S, S, S), (torch.rand(S, S, S) + 0.1,), '', (True,)),
        ('div', (S, S, S), (torch.rand(S, S) + 0.1,), 'broadcast_rhs', (True,)),
        ('div', (S, S), (torch.rand(S, S, S) + 0.1,), 'broadcast_lhs', (True,)),
        ('div', (S, 1, S), (torch.rand(M, S) + 0.1,), 'broadcast_all', (True,)),
        ('div', (), (uniform_scalar(0.1),), 'scalar', (True,)),
        ('div', (S, S, S), (uniform_scalar(0.1),), 'scalar_broadcast_rhs', (True,)),
        ('div', (), (uniform_scalar(0.1),), 'scalar_broadcast_lhs', (True,)),
        ('div', torch.rand(S, S, S) + 1e-1, (3.14,), 'constant', (True,)),
        ('div', uniform_scalar(1e-1, requires_grad=True), (3.14,), 'scalar_constant', (True,)),
        ('true_divide', (S, S, S), (torch.rand(S, S, S) + 0.1,), '', (True,)),
        ('true_divide', (S, S, S), (torch.rand(S, S) + 0.1,), 'broadcast_rhs', (True,)),
        ('true_divide', (S, S), (torch.rand(S, S, S) + 0.1,), 'broadcast_lhs', (True,)),
        ('true_divide', (S, 1, S), (torch.rand(M, S) + 0.1,), 'broadcast_all', (True,)),
        ('true_divide', (), (uniform_scalar(0.1),), 'scalar', (True,)),
        ('true_divide', (S, S, S), (uniform_scalar(0.1),), 'scalar_broadcast_rhs', (True,)),
        ('true_divide', (), (uniform_scalar(0.1),), 'scalar_broadcast_lhs', (True,)),
        ('true_divide', torch.rand(S, S, S) + 1e-1, (3.14,), 'constant', (True,)),
        ('true_divide', uniform_scalar(1e-1, requires_grad=True), (3.14,), 'scalar_constant', (True,)),
        ('__rdiv__', torch.rand(S, S, S) + 1e-1, (3.14,), 'constant',
            (True, [], ['aten::mul', 'aten::reciprocal'])),
        ('__rdiv__', uniform_scalar(1e-1, requires_grad=True), (3.14,), 'scalar_constant',
            (True, [], ['aten::mul', 'aten::reciprocal'])),
        ('__rdiv__', torch.rand(S, S, S, dtype=torch.cdouble) + 1e-1, (3.14j,), 'complex_constant',
            (True, [], ['aten::mul', 'aten::reciprocal'])),
        ('__rdiv__', uniform_scalar(1e-1 * (1 + 1j), requires_grad=True), (3.14j,), 'complex_scalar_constant',
            (True, [], ['aten::mul', 'aten::reciprocal'])),
        ('div', (S, S, S), (torch.rand(S, S, S, dtype=torch.cdouble) + 0.1,), 'complex', (True,)),
        ('div', (S, S, S), (torch.rand(S, S, dtype=torch.cdouble) + 0.1,), 'complex_broadcast_rhs', (True,)),
        ('div', (S, S), (torch.rand(S, S, S, dtype=torch.cdouble) + 0.1,), 'complex_broadcast_lhs', (True,)),
        ('div', (S, 1, S), (torch.rand(M, S, dtype=torch.cdouble) + 0.1,), 'complex_broadcast_all', (True,)),
        ('div', (), (uniform_scalar(0.1j),), 'complex_scalar', (True,)),
        ('div', (S, S, S), (uniform_scalar(0.1j),), 'complex_scalar_broadcast_rhs', (True,)),
        ('div', (), (uniform_scalar(0.1j),), 'complex_scalar_broadcast_lhs', (True,)),
        ('div', torch.rand(S, S, S, dtype=torch.cdouble) + 1e-1, (3.14j,), 'complex_constant', (True,)),
        ('div', uniform_scalar(1e-1j, requires_grad=True), (3.14j,), 'complex_scalar_constant', (True,)),
        ('__rpow__', torch.rand(S, S, S) + 1e-3, (3.14,), 'constant', (True, 'aten::pow')),
        ('__rpow__', uniform_scalar(1e-3, requires_grad=True), (3.14,), 'scalar_constant', (True, 'aten::pow')),
        ('float_power', torch.rand(S, S, S) + 1e-3, (torch.rand(S, S, S) + 0.1,), ''),
        ('float_power', torch.rand(S, S, S) + 1e-3, (torch.rand(1,) + 0.1,), 'broadcast_rhs'),
        ('float_power', torch.rand(1,) + 1e-3, (torch.rand(S, S, S) + 0.1,), 'broadcast_lhs'),
        ('float_power', torch.rand(S, 1, S) + 1e-3, (torch.rand(1, S, 1) + 0.1,), 'broadcast_all'),
        ('float_power', uniform_scalar(1e-3, requires_grad=True), (uniform_scalar(0.1),), 'scalar'),
        ('float_power', torch.rand(S, S, S) + 1e-3, (uniform_scalar(0.1),), 'scalar_broadcast_rhs'),
        ('float_power', uniform_scalar(1e-3, requires_grad=True), (torch.rand(S, S, S) + 0.1,), 'scalar_broadcast_lhs'),
        ('float_power', torch.rand(S, S, S) + 1e-3, (3.14,), 'constant'),
        ('transpose', (1, 2, 3), (1, 2), 'dim', (False,), [0, 1]),
        ('transpose', (), (0, 0), 'scalar', (False,)),
        ('transpose', (1,), (0, 0), '1d', (False,)),
        ('transpose', (L, L), (0, 1), '2d', (False,)),
        ('transpose', (S, S, S), (2, 0), '3d', (False,)),
        ('swapdims', (1, 2, 3), (1, 2), 'dim', (False,), [0, 1]),
        ('swapdims', (), (0, 0), 'scalar', (False,)),
        ('swapdims', (1,), (0, 0), '1d', (False,)),
        ('swapdims', (L, L), (0, 1), '2d', (False,)),
        ('swapdims', (S, S, S), (2, 0), '3d', (False,)),
        ('swapaxes', (1, 2, 3), (1, 2), 'dim', (False,), [0, 1]),
        ('swapaxes', (), (0, 0), 'scalar', (False,)),
        ('swapaxes', (1,), (0, 0), '1d', (False,)),
        ('swapaxes', (L, L), (0, 1), '2d', (False,)),
        ('swapaxes', (S, S, S), (2, 0), '3d', (False,)),
        ('t', (1, 2), NO_ARGS, '', (False,)),
        ('view', (S, S, S), (S * S, S), '', (False,)),
        ('view', (torch.Size([S * S, S]),), (S, S, S), 'size', (False,)),
        ('view', (S,), (S,), '1d', (False,)),
        ('view', (), (dont_convert(()),), 'scalar_to_scalar', (False,)),
        ('view', (), (1,), 'scalar_to_1d', (False,)),
        ('ravel', (S, S, S), NO_ARGS, '', (False,)),
        ('reshape', (S, S, S), (S * S, S), '', (False,)),
        ('reshape', (torch.Size([S * S, S]),), (S, S, S), 'size', (False,)),
        ('reshape', (S,), (S,), '1d', (False,)),
        ('reshape', (), (dont_convert(()),), 'scalar_to_scalar', (False,)),
        ('reshape', (), (1,), 'scalar_to_1d', (False,)),
        ('reshape_as', (S, S, S), (non_differentiable(torch.rand(S * S, S)),)),
        ('reshape_as', (), (non_differentiable(torch.tensor(42.)),), 'scalar'),
        ('reshape_as', (), (non_differentiable(torch.rand(1, 1)),), 'scalar_to_dims'),
        ('roll', (S, S, S), (0, 0), 'd0'),
        ('roll', (S, S, S), (1, 2), 'd12'),
        ('roll', (S, S, S), (0, 2,), 'd02'),
        ('roll', (S, S, S), (2, 0,), 'd20'),
        ('roll', (S, S, S), (-1, 0), 'neg_shift'),
        ('roll', (S, S, S), (10000, 1), 'loop_shift'),
        ('roll', (S, S, S), (2,), 'flattened'),
        ('roll', (S, S, S), ([1, 2, -1], [0, 1, 2]), 'three_dims'),
        ('rot90', (S, S, S), (1, [0, 1],), 'k1_d01'),
        ('rot90', (S, S, S), (1, [1, 2],), 'k1_d12'),
        ('rot90', (S, S, S), (1, [1, -1],), 'k1_neg_d'),
        ('rot90', (S, S, S), (), 'default'),
        ('view_as', (S, S, S), (non_differentiable(torch.rand(S * S, S)),)),
        ('view_as', (), (non_differentiable(torch.tensor(5.5)),), 'scalar'),
        ('view_as', (), (non_differentiable(torch.rand(1, 1)),), 'scalar_to_dims'),
        ('expand', (S, 1, 1), (S, S, S), '', (False,)),
        ('expand', (torch.Size([S, 1, S]),), (S, S, S), 'size', (False,)),
        ('expand', (S, 1), (S, S, S), 'new_dim', (False,)),
        ('expand', (1,), (S, S, S), '1_element', (False,)),
        ('expand', (1, S), (1, 1, S), 'new_dim_front_old_front_1', (False,)),
        ('expand', (), (dont_convert(()),), 'scalar_to_scalar'),
        ('expand', (), (1, 3, 2), 'scalar_to_dims', (False,)),
        ('expand_as', (S, 1, 1), (torch.rand(S, S, S),), '', (False,)),
        ('view_as_real', (S, S, S), NO_ARGS, 'complex'),
        ('view_as_complex', (S, S, 2), NO_ARGS),
        ('complex', (S, S, S), ((S, S, S),), ''),
        ('fmod', (S, S, S), (1.5,), '', (True,)),
        ('fmod', (), (1.5,), 'scalar', (True,)),
        ('fmod', (S, S, S), (non_differentiable(torch.rand(S, S, S) + 1.5),), 'tensor'),
        ('fmod', (S,), (non_differentiable(torch.rand(S, S, S) + 1.5),), 'tensor_broadcast_lhs'),
        ('fmod', (S, S, S), (non_differentiable(torch.rand(S) + 1.5),), 'tensor_broadcast_rhs'),
        ('fmod', (S, 1, S), (non_differentiable(torch.rand(S, S) + 1.5),), 'tensor_broadcast_all'),
        ('fmod', (), (non_differentiable(uniform_scalar(1.5)),), 'scalar_tensor'),
        ('fmod', (), (non_differentiable(torch.rand(S, S, S) + 1.5),), 'scalar_tensor_broadcast_lhs'),
        ('fmod', (S, S, S), (non_differentiable(uniform_scalar(1.5)),), 'scalar_tensor_broadcast_rhs'),
        ('remainder', (S, S, S), (1.5,), '', (True,)),
        ('remainder', (), (1.5,), 'scalar', (True,)),
        ('remainder', (S, S, S), (non_differentiable(torch.rand(S, S, S) + 1.5),), 'tensor'),
        ('remainder', (S,), (non_differentiable(torch.rand(S, S, S) + 1.5),), 'tensor_broadcast_lhs'),
        ('remainder', (S, 1, S), (non_differentiable(torch.rand(S, S) + 1.5),), 'tensor_broadcast_all'),
        ('remainder', (), (non_differentiable(uniform_scalar(1.5)),), 'scalar_tensor'),
        ('remainder', (), (non_differentiable(torch.rand(S, S, S) + 1.5),), 'scalar_tensor_broadcast_lhs'),
        ('lerp', (S,), ((S, S, S), 0.4), 'broadcast_lhs', (True,)),
        ('lerp', (S, 1, S), ((S, S), 0.4), 'broadcast_all', (True,)),
        ('lerp', (), ((S, S, S), 0.4), 'scalar_broadcast_lhs', (True,)),
        ('lerp', (S, 1, S), ((S, S), (S, 1, 1, S)), 'tensor_broadcast_all', (True,)),
        ('kthvalue', (S, S, S), (2,)),
        ('kthvalue', (S, S, S), (2, 1,), 'dim', (), [1]),
        ('kthvalue', (S, S, S), (2, 1,), 'dim_alert_nondeterministic', (), [1],
            [skipMeta, expectedAlertNondeterministic('kthvalue CUDA', 'cuda')]),
        ('kthvalue', (S, S, S), (2, 1, True,), 'keepdim_dim', (), [1]),
        ('kthvalue', (S,), (2, 0,), 'dim_1d', (), [1]),
        ('kthvalue', (S,), (2, 0, True,), 'keepdim_dim_1d', (), [1]),
        ('kthvalue', (), (1,), 'scalar', (), ()),
        ('kthvalue', (), (1, 0,), 'scalar_dim', (), [1]),
        ('kthvalue', (), (1, 0, True), 'scalar_keepdim_dim', (), [1]),
        ('median', (S, S, S), NO_ARGS),
        ('median', (S, S, S), (1,), 'dim', (), [0]),
        ('median', (S, S, S), (1,), 'dim_alert_nondeterministic', (), [0],
            [skipMeta, expectedAlertNondeterministic('median CUDA with indices output', 'cuda')]),
        ('median', (S, S, S), (1, True,), 'keepdim_dim', (), [0]),
        ('median', (), NO_ARGS, 'scalar'),
        ('median', (), (0,), 'scalar_dim', (), [0]),
        ('median', (), (0, True,), 'scalar_keepdim_dim', (), [0]),
        ('nanmedian', (S, S, S), NO_ARGS),
        ('nanmedian', (S, S, S), (1,), 'dim', (), [0]),
        ('nanmedian', (S, S, S), (1, True,), 'keepdim_dim', (), [0]),
        ('nanmedian', (), NO_ARGS, 'scalar'),
        ('nanmedian', (), (0,), 'scalar_dim', (), [0]),
        ('nanmedian', (), (0, True,), 'scalar_keepdim_dim', (), [0]),
        ('var_mean', (S, S, S), NO_ARGS, ''),
        ('var_mean', (S, S, S), (1,), 'dim', [0]),
        ('var_mean', (S, S, S), (1, True, True), 'keepdim_dim', [0]),
        ('var_mean', (S,), (0,), 'dim_1d', [0]),
        ('var_mean', (S,), (0, True, True), 'keepdim_dim_1d', [0]),
        ('std_mean', (S, S, S), NO_ARGS, ''),
        ('std_mean', (S, S, S), (1,), 'dim', [0]),
        ('std_mean', (S, S, S), (1, True, True), 'keepdim_dim', [0]),
        ('std_mean', (S,), (0,), 'dim_1d', [0]),
        ('std_mean', (S,), (0, True, True), 'keepdim_dim_1d', [0]),
        ('renorm', (S, S, S), (2, 1, 0.5), 'dim', (), [1]),
        ('renorm', (S, S, S), (1, 2, 3), 'norm_1'),
        ('renorm', (S, S, S), (inf, 2, 0.5), 'norm_inf'),
        ('logcumsumexp', (S, S, S), (0,), 'dim0', (), [0]),
        ('logcumsumexp', (S, S, S), (1,), 'dim1', (), [0]),
        ('logcumsumexp', (), (0,), 'dim0_scalar', (), [0]),
        ('log_softmax', (S, S, S), (1, torch.float64,), 'kwarg_dtype_would_break_jit_loader', (True,)),
        ('addmm', (S, M), ((S, S), (S, M)), '', (True, ['aten::add', 'aten::mm'])),
        ('addmm', (1,), ((S, S), (S, M)), 'broadcast_lhs', (True, ['aten::add', 'aten::mm'])),
        ('addmm', (S, M), ((S, S), (S, M)), 'coef', (True,), (), (), ident, {'beta': 0.2, 'alpha': 0.6}),
        ('addmm', (1,), ((S, S), (S, M)), 'broadcast_lhs_coef', (True,), (), (), ident, {'beta': 0.2, 'alpha': 0.6}),
        ('addmm', (), ((S, S), (S, M)), 'scalar_broadcast_lhs', (True, ['aten::add', 'aten::mm'])),
        ('addmm', (), ((S, S), (S, M)), 'scalar_broadcast_lhs_coef', (True,), (), (), ident, {'beta': 0.2, 'alpha': 0.6}),
        ('baddbmm', (S, S, M), ((S, S, S), (S, S, M)),),
        ('baddbmm', (1,), ((S, S, S), (S, S, M)), 'broadcast_lhs'),
        ('baddbmm', (S, S, M), ((S, S, S), (S, S, M)), 'coef', (), (), (), ident, {'beta': 0.2, 'alpha': 0.6}),
        ('baddbmm', (1,), ((S, S, S), (S, S, M)), 'broadcast_lhs_coef', (),
         (), (), ident, {'beta': 0.2, 'alpha': 0.6}),
        ('baddbmm', (), ((S, S, S), (S, S, M)), 'scalar_broadcast_lhs'),
        ('baddbmm', (), ((S, S, S), (S, S, M)), 'scalar_broadcast_lhs_coef', (), (), (), ident,
         {'beta': 0.2, 'alpha': 0.6}),
        ('dot', (L,), ((L,),), '', (True,)),
        ('vdot', (L,), ((L,),),),
        ('mm', (S, M), ((M, S),), '', (True,)),
        ('bmm', (M, S, M), ((M, M, S),), '', (True,)),
        ('mv', (S, M), ((M,),), '', (True,)),
        ('inner', (S,), ((S,),), "1d_1d", (False,)),
        ('inner', (), ((S, S),), "scalar_2d", (False,)),
        ('mvlgamma', torch.empty(S,).uniform_(0.5, 1), [1], "p=1"),
        ('mvlgamma', torch.empty(S,).uniform_(1, 2), [2], "p=2"),
        ('mvlgamma', torch.empty(S, S).uniform_(1.5, 3), [3], "p=3"),
        ('mvlgamma', torch.empty(S, S).uniform_(2.5, 5), [5], "p=5"),
        ('zero_', (S, S, S), NO_ARGS),
        ('zero_', (), NO_ARGS, 'scalar'),
        ('logsumexp', (S, S), (1,), '', (True,)),
        ('logsumexp', (), (0,), 'scalar', (True,)),
        ('norm', (S, S), (), 'default'),
        ('norm', (S, S), (2,), '2'),
        ('norm', (S, S), (0,), '0'),
        ('norm', (S, S), (0.5,), '0_5'),
        ('norm', (S, S), (1,), '1'),
        ('norm', (S, S), (3,), '3'),
        ('norm', (S, S), (inf,), 'inf'),
        ('norm', (S, S), (-inf,), '-inf'),
        ('norm', (S, S), ('fro',), 'fro_default'),
        ('norm', (S, S), ('fro', [0, 1],), 'fro'),
        ('norm', (S, S), ('nuc',), 'nuc', (), NO_ARGS, [skipCPUIfNoLapack, skipCUDAIfNoMagma]),
        ('norm', (S, S, S), ('nuc', [1, 2]), 'nuc_batched', (), NO_ARGS, [skipCPUIfNoLapack, skipCUDAIfNoMagma]),
        ('norm', (S, S), (-1,), 'neg_1'),
        ('norm', (S, S), (-2,), 'neg_2'),
        ('norm', (S, S), (-0.5,), 'neg_0_5'),
        ('norm', (S, S), (-1.5,), 'neg_1_5'),
        ('norm', (S, S), (-2, 1,), 'neg_2_2_dim', (), [1]),
        ('norm', (S, S), (-1, 1,), 'neg_1_2_dim', (), [1]),
        ('norm', (S, S), (0, 1,), '0_2_dim', (), [1]),
        ('norm', (S, S), (1, 1,), '1_2_dim', (), [1]),
        ('norm', (S, S), (2, 1,), '2_2_dim', (), [1]),
        ('norm', (S, S), (3, 1,), '3_2_dim', (), [1]),
        ('norm', (S, S), (inf, 1,), 'inf_2_dim'),
        ('norm', torch.rand(S, S, S) + 5e-2, (1.5,), '1_5_default'),
        ('norm', (S, S, S), (2, 1), '2_dim', (), [1]),
        ('norm', (S, S, S), (3, 1), '3_dim', (), [1]),
        ('norm', torch.rand(S, S, S) + 5e-2, (1.5, 1), '1_5_dim', (), [1]),
        ('norm', (S, S, S), (2, 1, True), 'keepdim_2_dim', (), [1]),
        ('norm', (S, S, S), (3, 1, True), 'keepdim_3_dim', (), [1]),
        ('norm', torch.rand(S, S, S) + 5e-2, (1.5, 1, True), 'keepdim_1_5_dim', (), [1]),
        ('norm', (), (2, 0), '2_dim_scalar', (), [1]),
        ('norm', (), (3, 0), '3_dim_scalar', (), [1]),
        ('norm', (), (2, 0, True), 'keepdim_2_dim_scalar', (), [1]),
        ('norm', (), (3, 0, True), 'keepdim_3_dim_scalar', (), [1]),
        ('clone', (S, M, S), NO_ARGS),
        ('clone', (), NO_ARGS, 'scalar'),
        ('contiguous', (S, S), NO_ARGS, '', (True,)),
        ('contiguous', torch.randn(S, S).transpose(0, 1), NO_ARGS, 'not_contiguous', (True,)),
        ('diag_embed', (S, S), NO_ARGS),
        ('diagonal', (M, M), NO_ARGS, '2d'),
        ('diagonal', (3, 5), NO_ARGS, '2d_wide'),
        ('diagonal', (3, 5), (2,), '2d_wide_pos'),
        ('diagonal', (3, 5), (-2,), '2d_wide_neg'),
        ('diagonal', (5, 3), NO_ARGS, '2d_tall'),
        ('diagonal', (5, 3), (2,), '2d_tall_pos'),
        ('diagonal', (5, 3), (-2,), '2d_tall_neg'),
        ('diagonal', (M, M), (1,), '2d_1'),
        ('diagonal', (M, M), (2,), '2d_2'),
        ('diagonal', (M, M, M), (1, 1, 2), '3d_1'),
        ('diagonal', (M, M, M), (2, 0, 1), '3d_2'),
        ('diagonal', (M, M, M), (-2, 0, 1), '3d_3'),
        ('tril', (M, M), NO_ARGS),
        ('tril', (M, M), (2,), 'idx'),
        ('tril', (S, M, M), NO_ARGS, 'batched'),
        ('tril', (S, M, M), (2,), 'batched_idx'),
        ('tril', (3, 3, S, S), NO_ARGS, 'more_batched'),
        ('triu', (M, M), NO_ARGS),
        ('triu', (M, M), (2,), 'idx'),
        ('triu', (S, M, M), NO_ARGS, 'batched'),
        ('triu', (S, M, M), (2,), 'batched_idx'),
        ('triu', (3, 3, S, S), NO_ARGS, 'more_batched'),
        ('cross', (S, 3), ((S, 3),)),
        ('cross', (S, 3, S), ((S, 3, S), 1), 'dim'),
        ('index_fill', (S, S), (0, index_variable(2, S), 2), 'dim', (), [0]),
        ('index_fill', (S, S), (0, index_variable(2, S), ()), 'variable_dim', (), [0]),
        ('index_fill', (S, S), (0, torch.tensor(0, dtype=torch.int64), 2), 'scalar_index_dim', (), [0]),
        ('index_fill', (), (0, torch.tensor([0], dtype=torch.int64), 2), 'scalar_input_dim', (), [0]),
        ('index_fill', (), (0, torch.tensor(0, dtype=torch.int64), 2), 'scalar_both_dim', (), [0]),
        ('fill_', (S, S, S), (1,), 'number'),
        ('fill_', (), (1,), 'number_scalar'),
        ('fill_', (S, S, S), ((),), 'variable'),
        ('eq_', (S, S, S), ((S, S, S),)),
        ('eq_', (S, S, S), ((1,),), 'broadcast_rhs'),
        ('eq_', (), ((),), 'scalar'),
        ('eq_', (S, S, S), ((),), 'scalar_broadcast_rhs'),
        ('ne_', (S, S, S), ((S, S, S),)),
        ('ne_', (S, S, S), ((1,),), 'broadcast_rhs'),
        ('ne_', (), ((),), 'scalar'),
        ('ne_', (S, S, S), ((),), 'scalar_broadcast_rhs'),
        ('gt_', (S, S, S), ((S, S, S),)),
        ('gt_', (S, S, S), ((1,),), 'broadcast_rhs'),
        ('gt_', (), ((),), 'scalar'),
        ('gt_', (S, S, S), ((),), 'scalar_broadcast_rhs'),
        ('ge_', (S, S, S), ((S, S, S),)),
        ('ge_', (S, S, S), ((1,),), 'broadcast_rhs'),
        ('ge_', (), ((),), 'scalar'),
        ('ge_', (S, S, S), ((),), 'scalar_broadcast_rhs'),
        ('lt_', (S, S, S), ((S, S, S),)),
        ('lt_', (S, S, S), ((1,),), 'broadcast_rhs'),
        ('lt_', (), ((),), 'scalar'),
        ('lt_', (S, S, S), ((),), 'scalar_broadcast_rhs'),
        ('le_', (S, S, S), ((S, S, S),)),
        ('le_', (S, S, S), ((1,),), 'broadcast_rhs'),
        ('le_', (), ((),), 'scalar'),
        ('le_', (S, S, S), ((),), 'scalar_broadcast_rhs'),
        ('eq_', (S, S, S), (0,), 'pyscalar'),
        ('ne_', (S, S, S), (0,), 'pyscalar'),
        ('gt_', (S, S, S), (0,), 'pyscalar'),
        ('ge_', (S, S, S), (0,), 'pyscalar'),
        ('le_', (S, S, S), (0,), 'pyscalar'),
        ('lt_', (), (0,), 'pyscalar'),
        ('eq_', (), (0,), 'pyscalar_scalar'),
        ('ne_', (), (0,), 'pyscalar_scalar'),
        ('gt_', (), (0,), 'pyscalar_scalar'),
        ('ge_', (), (0,), 'pyscalar_scalar'),
        ('lt_', (), (0,), 'pyscalar_scalar'),
        ('le_', (), (0,), 'pyscalar_scalar'),
        ('permute', (1, 2, 3, 4), (0, 2, 3, 1), '', (True,)),
        ('permute', (1, 2, 3, 4), (0, -2, -1, 1), 'neg_dim', (True,)),
        ('permute', (), (dont_convert(()),), 'scalar', (True,)),
        ('select', (S, S, S), (1, 2), 'dim', (), [0]),
        ('select', (S, S, S), (1, -1), 'wrap_dim', (), [0]),
        ('select', (S,), (0, 2), '1d'),
        ('narrow', (S, S, S), (1, 2, 2), 'dim', (), [0]),
        ('narrow', (S, S, S), (1, 0, 0), 'empty_dim', (), [0]),
        ('squeeze', (S, 1, S, 1), NO_ARGS, '', (True,)),
        ('squeeze', (1, 1, 1, 1), NO_ARGS, 'input_sizes_are_ones', (True,)),
        ('squeeze', (S, 1, S, 1), (1,), '1_dim', (True,), [0]),
        ('squeeze', (S, 1, S, 1), (2,), 'not_1_dim', (True,), [0]),
        ('squeeze', (), (0,), 'scalar', (True,), [0]),
        ('unsqueeze', (S, S, S), (0,), 'first', (True,), [0]),
        ('unsqueeze', (S, S, S), (1,), 'middle', (True,), [0]),
        ('unsqueeze', (S, S, S), (3,), 'last', (True,), [0]),
        ('unsqueeze', (), (0,), 'scalar', (True,), [0]),
        ('chunk', (S, S, S), (2,), '', (True, 'prim::ConstantChunk')),
        ('chunk', (S, S, S), (S, 1), 'dim', (True, 'prim::ConstantChunk'), [1]),
        ('split', (S, S, S), (2,), '', (True,)),
        ('split', (S, S, S), (S, 1), 'dim', (True,), [1]),
        ('split', (S, S, S), ([int(S / 3), S - int(S / 3) * 2, int(S / 3)],), 'size_list',
            (True, 'aten::split_with_sizes')),
        ('split', (S, S, S), ([int(S / 2), S - int(S / 2) * 2, int(S / 2)], 2), 'size_list_dim',
            (True, 'aten::split_with_sizes'), [1]),
        ('split_with_sizes', (S, S, S), ([int(S / 3), S - int(S / 3) * 2, int(S / 3)],), '', (True,)),
        ('split_with_sizes', (S, S, S), ([int(S / 3), S - int(S / 3), 0],), 'size_0', (True, )),
        ('split_with_sizes', (S, S, S), ([int(S / 3), S - int(S / 3) * 2, int(S / 3)],), 'dim', (True, ), [1]),
        ('tensor_split', (S, S, S), (3,), 'sections', (False,)),
        ('tensor_split', (S, S, S), (3, 1), 'sections_dim', (False,), [1]),
        ('tensor_split', (S, S, S), ([2, 4],), 'indices', (False,)),
        ('tensor_split', (S, S, S), ([2, 4], 1), 'indices_dim', (False,), [1]),
        ('scatter', (M, S), (0, gather_variable((S, S), 1, M), (S, S)), 'dim0', (), [0]),
        ('scatter', (M, S), (1, gather_variable((M, S // 2), 0, S), (M, S // 2)), 'dim1', (), [0]),
        ('scatter', (), (0, torch.tensor(0, dtype=torch.int64), ()), 'scalartensor_all_dim0', (), [0]),
        ('scatter', (), (0, torch.tensor(0, dtype=torch.int64), 2.5), 'scalar_all_dim0', (), [0]),
        ('scatter_add', (M, S), (0, gather_variable((S, S), 1, M), (S, S)), 'dim0', (), [0]),
        ('scatter_add', (M, S), (1, gather_variable((M, S // 2), 0, S), (M, S // 2)), 'dim1', (), [0]),
        ('scatter_add', (), (0, torch.tensor(0, dtype=torch.int64), ()), 'scalar_all_dim0', (), [0]),
        ('scatter_add', (M, S), (0, gather_variable((S, S), 1, M), (S, S)), 'alert_nondeterministic', (), [0],
            [expectedAlertNondeterministic('scatter_add_cuda_kernel', 'cuda')]),
        ('resize_', (S, S, S), (torch.Size([S * S, S])), 'fewer_dims'),
        ('resize_', (), (dont_convert(()),), 'scalar'),
        ('resize_', (), (torch.Size([1, 1, 1])), 'scalar_to_dims'),
        ('resize_as_', (), (non_differentiable(torch.tensor(5.)),), 'scalar'),
        ('resize_as_', (), (non_differentiable(torch.randn((1, 1, 1))),), 'scalar_to_dims'),
        ('resize_as_', (S, S, S), (non_differentiable(torch.randn(S * S, S)),)),
        ('where', (M, M), (mask_not_all_zeros((M, M)), (M, M)), '', (True,)),
        ('where', (M, 1, M), (mask_not_all_zeros((M, M)), (M, M, 1)), 'broadcast_all', (True,)),
        ('where', (), (bernoulli_scalar(), ()), 'scalar', (True,)),
        ('where', (M, 1, M), (bernoulli_scalar(), (M, M, 1)), 'scalar_broadcast_mask', (True,)),
        ('where', (), (mask_not_all_zeros((M, M)), ()), 'scalar_broadcast_non_mask', (True,)),
        ('to_sparse', (S, S), (), '', (), (), [], lambda x: x.to_dense())
    ]

def create_input(call_args, requires_grad=True, non_contiguous=False, call_kwargs=None, dtype=torch.double, device=None):
    if not isinstance(call_args, tuple):
        call_args = (call_args,)

    def map_arg(arg):
        def maybe_non_contig(tensor):
            return tensor if not non_contiguous else make_non_contiguous(tensor)

        if isinstance(arg, torch.Size) or isinstance(arg, dont_convert):
            return arg
        elif isinstance(arg, tuple) and len(arg) == 0:
            var = torch.randn((), dtype=dtype, device=device)
            var.requires_grad = requires_grad
            return var
        elif isinstance(arg, tuple) and not isinstance(arg[0], torch.Tensor):
            return Variable(maybe_non_contig(torch.randn(*arg, dtype=dtype, device=device)), requires_grad=requires_grad)
        # double check casting
        elif isinstance(arg, non_differentiable):
            if isinstance(arg.tensor, torch.Tensor):
                return maybe_non_contig(arg.tensor.to(device=device))
            return maybe_non_contig(arg.tensor.to(device=device))
        elif isinstance(arg, torch.Tensor):
            if arg.dtype == torch.float:
                arg = arg.double()
            if arg.dtype == torch.cfloat:
                arg = arg.to(torch.cdouble)
            if arg.is_complex() != dtype.is_complex:
                raise RuntimeError("User provided tensor is real for a test that runs with complex dtype, ",
                                   "which is not supported for now")
            # NOTE: We do clone() after detach() here because we need to be able to change size/storage of v afterwards
            v = maybe_non_contig(arg).detach().to(device=device).clone()
            v.requires_grad = requires_grad and (v.is_floating_point() or v.is_complex())
            return v
        elif callable(arg):
            return map_arg(arg(dtype=dtype, device=device))
        else:
            return arg
    args_out = tuple(map_arg(arg) for arg in call_args)
    kwargs_out = {k: map_arg(v) for k, v in call_kwargs.items()} if call_kwargs else {}
    return args_out, kwargs_out


def _compare_trilu_indices(
        self, row, col, offset=0, dtype=torch.long, device='cpu'):
    if row == 0 or col == 0:
        # have to handle this separately as tril and triu does not take
        # empty matrix as input
        self.assertEqual(
            torch.empty(0, 2, dtype=dtype, device=device).transpose(0, 1),
            torch.tril_indices(row, col, offset, dtype=dtype, device=device))

        self.assertEqual(
            torch.empty(0, 2, dtype=dtype, device=device).transpose(0, 1),
            torch.triu_indices(row, col, offset, dtype=dtype, device=device))

    else:
        # TODO(#38095): Replace assertEqualIgnoreType. See issue #38095
        self.assertEqualIgnoreType(
            torch.ones(row, col, device='cpu')
                 .tril(offset).nonzero().to(dtype).transpose(0, 1),
            torch.tril_indices(row, col, offset, dtype=dtype, device=device))

        # TODO(#38095): Replace assertEqualIgnoreType. See issue #38095
        self.assertEqualIgnoreType(
            torch.ones(row, col, device='cpu')
                 .tril(offset).nonzero().to(dtype).transpose(0, 1),
            torch.tril_indices(row, col, offset, dtype=dtype, device=device))


def _compare_large_trilu_indices(
        self, row, col, offset=0, dtype=torch.long, device='cpu'):
    l = torch.ones(row, col, dtype=dtype, device='cpu').tril(offset) \
             .nonzero()[-100:-1, :].transpose(0, 1).to(device)
    torch.cuda.empty_cache()

    r = torch.tril_indices(
        row, col, offset, dtype=dtype, device=device)[:, -100:-1]
    self.assertEqual(l, r)
    torch.cuda.empty_cache()

    l = torch.ones(row, col, dtype=dtype, device='cpu').triu(offset) \
             .nonzero()[-100:-1, :].transpose(0, 1).to(device)
    torch.cuda.empty_cache()

    r = torch.triu_indices(
        row, col, offset, dtype=dtype, device=device)[:, -100:-1]
    self.assertEqual(l, r)
    torch.cuda.empty_cache()

# (
#   row
#   col
#   offset (optional)
#   dtype (optional)
# )
tri_tests_args = [
    (1, 1),
    (3, 3),
    (3, 3, 1),
    (3, 3, 2),
    (3, 3, 200),
    (3, 3, -1),
    (3, 3, -2),
    (3, 3, -200),
    (0, 3, 0),
    (0, 3, 1),
    (0, 3, -1),
    (3, 0, 0),
    (3, 0, 1),
    (3, 0, -1),
    (0, 0, 0),
    (0, 0, 1),
    (0, 0, -1),
    (3, 6, 0),
    (3, 6, 1),
    (3, 6, 3),
    (3, 6, 9),
    (3, 6, -1),
    (3, 6, -3),
    (3, 6, -9),
    (6, 3, 0),
    (6, 3, 1),
    (6, 3, 3),
    (6, 3, 9),
    (6, 3, -1),
    (6, 3, -3),
    (6, 3, -9),
    (258, 253, 1, torch.float32),
    (257, 258, 1, torch.float64),
    (258, 258, 1, torch.short),
    (3, 513, 1, torch.long),
    (513, 3, 1, torch.int),
    (513, 0, 1, torch.double),
    (1024, 1024),
    (1024, 1024, 500, torch.float32),
    (1024, 1024, 1023),
    (1024, 1024, -500),
    (1023, 1025),
    (1025, 1023, 1022),
    (1024, 1024, -500),
    (3, 2028),
    (3, 2028, 1),
    (3, 2028, -1),
    (2028, 3),
    (2028, 1),
    (2028, 1, -1)
]

tri_large_tests_args: List[Tuple[int, ...]] = [
    # Large test cases below are deliberately commented out to speed up CI
    # tests and to avoid OOM error. When modifying implementations of
    # tril_indices and triu_indices, please enable these tests and make sure
    # they pass.
    #
    # (1, 268435455),
    # (5000, 5000),
    # (10000, 10000),
    # (268435455, 1),
    # (134217727, 2, 1),
    # (2, 134217727, 1),
    # (536870901, 1),
    # (1, 536870901),
    # (268435455, 2, 1),
    # (2, 268435455, 1)
]


def run_additional_tri_tests(self, device):
    x = torch.ones(
        3, 3, dtype=torch.long, device=device, layout=torch.strided)
    l = x.tril(0).nonzero().transpose(0, 1)
    u = x.triu(0).nonzero().transpose(0, 1)
    self.assertEqual(l, torch.tril_indices(3, 3, device=device))
    self.assertEqual(
        l, torch.tril_indices(3, 3, device=device, layout=torch.strided))

    self.assertEqual(u, torch.triu_indices(3, 3, device=device))
    self.assertEqual(
        u, torch.triu_indices(3, 3, device=device, layout=torch.strided))

    self.assertRaises(
        RuntimeError,
        lambda: torch.triu_indices(
            1, 1, device=device, layout=torch.sparse_coo))

    self.assertRaises(
        RuntimeError,
        lambda: torch.tril_indices(
            1, 1, device=device, layout=torch.sparse_coo))


def unpack_variables(args):
    if isinstance(args, tuple):
        return tuple(unpack_variables(elem) for elem in args)
    else:
        return args


EXCLUDE_FUNCTIONAL = {
    'addmm',
    'addmm_',
    'addbmm',
    'baddbmm',
    'addmv',
    'addmv_',
    'addr',
    'addr_',
    'reshape',
    'where'  # argument order
}
EXCLUDE_GRADCHECK: Dict[str, Any] = {
}
EXCLUDE_GRADGRADCHECK: Dict[str, Any] = {
}
EXCLUDE_GRADGRADCHECK_BY_TEST_NAME = {
    # *det methods uses svd in backward when matrix is not invertible. However,
    # svd backward is unstable unless the matrix has positive distinct singular
    # values. Generated random matrices satisfy this with high probability, but
    # we can't rely on it. So only test gradgrad on invertible test cases and
    # _distinct_singular_values.
    'test_det',
    'test_det_1x1',
    'test_det_symmetric',
    'test_det_symmetric_psd',
    'test_det_dim2_null',
    'test_det_rank1',
    'test_det_rank2',
    'test_det_batched',
    'test_det_batched_1x1',
    'test_det_batched_symmetric',
    'test_det_batched_symmetric_psd',
    # `other` expand_as(self, other) is not used in autograd.
    'test_expand_as',
    'test_logdet',
    'test_logdet_1x1',
    'test_logdet_symmetric',
    'test_logdet_batched',
    'test_logdet_batched_1x1',
    'test_logdet_batched_symmetric',
    'test_cdist',
}


def exclude_tensor_method(name, test_name):
    # there are no tensor equivalents for these (inplace or out)
    exclude_all_tensor_method_by_test_name = {
        'test_slice',
        'test_where',
        'test_where_broadcast_all',
        'test_where_scalar',
        'test_where_scalar_broadcast_mask',
        'test_where_scalar_broadcast_non_mask',
        'test_var_mean_keepdim_dim_1d',
        'test_var_mean_keepdim_dim',
        'test_var_mean_dim_1d',
        'test_var_mean_dim',
        'test_var_mean',
        'test_std_mean_keepdim_dim_1d',
        'test_std_mean_keepdim_dim',
        'test_std_mean_dim_1d',
        'test_std_mean_dim',
        'test_std_mean',
        'test_view_as_complex',
        'test_view_as_real_complex',
        'test_real_complex',
        'test_imag_complex',
        'test_complex'
    }
    # there are no out-of-place tensor equivalents for these
    exclude_outplace_tensor_method = {
        'index_add',
        'index_copy',
        'index_fill',
        'masked_fill',
        'masked_scatter',
        'scatter',
        'scatter_add',
        'det',
    }
    if test_name in exclude_all_tensor_method_by_test_name:
        return True
    is_magic_method = name[:2] == '__' and name[-2:] == '__'
    is_inplace = name[-1] == "_" and not is_magic_method
    if not is_inplace and name in exclude_outplace_tensor_method:
        return True
    if 'fft.' in name:
        return True
    return False<|MERGE_RESOLUTION|>--- conflicted
+++ resolved
@@ -3763,14 +3763,6 @@
            dtypes=all_types_and_complex_and(torch.float16, torch.bfloat16, torch.bool),
            supports_out=False,
            sample_inputs_func=sample_inputs_reduction_wrapper(supports_multiple_dims=True)),
-<<<<<<< HEAD
-    OpInfo('quantile',
-           dtypes=floating_types(),
-           sample_inputs_func=sample_inputs_reduction_quantile),
-    OpInfo('nanquantile',
-           dtypes=floating_types(),
-           sample_inputs_func=sample_inputs_reduction_quantile),
-=======
     OpInfo('nansum',
            dtypes=all_types_and(torch.float16, torch.bfloat16, torch.bool),
            dtypesIfCPU=all_types_and(torch.float16, torch.bool),
@@ -3784,7 +3776,12 @@
            # Need to skip out test because one of the overload for mean does not support it
            # TODO(@heitorschueroff) fix this when implementing ReductionInfo
            skips=(SkipInfo('TestCommon', 'test_out'),)),
->>>>>>> 8d7faa2a
+    OpInfo('quantile',
+           dtypes=floating_types(),
+           sample_inputs_func=sample_inputs_reduction_quantile),
+    OpInfo('nanquantile',
+           dtypes=floating_types(),
+           sample_inputs_func=sample_inputs_reduction_quantile),
     OpInfo('maximum',
            op=torch.maximum,
            dtypes=all_types_and(torch.float16, torch.bfloat16, torch.bool),
