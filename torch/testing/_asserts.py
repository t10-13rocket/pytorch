import collections.abc
import contextlib
import functools
import sys
from collections import namedtuple
from types import SimpleNamespace
from typing import Any, Callable, Mapping, Optional, Sequence, Tuple, Type, TypeVar, Union

import torch
from torch import Tensor

from ._core import _unravel_index

__all__ = ["assert_equal", "assert_close"]


# The UsageError should be raised in case the test function is not used correctly. With this the user is able to
# differentiate between a test failure (there is a bug in the tested code) and a test error (there is a bug in the
# test). If pytest is the test runner, we use the built-in UsageError instead our custom one.

try:
    # The module 'pytest' will be imported if the 'pytest' runner is used. This will only give false-positives in case
    # a previously imported module already directly or indirectly imported 'pytest', but the test is run by another
    # runner such as 'unittest'.
    # 'mypy' is not able to handle this within a type annotation
    # (see https://mypy.readthedocs.io/en/latest/common_issues.html#variables-vs-type-aliases for details). In case
    # 'UsageError' is used in an annotation, add a 'type: ignore[valid-type]' comment.
    UsageError: Type[Exception] = sys.modules["pytest"].UsageError  # type: ignore[attr-defined]
except (KeyError, AttributeError):

    class UsageError(Exception):  # type: ignore[no-redef]
        pass


# 'numpy' is not a hard requirement of 'torch'. If it is available, we can import the underlying data directly with
# 'torch.from_numpy()'. Otherwise we treat 'numpy.ndarray's the same as any other unknown object.
try:
    import numpy as np

    _NUMPY_AVAILABLE = True
except ImportError:
    np = None
    _NUMPY_AVAILABLE = False


# This is copy-pasted from torch.testing._internal.common_utils.TestCase.dtype_precisions. With this we avoid a
# dependency on torch.testing._internal at import. See
# https://github.com/pytorch/pytorch/pull/54769#issuecomment-813174256 for details.
# {dtype: (rtol, atol)}
_DTYPE_PRECISIONS = {
    torch.float16: (0.001, 1e-5),
    torch.bfloat16: (0.016, 1e-5),
    torch.float32: (1.3e-6, 1e-5),
    torch.float64: (1e-7, 1e-7),
    torch.complex32: (0.001, 1e-5),
    torch.complex64: (1.3e-6, 1e-5),
    torch.complex128: (1e-7, 1e-7),
}


def _get_default_rtol_and_atol(actual: Tensor, expected: Tensor) -> Tuple[float, float]:
    dtype = actual.dtype if actual.dtype == expected.dtype else torch.promote_types(actual.dtype, expected.dtype)
    return _DTYPE_PRECISIONS.get(dtype, (0.0, 0.0))


def _check_supported_tensors(
    actual: Tensor,
    expected: Tensor,
) -> Optional[UsageError]:  # type: ignore[valid-type]
    """Checks if the tensors are supported by the current infrastructure.

    All checks are temporary and will be relaxed in the future.

    Args:
        actual (Tensor): Actual tensor.
        expected (Tensor): Expected tensor.

    Returns:
        (Optional[UsageError]): If check did not pass.
    """
    if any(t.dtype in (torch.complex32, torch.complex64, torch.complex128) for t in (actual, expected)):
        return UsageError("Comparison for complex tensors is not supported yet.")
    if any(t.is_quantized for t in (actual, expected)):
        return UsageError("Comparison for quantized tensors is not supported yet.")
    if any(t.is_sparse for t in (actual, expected)):
        return UsageError("Comparison for sparse tensors is not supported yet.")

    return None


def _check_attributes_equal(
    actual: Tensor,
    expected: Tensor,
    *,
    check_device: bool = True,
    check_dtype: bool = True,
    check_stride: bool = True,
) -> Optional[AssertionError]:
    """Checks if the attributes of two tensors match.

    Always checks the :attr:`~torch.Tensor.shape`. Checks for :attr:`~torch.Tensor.device`,
    :attr:`~torch.Tensor.dtype`, and :meth:`~Tensor.stride` are optional and can be disabled.

    Args:
        actual (Tensor): Actual tensor.
        expected (Tensor): Expected tensor.
        check_device (bool): If ``True`` (default), asserts that both :attr:`actual` and :attr:`expected` are on the
            same :attr:`~torch.Tensor.device` memory.
        check_dtype (bool): If ``True`` (default), asserts that both :attr:`actual` and :attr:`expected` have the same
            :attr:`~torch.Tensor.dtype`.
        check_stride (bool): If ``True`` (default), asserts that both :attr:`actual` and :attr:`expected` have the same
            :meth:`~Tensor.stride`.

    Returns:
        (Optional[AssertionError]): If checks did not pass.
    """
    msg_fmtstr = "The values for attribute '{}' do not match: {} != {}."

    if actual.shape != expected.shape:
        return AssertionError(msg_fmtstr.format("shape", actual.shape, expected.shape))

    if check_device and actual.device != expected.device:
        return AssertionError(msg_fmtstr.format("device", actual.device, expected.device))

    if check_dtype and actual.dtype != expected.dtype:
        return AssertionError(msg_fmtstr.format("dtype", actual.dtype, expected.dtype))

    if check_stride and actual.stride() != expected.stride():
        return AssertionError(msg_fmtstr.format("stride()", actual.stride(), expected.stride()))

    return None


def _equalize_attributes(actual: Tensor, expected: Tensor) -> Tuple[Tensor, Tensor]:
    """Equalizes some attributes of two tensors for value comparison.

    If :attr:`actual` and :attr:`expected`
    - are not onn the same memory :attr:`~torch.Tensor.device`, they are moved CPU memory, and
    - do not have the same :attr:`~torch.Tensor.dtype`, they are copied to the :class:`~torch.dtype` returned by
        :func:`torch.promote_types`.

    Args:
        actual (Tensor): Actual tensor.
        expected (Tensor): Expected tensor.

    Returns:
        Tuple(Tensor, Tensor): Equalized tensors.
    """
    if actual.device != expected.device:
        actual = actual.cpu()
        expected = expected.cpu()

    if actual.dtype != expected.dtype:
        dtype = torch.promote_types(actual.dtype, expected.dtype)
        actual = actual.to(dtype)
        expected = expected.to(dtype)

    return actual, expected


<<<<<<< HEAD
def _trace_mismatches(a: Tensor, b: Tensor, mismatches: Tensor) -> SimpleNamespace:
    """Traces mismatches and returns the found information.
=======
_Trace = namedtuple(
    "_Trace",
    (
        "total_elements",
        "total_mismatches",
        "mismatch_ratio",
        "max_abs_diff",
        "max_abs_diff_idx",
        "max_rel_diff",
        "max_rel_diff_idx",
    ),
)


def _trace_mismatches(actual: Tensor, expected: Tensor, mismatches: Tensor) -> _Trace:
    """Traces mismatches.
>>>>>>> d93d4cde

    Args:
        actual (Tensor): Actual tensor.
        expected (Tensor): Expected tensor.
        mismatches (Tensor): Boolean mask of the same shape as :attr:`actual` and :attr:`expected` that indicates
            the location of mismatches.

    Returns:
        (SimpleNamespace): Mismatch diagnostics with the following attributes:

            - total_elements (int): Total number of values.
            - total_mismatches (int): Total number of mismatches.
            - mismatch_ratio (float): Quotient of total mismatches and total elements.
            - max_abs_diff (Union[int, float]): Greatest absolute difference of :attr:`actual` and :attr:`expected`.
            - max_abs_diff_idx (Union[int, Tuple[int, ...]]): Index of greatest absolute difference.
            - max_rel_diff (Union[int, float]): Greatest relative difference of :attr:`actual` and :attr:`expected`.
            - max_rel_diff_idx (Union[int, Tuple[int, ...]]): Index of greatest relative difference.

            The returned type of ``max_abs_diff`` and ``max_rel_diff`` depends on the :attr:`~torch.Tensor.dtype` of
            :attr:`actual` and :attr:`expected`.
    """
    total_elements = mismatches.numel()
    total_mismatches = torch.sum(mismatches).item()
    mismatch_ratio = total_mismatches / total_elements

    dtype = torch.float64 if actual.dtype.is_floating_point else torch.int64
    a_flat = actual.flatten().to(dtype)
    b_flat = expected.flatten().to(dtype)

    abs_diff = torch.abs(a_flat - b_flat)
    max_abs_diff, max_abs_diff_flat_idx = torch.max(abs_diff, 0)

    rel_diff = abs_diff / torch.abs(b_flat)
    max_rel_diff, max_rel_diff_flat_idx = torch.max(rel_diff, 0)

    return SimpleNamespace(
        total_elements=total_elements,
        total_mismatches=total_mismatches,
        mismatch_ratio=mismatch_ratio,
        max_abs_diff=max_abs_diff.item(),
        max_abs_diff_idx=_unravel_index(max_abs_diff_flat_idx.item(), mismatches.shape),
        max_rel_diff=max_rel_diff.item(),
        max_rel_diff_idx=_unravel_index(max_rel_diff_flat_idx.item(), mismatches.shape),
    )


<<<<<<< HEAD
def _check_values_equal(
    a: Tensor,
    b: Tensor,
    *,
    msg: Optional[Union[str, Callable[[Any, Any, SimpleNamespace], str]]] = None,
) -> Optional[AssertionError]:
    """Checks if the values of two tensors are bitwise equal.

    Args:
        a (Tensor): First tensor.
        b (Tensor): Second tensor.
        msg (Optional[Union[str, Callable[[Any, Any, SimpleNamespace], str]]]): Optional error message. Can be passed
            as callable in which case it will be called with the inputs and the result of :func:`_trace_mismatches`.
=======
def _check_values_equal(actual: Tensor, expected: Tensor) -> Optional[AssertionError]:
    """Checks if the values of two tensors are bitwise equal.

    Args:
        expected (Tensor): Actual tensor.
        expected (Tensor): Expected tensor.
>>>>>>> d93d4cde

    Returns:
        (Optional[AssertionError]): If check did not pass.
    """
    mismatches = torch.ne(actual, expected)
    if not torch.any(mismatches):
        return None

<<<<<<< HEAD
    trace = _trace_mismatches(a, b, mismatches)

    if msg is None:
        msg = (
            f"Tensors are not equal!\n\n"
            f"Mismatched elements: {trace.total_mismatches} / {trace.total_elements} ({trace.mismatch_ratio:.1%})\n"
            f"Greatest absolute difference: {trace.max_abs_diff} at {trace.max_abs_diff_idx}\n"
            f"Greatest relative difference: {trace.max_rel_diff} at {trace.max_rel_diff_idx}"
        )
    elif callable(msg):
        msg = msg(a, b, trace)
    return AssertionError(msg)
=======
    trace = _trace_mismatches(actual, expected, mismatches)
    return AssertionError(
        f"Tensors are not equal!\n\n"
        f"Mismatched elements: {trace.total_mismatches} / {trace.total_elements} ({trace.mismatch_ratio:.1%})\n"
        f"Greatest absolute difference: {trace.max_abs_diff} at {trace.max_abs_diff_idx}\n"
        f"Greatest relative difference: {trace.max_rel_diff} at {trace.max_rel_diff_idx}"
    )
>>>>>>> d93d4cde


def _check_values_close(
    actual: Tensor,
    expected: Tensor,
    *,
    rtol: float,
    atol: float,
    equal_nan: bool,
    msg: Optional[Union[str, Callable[[Any, Any, SimpleNamespace], str]]],
) -> Optional[AssertionError]:
    """Checks if the values of two tensors are close up to a desired tolerance.

    Args:
        actual (Tensor): Actual tensor.
        expected (Tensor): Expected tensor.
        rtol (float): Relative tolerance.
        atol (float): Absolute tolerance.
        equal_nan (bool): If ``True``, two ``NaN`` values will be considered equal.
        msg (Optional[Union[str, Callable[[Any, Any, SimpleNamespace], str]]]): Optional error message. Can be passed
            as callable in which case it will be called with the inputs and the result of :func:`_trace_mismatches`.

    Returns:
        (Optional[AssertionError]): If check did not pass.
    """

    mismatches = ~torch.isclose(actual, expected, rtol=rtol, atol=atol, equal_nan=equal_nan)
    if not torch.any(mismatches):
        return None

<<<<<<< HEAD
    trace = _trace_mismatches(a, b, mismatches)
    if msg is None:
        msg = (
            f"Tensors are not close!\n\n"
            f"Mismatched elements: {trace.total_mismatches} / {trace.total_elements} ({trace.mismatch_ratio:.1%})\n"
            f"Greatest absolute difference: {trace.max_abs_diff} at {trace.max_abs_diff_idx} (up to {atol} allowed)\n"
            f"Greatest relative difference: {trace.max_rel_diff} at {trace.max_rel_diff_idx} (up to {rtol} allowed)"
        )
    elif callable(msg):
        msg = msg(a, b, trace)
    return AssertionError(msg)
=======
    trace = _trace_mismatches(actual, expected, mismatches)
    return AssertionError(
        f"Tensors are not close!\n\n"
        f"Mismatched elements: {trace.total_mismatches} / {trace.total_elements} ({trace.mismatch_ratio:.1%})\n"
        f"Greatest absolute difference: {trace.max_abs_diff} at {trace.max_abs_diff_idx} (up to {atol} allowed)\n"
        f"Greatest relative difference: {trace.max_rel_diff} at {trace.max_rel_diff_idx} (up to {rtol} allowed)"
    )
>>>>>>> d93d4cde


def _check_tensors_equal(
    actual: Tensor,
    expected: Tensor,
    *,
    check_device: bool = True,
    check_dtype: bool = True,
    check_stride: bool = True,
    msg: Optional[Union[str, Callable[[Any, Any, SimpleNamespace], str]]] = None,
) -> Optional[Exception]:
    """Checks that the values of two tensors are bitwise equal.

    Optionally, checks that some attributes of both tensors are equal.

    For a description of the parameters see :func:`assert_equal`.

    Returns:
        Optional[Exception]: If checks did not pass.
    """
    exc: Optional[Exception] = _check_supported_tensors(actual, expected)
    if exc:
        return exc

    exc = _check_attributes_equal(
        actual, expected, check_device=check_device, check_dtype=check_dtype, check_stride=check_stride
    )
    if exc:
        return exc
    actual, expected = _equalize_attributes(actual, expected)

<<<<<<< HEAD
    exc = _check_values_equal(a, b, msg=msg)
=======
    exc = _check_values_equal(actual, expected)
>>>>>>> d93d4cde
    if exc:
        return exc

    return None


def _check_tensors_close(
    actual: Tensor,
    expected: Tensor,
    *,
    rtol: Optional[float] = None,
    atol: Optional[float] = None,
    equal_nan: bool = False,
    check_device: bool = True,
    check_dtype: bool = True,
    check_stride: bool = True,
    msg: Optional[Union[str, Callable[[Any, Any, SimpleNamespace], str]]] = None,
) -> Optional[Exception]:
    r"""Checks that the values of two tensors are close.

    Closeness is defined by

    .. math::

        \lvert a - b \rvert \le \texttt{atol} + \texttt{rtol} \cdot \lvert b \rvert

    If both tolerances, :attr:`rtol` and :attr:`rtol`, are ``0``, asserts that :attr:`actual` and :attr:`expected` are
    bitwise equal.

    Optionally, checks that some attributes of both tensors are equal.

    For a description of the parameters see :func:`assert_equal`.

    Returns:
        Optional[Exception]: If checks did not pass.
    """
    exc: Optional[Exception] = _check_supported_tensors(actual, expected)
    if exc:
        return exc

    if (rtol is None) ^ (atol is None):
        # We require both tolerance to be omitted or specified, because specifying only one might lead to surprising
        # results. Imagine setting atol=0.0 and the tensors still match because rtol>0.0.
        return UsageError(
            f"Both 'rtol' and 'atol' must be omitted or specified, but got rtol={rtol} and atol={atol} instead."
        )
    elif rtol is None or atol is None:
        rtol, atol = _get_default_rtol_and_atol(actual, expected)

    exc = _check_attributes_equal(
        actual, expected, check_device=check_device, check_dtype=check_dtype, check_stride=check_stride
    )
    if exc:
        raise exc
    actual, expected = _equalize_attributes(actual, expected)

    if (rtol == 0.0) and (atol == 0.0):
<<<<<<< HEAD
        exc = _check_values_equal(a, b, msg=msg)
    else:
        exc = _check_values_close(a, b, rtol=rtol, atol=atol, equal_nan=equal_nan, msg=msg)
=======
        exc = _check_values_equal(actual, expected)
    else:
        exc = _check_values_close(actual, expected, rtol=rtol, atol=atol, equal_nan=equal_nan)
>>>>>>> d93d4cde
    if exc:
        return exc

    return None


def _check_by_type(
    actual: Any,
    expected: Any,
    check_data: Callable[[Any, Any], Optional[Exception]],
) -> Optional[Exception]:
    """Delegates tensor checking based on the inputs types.

    :class:`~collections.abc.Sequence`'s and :class:`~collections.abc.Mapping`'s are checked elementwise.

    Args:
        actual (Any): Actual input.
        expected (Any): Expected input.
        check_data (Callable[[Any, Any], Optional[Exception]]): Callable used to check if a data pair matches.
            In case it mismatches should return an :class:`Exception` with an expressive error message.

    Returns:
        (Optional[Exception]): Return value of :attr:`check_tensors`.
    """
    if isinstance(actual, collections.abc.Sequence) and isinstance(expected, collections.abc.Sequence):
        return _check_sequence(actual, expected, check_data)
    elif isinstance(actual, collections.abc.Mapping) and isinstance(expected, collections.abc.Mapping):
        return _check_mapping(actual, expected, check_data)
    else:
        return check_data(actual, expected)


E = TypeVar("E", bound=Exception)


def _amend_error_message(exc: E, msg_fmtstr: str) -> E:
    """Amends an exception message.

    Args:
        exc (E): Exception.
        msg_fmtstr: Format string for the amended message.

    Returns:
        (E): New exception with amended error message.
    """
    return type(exc)(msg_fmtstr.format(str(exc)))


_SEQUENCE_MSG_FMTSTR = "The failure occurred at index {} of the sequences."


def _check_sequence(
    actual: Sequence, expected: Sequence, check_data: Callable[[Any, Any], Optional[Exception]]
) -> Optional[Exception]:
    """Checks if the data in two sequences matches.

    Args:
        actual (Sequence): Actual sequence.
        expected (Sequence): Expected sequence.
        check_data (Callable[[Any, Any], Optional[Exception]]): Callable used to check if a data pair matches.
            In case it mismatches should return an :class:`Exception` with an expressive error message.

    Returns:
        Optional[Exception]: :class:`AssertionError` if the sequences do not have the same length. Additionally, any
            exception returned by :attr:`check_data`. In this case, the error message is amended to include the
            first offending index.
    """
    actual_len = len(actual)
    expected_len = len(expected)
    if actual_len != expected_len:
        return AssertionError(f"The length of the sequences mismatch: {actual_len} != {expected_len}")
    for idx, (actual_t, expected_t) in enumerate(zip(actual, expected)):
        exc = check_data(actual_t, expected_t)
        if exc:
            return _amend_error_message(exc, f"{{}}\n\n{_SEQUENCE_MSG_FMTSTR.format(idx)}")

    return None


_MAPPING_MSG_FMTSTR = "The failure occurred for key '{}' of the mappings."


def _check_mapping(
    actual: Mapping, expected: Mapping, check_data: Callable[[Any, Any], Optional[Exception]]
) -> Optional[Exception]:
    """Checks if the data of two mappings matches.

    Args:
        actual (Mapping): Actual mapping.
        expected (Mapping): Expected mapping.
        check_data (Callable[[Any, Any], Optional[Exception]]): Callable used to check if a data pair matches.
            In case it mismatches should return an :class:`Exception` with an expressive error message.

    Returns:
        Optional[Exception]: :class:`AssertionError` if the sequences do not have the same set of keys. Additionally,
            any exception returned by :attr:`check_data`. In this case, the error message is amended to include the
            first offending key.
    """
    actual_keys = set(actual.keys())
    expected_keys = set(expected.keys())
    if actual_keys != expected_keys:
        missing_keys = expected_keys - actual_keys
        additional_keys = actual_keys - expected_keys
        return AssertionError(
            f"The keys of the mappings do not match:\n\n"
            f"Missing keys in the actual mapping: {sorted(missing_keys)}\n"
            f"Additional keys in the actual mapping: {sorted(additional_keys)}\n"
        )

    for key in sorted(actual_keys):
        actual_t = actual[key]
        expected_t = expected[key]

        exc = check_data(actual_t, expected_t)
        if exc:
            return _amend_error_message(exc, f"{{}}\n\n{_MAPPING_MSG_FMTSTR.format(key)}")

    return None


def _maybe_to_tensor(input: Any) -> Optional[Tensor]:
    """Maybe casts the input to a tensor.

    :class:`~torch.Tensor`'s are returned without modification. If :mod:`numpy` is available, :class:`numpy.ndarray`'s
    are cast with :func:`torch.from_numpy`. Everything else is casted with :func:`torch.tensor`.

    Args:
        input (Any): Input to be cast.

    Returns:
        Optional[Tensor]: :class:`~torch.Tensor` if it :attr:`input` is castable and ``None`` otherwise.
    """
    if isinstance(input, torch.Tensor):
        return input
    elif _NUMPY_AVAILABLE and isinstance(input, np.ndarray):
        return torch.from_numpy(input)

    with contextlib.suppress(Exception):
        return torch.tensor(input)

    return None


def _cast_inputs(check_tensors):
    """Decorator that casts the two first positional inputs to :class:`~torch.Tensor`'s.

    Casting is performed by :func:`_maybe_to_tensor`. If the casting of any input failed, returns a :class:`UsageError`
    instead of executing the decorated function.
    """

    def wrapper(actual: Any, expected: Any, **kwargs):
        a_t = _maybe_to_tensor(actual)
        b_t = _maybe_to_tensor(expected)
        if a_t is None or b_t is None:
            return UsageError(
                f"Both inputs have to be tensors or something that can be cast to one, "
                f"but got {type(actual)} and {type(expected)} instead."
            )

        return check_tensors(a_t, b_t, **kwargs)

    return wrapper


def assert_equal(
    actual: Any,
    expected: Any,
    *,
    check_device: bool = True,
    check_dtype: bool = True,
    check_stride: bool = True,
    msg: Optional[Union[str, Callable[[Any, Any, SimpleNamespace], str]]] = None,
) -> None:
    """Asserts that the values of tensors are bitwise equal.

    Optionally, checks that some attributes of tensors are equal.

    Also supports inputs that can be cast to :class:`torch.Tensor`'s as well as :class:`~collections.abc.Sequence`'s
    and :class:`~collections.abc.Mapping`'s of any valid input type.

    Args:
        actual (Any): Actual input.
        expected (Any): Expected input.
        check_device (bool): If ``True`` (default), asserts that tensors live in the same :attr:`~torch.Tensor.device`
            memory. If this check is disabled **and** they do not live in the same memory :attr:`~torch.Tensor.device`,
            they are moved CPU memory before their values are compared.
        check_dtype (bool): If ``True`` (default), asserts that tensors have the same :attr:`~torch.Tensor.dtype`. If
            this check is disabled they do not have the same :attr:`~torch.Tensor.dtype`, they are copied to the
            :class:`~torch.dtype` returned by :func:`torch.promote_types` before their values are compared.
        check_stride (bool): If ``True`` (default), asserts that the tensors have the same stride.
        msg (Optional[Union[str, Callable[[Any, Any, SimpleNamespace], str]]]): Optional error message to use if the
            values of tensors mismatch. Can be passed as callable in which case it will be called with the tensors and
            a namespace of diagnostic info about the mismatches. See below for details.

    Raises:
        UsageError: If the input pair has an unsupported type.
        UsageError: If any tensor is complex, quantized, or sparse. This is a temporary restriction and
            will be relaxed in the future.
        AssertionError: If any corresponding tensors do not have the same :attr:`~torch.Tensor.shape`.
        AssertionError: If :attr:`check_device`, but any corresponding tensors do not live in the same
            :attr:`~torch.Tensor.device` memory.
        AssertionError: If :attr:`check_dtype`, but any corresponding tensors do not have the same
            :attr:`~torch.Tensor.dtype`.
        AssertionError: If :attr:`check_stride`, but any corresponding tensors do not have the same stride.
        AssertionError: If the values of any corresponding tensors are not bitwise equal.
        AssertionError: If the inputs are :class:`~collections.abc.Sequence`'s, but their length does not match.
        AssertionError: If the inputs are :class:`~collections.abc.Mapping`'s, but their set of keys mismatch.

    The namespace that will be passed to :attr:`msg` if its a callable comprises the following attributes:

    - total_elements (int): Total number of values.
    - total_mismatches (int): Total number of mismatches.
    - mismatch_ratio (float): Quotient of total mismatches and total elements.
    - max_abs_diff (Union[int, float]): Greatest absolute difference of the inputs.
    - max_abs_diff_idx (Union[int, Tuple[int, ...]]): Index of greatest absolute difference.
    - max_rel_diff (Union[int, float]): Greatest relative difference of the inputs.
    - max_rel_diff_idx (Union[int, Tuple[int, ...]]): Index of greatest relative difference.

    For ``max_abs_diff`` and ``max_rel_diff`` the type depends on the :attr:`~torch.Tensor.dtype` of the inputs.

    .. seealso::

        To assert that the values in tensors are close but are not required to be bitwise equal, use
        :func:`assert_close` instead.
    """
    check_tensors = functools.partial(
        _cast_inputs(_check_tensors_equal),
        check_device=check_device,
        check_dtype=check_dtype,
        check_stride=check_stride,
        msg=msg,
    )
    exc = _check_by_type(actual, expected, check_tensors)
    if exc:
        raise exc


def assert_close(
    actual: Any,
    expected: Any,
    *,
    rtol: Optional[float] = None,
    atol: Optional[float] = None,
    equal_nan: bool = False,
    check_device: bool = True,
    check_dtype: bool = True,
    check_stride: bool = True,
    msg: Optional[Union[str, Callable[[Any, Any, SimpleNamespace], str]]] = None,
) -> None:
    r"""Asserts that the values of tensors are close.

    Closeness is defined by

    .. math::

        \lvert a - b \rvert \le \texttt{atol} + \texttt{rtol} \cdot \lvert b \rvert

    If both tolerances, :attr:`rtol` and :attr:`rtol`, are ``0``, asserts that :attr:`actual` and :attr:`expected` are
    bitwise equal.

    Optionally, checks that some attributes of tensors are equal.

    Also supports inputs that can be cast to :class:`torch.Tensor`'s as well as :class:`~collections.abc.Sequence`'s
    and :class:`~collections.abc.Mapping`'s of any valid input type.

    Args:
        actual (Any): Actual input.
        expected (Any): Expected input.
        rtol (Optional[float]): Relative tolerance. If specified :attr:`atol` must also be specified. If omitted,
            default values based on the :attr:`~torch.Tensor.dtype` are selected with the below table.
        atol (Optional[float]): Absolute tolerance. If specified :attr:`rtol` must also be specified. If omitted,
            default values based on the :attr:`~torch.Tensor.dtype` are selected with the below table.
        equal_nan (bool): If ``True``, two ``NaN`` values will be considered equal.
<<<<<<< HEAD
        check_device (bool): If ``True`` (default), asserts that tensors live in the same :attr:`~torch.Tensor.device`
            memory. If this check is disabled **and** they do not live in the same memory :attr:`~torch.Tensor.device`,
            they are moved CPU memory before their values are compared.
        check_dtype (bool): If ``True`` (default), asserts that tensors have the same :attr:`~torch.Tensor.dtype`. If
            this check is disabled they do not have the same :attr:`~torch.Tensor.dtype`, they are copied to the
            :class:`~torch.dtype` returned by :func:`torch.promote_types` before their values are compared.
        check_stride (bool): If ``True`` (default), asserts that the tensors have the same stride.
        msg (Optional[Union[str, Callable[[Any, Any, SimpleNamespace], str]]]): Optional error message to use if the
            values of tensors mismatch. Can be passed as callable in which case it will be called with the tensors and
            a namespace of diagnostic info about the mismatches. See below for details.
=======
        check_device (bool): If ``True`` (default), asserts that both :attr:`actual` and :attr:`expected` are on the
            same :attr:`~torch.Tensor.device` memory. If this check is disabled **and** :attr:`actual` and
            :attr:`expected` are not on the same memory :attr:`~torch.Tensor.device`, they are moved CPU memory before
            their values are compared.
        check_dtype (bool): If ``True`` (default), asserts that both :attr:`actual` and :attr:`expected` have the same
            :attr:`~torch.Tensor.dtype`. If this check is disabled **and** :attr:`actual` and :attr:`expected` do not
            have the same :attr:`~torch.Tensor.dtype`, they are copied to the :class:`~torch.dtype` returned by
            :func:`torch.promote_types` before their values are compared.
        check_stride (bool): If ``True`` (default), asserts that both :attr:`actual` and :attr:`expected` have the same
            stride.
>>>>>>> d93d4cde

    Raises:
        UsageError: If the input pair has an unsupported type.
        UsageError: If :attr:`actual` or :attr:`expected` is complex, quantized, or sparse. This is a temporary
            restriction and will be relaxed in the future.
        AssertionError: If :attr:`actual` and :attr:`expected` do not have the same :attr:`~torch.Tensor.shape`.
        AssertionError: If :attr:`check_device`, but :attr:`actual` and :attr:`expected` are not on the same
            :attr:`~torch.Tensor.device` memory.
        AssertionError: If :attr:`check_dtype`, but :attr:`actual` and :attr:`expected` do not have the same
            :attr:`~torch.Tensor.dtype`.
        AssertionError: If :attr:`check_stride`, but :attr:`actual` and :attr:`expected` do not have the same stride.
        AssertionError: If the values of :attr:`actual` and :attr:`expected` are close up to a desired tolerance.
        AssertionError: If the inputs are :class:`~collections.abc.Sequence`'s, but their length does not match.
        AssertionError: If the inputs are :class:`~collections.abc.Mapping`'s, but their set of keys mismatch.

    The following table displays the default ``rtol``'s and ``atol``'s. Note that the :class:`~torch.dtype` refers to
    the promoted type in case :attr:`actual` and :attr:`expected` do not have the same :attr:`~torch.Tensor.dtype`.

    +===========================+============+==========+
    | :class:`~torch.dtype`     | ``rtol``   | ``atol`` |
    +===========================+============+==========+
    | :attr:`~torch.float16`    | ``1e-3``   | ``1e-5`` |
    +---------------------------+------------+----------+
    | :attr:`~torch.bfloat16`   | ``1.6e-2`` | ``1e-5`` |
    +---------------------------+------------+----------+
    | :attr:`~torch.float32`    | ``1.3e-6`` | ``1e-5`` |
    +---------------------------+------------+----------+
    | :attr:`~torch.float64`    | ``1e-7``   | ``1e-7`` |
    +---------------------------+------------+----------+
    | :attr:`~torch.complex32`  | ``1e-3``   | ``1e-5`` |
    +---------------------------+------------+----------+
    | :attr:`~torch.complex64`  | ``1.3e-6`` | ``1e-5`` |
    +---------------------------+------------+----------+
    | :attr:`~torch.complex128` | ``1e-7``   | ``1e-7`` |
    +---------------------------+------------+----------+
    | other                     | ``0.0``    | ``0.0``  |
    +---------------------------+------------+----------+

    The namespace that will be passed to :attr:`msg` if its a callable comprises the following attributes:

    - total_elements (int): Total number of values.
    - total_mismatches (int): Total number of mismatches.
    - mismatch_ratio (float): Quotient of total mismatches and total elements.
    - max_abs_diff (Union[int, float]): Greatest absolute difference of the inputs.
    - max_abs_diff_idx (Union[int, Tuple[int, ...]]): Index of greatest absolute difference.
    - max_rel_diff (Union[int, float]): Greatest relative difference of the inputs.
    - max_rel_diff_idx (Union[int, Tuple[int, ...]]): Index of greatest relative difference.

    For ``max_abs_diff`` and ``max_rel_diff`` the type depends on the :attr:`~torch.Tensor.dtype` of the inputs.

    .. seealso::

        To assert that the values in tensors are bitwise equal, use :func:`assert_equal` instead.
    """
    check_tensors = functools.partial(
        _cast_inputs(_check_tensors_close),
        rtol=rtol,
        atol=atol,
        equal_nan=equal_nan,
        check_device=check_device,
        check_dtype=check_dtype,
        check_stride=check_stride,
        msg=msg,
    )
    exc = _check_by_type(actual, expected, check_tensors)
    if exc:
        raise exc<|MERGE_RESOLUTION|>--- conflicted
+++ resolved
@@ -2,7 +2,6 @@
 import contextlib
 import functools
 import sys
-from collections import namedtuple
 from types import SimpleNamespace
 from typing import Any, Callable, Mapping, Optional, Sequence, Tuple, Type, TypeVar, Union
 
@@ -158,27 +157,8 @@
     return actual, expected
 
 
-<<<<<<< HEAD
-def _trace_mismatches(a: Tensor, b: Tensor, mismatches: Tensor) -> SimpleNamespace:
-    """Traces mismatches and returns the found information.
-=======
-_Trace = namedtuple(
-    "_Trace",
-    (
-        "total_elements",
-        "total_mismatches",
-        "mismatch_ratio",
-        "max_abs_diff",
-        "max_abs_diff_idx",
-        "max_rel_diff",
-        "max_rel_diff_idx",
-    ),
-)
-
-
-def _trace_mismatches(actual: Tensor, expected: Tensor, mismatches: Tensor) -> _Trace:
-    """Traces mismatches.
->>>>>>> d93d4cde
+def _trace_mismatches(actual: Tensor, expected: Tensor, mismatches: Tensor) -> SimpleNamespace:
+    """Traces mismatches and returns diagnostics.
 
     Args:
         actual (Tensor): Actual tensor.
@@ -225,28 +205,19 @@
     )
 
 
-<<<<<<< HEAD
 def _check_values_equal(
-    a: Tensor,
-    b: Tensor,
+    actual: Tensor,
+    expected: Tensor,
     *,
     msg: Optional[Union[str, Callable[[Any, Any, SimpleNamespace], str]]] = None,
 ) -> Optional[AssertionError]:
     """Checks if the values of two tensors are bitwise equal.
 
     Args:
-        a (Tensor): First tensor.
-        b (Tensor): Second tensor.
+        actual (Tensor): Actual tensor.
+        expected (Tensor): Expected tensor.
         msg (Optional[Union[str, Callable[[Any, Any, SimpleNamespace], str]]]): Optional error message. Can be passed
             as callable in which case it will be called with the inputs and the result of :func:`_trace_mismatches`.
-=======
-def _check_values_equal(actual: Tensor, expected: Tensor) -> Optional[AssertionError]:
-    """Checks if the values of two tensors are bitwise equal.
-
-    Args:
-        expected (Tensor): Actual tensor.
-        expected (Tensor): Expected tensor.
->>>>>>> d93d4cde
 
     Returns:
         (Optional[AssertionError]): If check did not pass.
@@ -255,8 +226,7 @@
     if not torch.any(mismatches):
         return None
 
-<<<<<<< HEAD
-    trace = _trace_mismatches(a, b, mismatches)
+    trace = _trace_mismatches(actual, expected, mismatches)
 
     if msg is None:
         msg = (
@@ -266,17 +236,8 @@
             f"Greatest relative difference: {trace.max_rel_diff} at {trace.max_rel_diff_idx}"
         )
     elif callable(msg):
-        msg = msg(a, b, trace)
+        msg = msg(actual, expected, trace)
     return AssertionError(msg)
-=======
-    trace = _trace_mismatches(actual, expected, mismatches)
-    return AssertionError(
-        f"Tensors are not equal!\n\n"
-        f"Mismatched elements: {trace.total_mismatches} / {trace.total_elements} ({trace.mismatch_ratio:.1%})\n"
-        f"Greatest absolute difference: {trace.max_abs_diff} at {trace.max_abs_diff_idx}\n"
-        f"Greatest relative difference: {trace.max_rel_diff} at {trace.max_rel_diff_idx}"
-    )
->>>>>>> d93d4cde
 
 
 def _check_values_close(
@@ -307,8 +268,7 @@
     if not torch.any(mismatches):
         return None
 
-<<<<<<< HEAD
-    trace = _trace_mismatches(a, b, mismatches)
+    trace = _trace_mismatches(actual, expected, mismatches)
     if msg is None:
         msg = (
             f"Tensors are not close!\n\n"
@@ -317,17 +277,8 @@
             f"Greatest relative difference: {trace.max_rel_diff} at {trace.max_rel_diff_idx} (up to {rtol} allowed)"
         )
     elif callable(msg):
-        msg = msg(a, b, trace)
+        msg = msg(actual, expected, trace)
     return AssertionError(msg)
-=======
-    trace = _trace_mismatches(actual, expected, mismatches)
-    return AssertionError(
-        f"Tensors are not close!\n\n"
-        f"Mismatched elements: {trace.total_mismatches} / {trace.total_elements} ({trace.mismatch_ratio:.1%})\n"
-        f"Greatest absolute difference: {trace.max_abs_diff} at {trace.max_abs_diff_idx} (up to {atol} allowed)\n"
-        f"Greatest relative difference: {trace.max_rel_diff} at {trace.max_rel_diff_idx} (up to {rtol} allowed)"
-    )
->>>>>>> d93d4cde
 
 
 def _check_tensors_equal(
@@ -359,11 +310,7 @@
         return exc
     actual, expected = _equalize_attributes(actual, expected)
 
-<<<<<<< HEAD
-    exc = _check_values_equal(a, b, msg=msg)
-=======
-    exc = _check_values_equal(actual, expected)
->>>>>>> d93d4cde
+    exc = _check_values_equal(actual, expected, msg=msg)
     if exc:
         return exc
 
@@ -421,15 +368,9 @@
     actual, expected = _equalize_attributes(actual, expected)
 
     if (rtol == 0.0) and (atol == 0.0):
-<<<<<<< HEAD
-        exc = _check_values_equal(a, b, msg=msg)
+        exc = _check_values_equal(actual, expected, msg=msg)
     else:
-        exc = _check_values_close(a, b, rtol=rtol, atol=atol, equal_nan=equal_nan, msg=msg)
-=======
-        exc = _check_values_equal(actual, expected)
-    else:
-        exc = _check_values_close(actual, expected, rtol=rtol, atol=atol, equal_nan=equal_nan)
->>>>>>> d93d4cde
+        exc = _check_values_close(actual, expected, rtol=rtol, atol=atol, equal_nan=equal_nan, msg=msg)
     if exc:
         return exc
 
@@ -703,18 +644,6 @@
         atol (Optional[float]): Absolute tolerance. If specified :attr:`rtol` must also be specified. If omitted,
             default values based on the :attr:`~torch.Tensor.dtype` are selected with the below table.
         equal_nan (bool): If ``True``, two ``NaN`` values will be considered equal.
-<<<<<<< HEAD
-        check_device (bool): If ``True`` (default), asserts that tensors live in the same :attr:`~torch.Tensor.device`
-            memory. If this check is disabled **and** they do not live in the same memory :attr:`~torch.Tensor.device`,
-            they are moved CPU memory before their values are compared.
-        check_dtype (bool): If ``True`` (default), asserts that tensors have the same :attr:`~torch.Tensor.dtype`. If
-            this check is disabled they do not have the same :attr:`~torch.Tensor.dtype`, they are copied to the
-            :class:`~torch.dtype` returned by :func:`torch.promote_types` before their values are compared.
-        check_stride (bool): If ``True`` (default), asserts that the tensors have the same stride.
-        msg (Optional[Union[str, Callable[[Any, Any, SimpleNamespace], str]]]): Optional error message to use if the
-            values of tensors mismatch. Can be passed as callable in which case it will be called with the tensors and
-            a namespace of diagnostic info about the mismatches. See below for details.
-=======
         check_device (bool): If ``True`` (default), asserts that both :attr:`actual` and :attr:`expected` are on the
             same :attr:`~torch.Tensor.device` memory. If this check is disabled **and** :attr:`actual` and
             :attr:`expected` are not on the same memory :attr:`~torch.Tensor.device`, they are moved CPU memory before
@@ -725,7 +654,9 @@
             :func:`torch.promote_types` before their values are compared.
         check_stride (bool): If ``True`` (default), asserts that both :attr:`actual` and :attr:`expected` have the same
             stride.
->>>>>>> d93d4cde
+        msg (Optional[Union[str, Callable[[Any, Any, SimpleNamespace], str]]]): Optional error message to use if the
+            values of tensors mismatch. Can be passed as callable in which case it will be called with the tensors and
+            a namespace of diagnostic info about the mismatches. See below for details.
 
     Raises:
         UsageError: If the input pair has an unsupported type.
