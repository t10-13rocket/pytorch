import torch
from torch.types import _TensorOrTensors
import torch.testing
from torch.overrides import is_tensor_like
import collections
from itertools import product
import warnings
from typing import Callable, Union, Optional, Iterable, List, Tuple, Dict
from torch._vmap_internals import vmap
import functools

def zero_gradients(x):
    if isinstance(x, torch.Tensor):
        if x.grad is not None:
            x.grad.detach_()
            x.grad.zero_()
    elif isinstance(x, collections.abc.Iterable):
        for elem in x:
            zero_gradients(elem)


def is_float_or_complex_tensor(obj):
    return is_tensor_like(obj) and (obj.is_floating_point() or obj.is_complex())


def allocate_jacobians_with_inputs(input_tensors: Tuple, numel_output) -> Tuple[torch.Tensor, ...]:
    # Makes zero-filled tensors from inputs. If `numel_output` is not None, for each tensor in
    # `input_tensors`, returns a new zero-filled tensor with height of `t.numel` and width
    # of `numel_output`. Otherwise, for each tensor, returns a 1-d tensor with size `(t.numel,)`.
    # Each new tensor will be strided and have the same dtype and device as those of the
    # corresponding input
    out: List[torch.Tensor] = []
    for t in input_tensors:
        if is_float_or_complex_tensor(t) and t.requires_grad:
            out.append(t.new_zeros((t.numel(), numel_output), layout=torch.strided))
    return tuple(out)


def allocate_jacobians_with_outputs(output_tensors: Tuple, dtype=None, device=None,
                                    numel_input=None) -> Tuple[torch.Tensor, ...]:
    # Makes zero-filled tensors from outputs. If `dim` is not None, for each tensor in
    # `output_tensors`, returns a new zero-filled tensor with height of `dim` and width of
    # `t.numel`. Otherwise, for each tensor, returns a 1-d tensor with size (t.numel,).
    out: List[torch.Tensor] = []
    options = {"dtype": dtype, "device": device, "layout": torch.strided}
    for t in output_tensors:
        if is_float_or_complex_tensor(t):
            if numel_input is None:
                out.append(t.new_zeros((t.nelement(),), **options))
            else:
                out.append(t.new_zeros((numel_input, t.numel()), **options))
    return tuple(out)


def iter_tensors(x: Union[torch.Tensor, Iterable[torch.Tensor]], only_requiring_grad: bool = False) -> Iterable[torch.Tensor]:
    if is_tensor_like(x):
        # mypy doesn't narrow type of `x` to torch.Tensor
        if x.requires_grad or not only_requiring_grad:  # type: ignore
            yield x  # type: ignore
    elif isinstance(x, collections.abc.Iterable) and not isinstance(x, str):
        for elem in x:
            for result in iter_tensors(elem, only_requiring_grad):
                yield result


def iter_tensor(x_tensor):
    # Enumerates over a tensor and provides a corresponding flat index that translates
    # to a given rol/col in the jacobian matrix. The order is the same as as if we flatten
    # a contiguous tensor. iter_tensor also returns a strided version of the original
    # tensor that is able to be modified inplace. If the input tensor is strided or sparse,
    # the returned tensor will share storage with the original. Otherwise, for opaque tensor
    # types like mkldnn, a copy is returned.
    #
    # Example:
    #   for a tensor t with size (2, 2), it will yield:
    #     `x, (0, 0), 0`, `x, (0, 1), 1`, `x, (1, 0), 2`, `x, (1, 1), 3`
    #
    #   where x is the t.data of the original tensor. Since input t has numel 4, the
    #   Jacobian should have 4 columns. So having a d_idx of 3 and idx of (1, 1)
    #   indicates that perturbing t[(1, 1)] allows us to updating the third (last)
    #   column of any jacobian corresponding to this particular input.
    #
    if x_tensor.is_sparse:
        def get_stride(size):
            dim = len(size)
            tmp = 1
            stride = [0] * dim
            for i in reversed(range(dim)):
                stride[i] = tmp
                tmp *= size[i]
            return stride

        x_nnz = x_tensor._nnz()
        x_size = list(x_tensor.size())
        x_indices = x_tensor._indices().t()
        x_values = x_tensor._values()
        x_stride = get_stride(x_size)

        # Use .data here to get around the version check
        x_values = x_values.data

        for i in range(x_nnz):
            x_value = x_values[i]
            for x_idx in product(*[range(m) for m in x_values.size()[1:]]):
                indices = x_indices[i].tolist() + list(x_idx)
                d_idx = sum(indices[k] * x_stride[k] for k in range(len(x_size)))
                yield x_value, x_idx, d_idx
    elif x_tensor.layout == torch._mkldnn:  # type: ignore
        for d_idx, x_idx in enumerate(product(*[range(m) for m in x_tensor.size()])):
            # this is really inefficient, but without indexing implemented, there's
            # not really a better way than converting back and forth
            x_tensor_dense = x_tensor.to_dense()
            yield x_tensor_dense, x_idx, d_idx
    else:
        # Use .data here to get around the version check
        x_tensor = x_tensor.data
        for d_idx, x_idx in enumerate(product(*[range(m) for m in x_tensor.size()])):
            yield x_tensor, x_idx, d_idx


def _get_numerical_jacobian(fn, inputs, outputs=None, target=None, eps=1e-3,
                           grad_out=1.0) -> List[Tuple[torch.Tensor, ...]]:
    """Computes the numerical jacobian for a given fn and inputs. Returns M * N jacobians
    where M is the number of input tensors that require grad, and N is the number of output
    float/complex tensors.

    Args:
        fn: the function to compute the jacobian for
        inputs: inputs to `fn`
        outputs: provide precomputed outputs to avoid one extra invocation of fn
        target: the Tensors wrt whom Jacobians are calculated (default=`inputs`)
        eps: the magnitude of the perturbation during finite differencing (default=`1e-3`)
        grad_out: grad output value used to calculate gradients.

    Returns:
        A list of M N-tuples of tensors

    Note that `target` may not even be part of `input` to `fn`, so please be
    **very careful** in this to not clone `target`.
    """
    jacobians: List[Tuple[torch.Tensor, ...]] = []
    if outputs is None:
        outputs = _as_tuple(fn(*_as_tuple(inputs)))
    if target is None:
        target = inputs
    inp_indices = [i for i, a in enumerate(target) if is_tensor_like(a) and a.requires_grad]
    for i, (inp, inp_idx) in enumerate(zip(iter_tensors(target, True), inp_indices)):
        jacobians += [get_numerical_jacobian_wrt_specific_input(fn, inp, inp_idx, inputs, outputs, eps, grad_out)]
    return jacobians


def get_numerical_jacobian(fn, inputs, target=None, eps=1e-3, grad_out=1.0):
    # Simple wrapper around _get_numerical_jacobian
    warnings.warn("get_analytical_jacobian is deprecated!")
    def fn_pack_inps(*inps):
        return fn(inps)
    jacobians = _get_numerical_jacobian(fn_pack_inps, inputs, None, target, eps, grad_out)
    return jacobians[0][0]


def compute_numerical_gradient(fn, entry, v, norm_v, nbhd_checks_fn):
    # Performs finite differencing by perturbing `entry` in-place by `v` and
    # returns the gradient of each of the outputs wrt to x at idx.
    if isinstance(v, torch.Tensor) and v.layout != torch.sparse_coo:
        v = v.reshape(entry.shape)

    orig = entry.clone()
    entry.copy_(orig - v)
    outa = fn()
    entry.copy_(orig + v)
    outb = fn()
    entry.copy_(orig)

    def compute(a, b):
        nbhd_checks_fn(a, b)
        ret = (b - a) / (2 * norm_v)
        return ret.detach().reshape(-1)

    return tuple(compute(a, b) for (a, b) in zip(outa, outb))


def compute_numerical_jacobian_cols(jvp_fn, delta, input_is_complex, grad_out) -> List[torch.Tensor]:
    # Computing the jacobian only works for pure real or pure imaginary delta
    # for details on the algorithm used here, refer:
    # Section 3.5.3 https://arxiv.org/pdf/1701.00392.pdf
    # s = fn(z) where z = x for real valued input
    # and z = x + yj for complex valued input
    jacobians_cols: List[torch.Tensor] = []
    ds_dx_tup = jvp_fn(delta)

    if input_is_complex:            # C -> C, C -> R
        ds_dy_tup = jvp_fn(delta * 1j)
        for ds_dx, ds_dy in zip(ds_dx_tup, ds_dy_tup):
            if not ds_dx.is_complex() and isinstance(grad_out, complex):
                # placeholder if grad_out is complex but output is not
                jacobians_cols.append(torch.zeros_like(ds_dx))
                continue
            # conjugate wirtinger derivative
            conj_w_d = 0.5 * (ds_dx + ds_dy * 1j)
            # wirtinger derivative
            w_d = 0.5 * (ds_dx - ds_dy * 1j)
            jacobians_cols.append(grad_out.conjugate() * conj_w_d + grad_out * w_d.conj())
    else:
        for ds_dx in ds_dx_tup:
            if ds_dx.is_complex():  # R -> C
                # w_d = conj_w_d = 0.5 * ds_dx
                # dL_dz_conj = 0.5 * [grad_out.conj() * ds_dx + grad_out * ds_dx.conj()]
                #            = 0.5 * [grad_out.conj() * ds_dx + (grad_out.conj() * ds_dx).conj()]
                #            = 0.5 * 2 * real(grad_out.conj() * ds_dx)
                #            = real(grad_out.conj() * ds_dx)
                jacobians_cols.append(torch.real(grad_out.conjugate() * ds_dx))
            else:                   # R -> R
                if isinstance(grad_out, complex):
                    # placeholder if grad_out is complex but output is not
                    jacobians_cols.append(torch.zeros_like(ds_dx))
                    continue
                jacobians_cols.append(ds_dx * grad_out)
    return jacobians_cols


def combine_jacobian_cols(jacobians_cols: Dict[int, List[torch.Tensor]], outputs, input,
                          numel) -> Tuple[torch.Tensor, ...]:
    # jacobian_cols is a data structure that maps column_idx -> output_idx -> column of jacobian Tensor
    # we return a list that maps output_idx -> full jacobian Tensor
    jacobians = allocate_jacobians_with_outputs(outputs, input.dtype, input.device, numel)
    for i, jacobian in enumerate(jacobians):
        for k, v in jacobians_cols.items():
            jacobian[k] = v[i]
    return jacobians


def prepped_input(input: torch.Tensor, maybe_perturbed_input: Optional[torch.Tensor],
                  fast_mode=False) -> torch.Tensor:
    # Prepares the inputs to be passed into the function while including the new modified input.
    if input.layout == torch._mkldnn:  # type: ignore # no attr _mkldnn
        # Convert back to mkldnn
        if maybe_perturbed_input is not None:
            return maybe_perturbed_input.to_mkldnn()
        else:
            return input
    elif input.layout == torch.sparse_coo:
        if fast_mode and maybe_perturbed_input is not None:
            # entry is already a "cloned" version of the original tensor
            # thus changes to entry are not reflected in the input
            return maybe_perturbed_input
        else:
            # Modifications to entry are reflected in input so we could've just returned `input` here
            # but there is an issue where calling .coalesce on a tensor moves it off the graph when the
            # tensor is already coalesced, so analytical would always return 0 wrt to that input if it
            # is previously used to compute forward pass. To get around this, we need to do an extra clone here.
            # TODO: get rid of this extra clone once https://github.com/pytorch/pytorch/pull/52874 is landed
            # Make this new tensor require again in case the function has hooks
            return torch.sparse_coo_tensor(input._indices(), input._values(), input.size()).requires_grad_(True)
    else:
        # We cannot use entry (input.data) if we want gradgrad to work because
        # fn (in the gradgrad case) needs to compute grad wrt input
        return input


def check_outputs_same_dtype_and_shape_in_neighborhood(output1, output2, eps, idx=None) -> None:
    # Check that the returned outputs don't have different dtype or shape when you
    # perturb the input
    on_index = "on index {idx}" if idx is not None else " "
    assert output1.shape == output2.shape, \
        (f"Expected `func` to return outputs with the same shape"
         f" when inputs are perturbed {on_index}by {eps}, but got:"
         f" shapes {output1.shape} and {output2.shape}.")
    assert output1.dtype == output2.dtype, \
        (f"Expected `func` to return outputs with the same dtype"
         f" when inputs are perturbed {on_index}by {eps}, but got:"
         f" dtypes {output1.dtype} and {output2.dtype}.")


def get_numerical_jacobian_wrt_specific_input(fn, input, input_idx, inputs, outputs, eps,
                                              grad_out) -> Tuple[torch.Tensor, ...]:
    # Computes the numerical jacobians wrt to a single input. Returns N jacobian
    # tensors, where N is the number of outputs. Input must require grad.
    assert input.requires_grad
    # We need a dictionary because for sparse inputs, d_idx aren't necessarily consecutive
    # the ith entry of jacobian_cols[j] is the jth column of jacobian w.r.t. the ith output
    # and input at `input_idx`. The ith entry may be None for when grad_out is 1j but the ith output
    # is not complex.
    jacobian_cols: Dict[int, List[torch.Tensor]] = {}

    for x, idx, d_idx in iter_tensor(input):
        def wrapped_fn():
            inp = tuple(prepped_input(a, x if i == input_idx else None) if is_tensor_like(a) else a
                        for i, a in enumerate(_as_tuple(inputs)))
            return tuple(a.clone() for a in _as_tuple(fn(*inp)))

        input_to_perturb = x[idx]
        nbhd_checks_fn = functools.partial(check_outputs_same_dtype_and_shape_in_neighborhood, idx=idx, eps=eps)

        def jvp_fn(delta):
            return compute_numerical_gradient(wrapped_fn, input_to_perturb, delta, eps, nbhd_checks_fn)

        jacobian_cols[d_idx] = compute_numerical_jacobian_cols(jvp_fn, eps, x.is_complex(), grad_out)

    return combine_jacobian_cols(jacobian_cols, outputs, input, input.numel())


def get_fast_numerical_jacobian_wrt_specific_input(fn, input_idx, input, inputs, outputs, u, eps,
                                                   grad_out) -> Tuple[torch.Tensor, ...]:
    # If fast_mode=False, iter_tensor handles the below cases:
    # basically we want to prepare the input so that it can be modified in-place and do certain
    # operations that require the tensor to have strides
    if input.layout == torch._mkldnn:  # type: ignore # no attr _mkldnn
        # Convert to dense so we can perform operations that require strided tensors
        input_to_perturb = input.to_dense()
    elif input.layout == torch.sparse_coo:
        # TODO: get rid of this extra clone once https://github.com/pytorch/pytorch/pull/52874 is landed
        input_to_perturb = input.clone()
    else:
        input_to_perturb = input.data

    def wrapped_fn():
        inp = tuple(prepped_input(a, input_to_perturb if i == input_idx else None, True) if is_tensor_like(a) else a
                    for i, a in enumerate(_as_tuple(inputs)))
        return tuple(a.clone() for a in _as_tuple(fn(*inp)))

    nbhd_checks_fn = functools.partial(check_outputs_same_dtype_and_shape_in_neighborhood, eps=eps)

    def jvp_fn(delta):
        return compute_numerical_gradient(wrapped_fn, input_to_perturb, delta, eps, nbhd_checks_fn)

    jacobian_cols = compute_numerical_jacobian_cols(jvp_fn, u * eps, input.is_complex(), grad_out)
    jacobians = allocate_jacobians_with_outputs(outputs, dtype=input.dtype, device=input.device)

    for i, jacobian in enumerate(jacobians):
        jacobian.copy_(jacobian_cols[i])
    return jacobians


def check_jacobians_equal(j1, j2, atol):
    # Check whether the max diff betwen two jacobians are within some tolerance `atol`
    for j1_x, j2_x in zip(j1, j2):
        if j1_x.numel() != 0 and (j1_x - j2_x).abs().max() > atol:
            return False
    return True


def combine_jacobian_rows(jacobians_rows, inputs, numel_outputs) -> Tuple[Tuple[torch.Tensor, ...], bool, bool]:
    out_jacobians = allocate_jacobians_with_inputs(inputs, numel_outputs)
    diff_input_list = list(iter_tensors(inputs, True))
    correct_grad_sizes = True
    correct_grad_types = True
    for i, rows in enumerate(jacobians_rows):
        inp = diff_input_list[i]
        out_jacobian = out_jacobians[i]
        for j, row in enumerate(rows):
            if row is not None and row.size() != inp.size():
                correct_grad_sizes = False
            elif row is not None and row.dtype != inp.dtype:
                correct_grad_types = False
            if row is None:
                out_jacobian[:, j].zero_()
            else:
                row_dense = row.to_dense() if not row.layout == torch.strided else row
                assert out_jacobian[:, j].numel() == row_dense.numel()
                out_jacobian[:, j] = row_dense.reshape(-1)
    return out_jacobians, correct_grad_sizes, correct_grad_types


def check_analytical_jacobian_attributes(inputs, output, nondet_tol, grad_out_scale, check_grad_dtypes,
                                         raise_exception, custom_vjp_fn=None, fast_mode=False,
                                         v=None) -> Tuple[Tuple[torch.Tensor, ...], bool]:
    diff_input_list = list(iter_tensors(inputs, True))

    def backward_fn(grad_output):
        return torch.autograd.grad(output, diff_input_list, grad_output,
                                   retain_graph=True, allow_unused=True)
    vjp_fn = custom_vjp_fn if custom_vjp_fn is not None else backward_fn

    if fast_mode:
        jacobians_rows = compute_fast_analytical_jacobian_rows(vjp_fn, output.clone(), v, grad_out_scale)
        jacobians_rows_reentrant = compute_fast_analytical_jacobian_rows(vjp_fn, output.clone(), v, grad_out_scale)
    else:
        jacobians_rows = compute_analytical_jacobian_rows(vjp_fn, output.clone(), grad_out_scale)
        jacobians_rows_reentrant = compute_analytical_jacobian_rows(vjp_fn, output.clone(), grad_out_scale)
    output_numel = output.numel() if not fast_mode else 1

    jacobians, correct_grad_types, correct_grad_sizes = combine_jacobian_rows(jacobians_rows, inputs, output_numel)
    jacobians_reentrant, _, _ = combine_jacobian_rows(jacobians_rows_reentrant, inputs, output_numel)

    reentrant = check_jacobians_equal(jacobians, jacobians_reentrant, nondet_tol)

    complex_str = '(calculated using complex valued grad output) ' \
        if isinstance(grad_out_scale, complex) else ''

    def fail_test(msg):
        if raise_exception:
            raise RuntimeError(msg)

    if not correct_grad_types and check_grad_dtypes:
        fail_test(f'Gradient{complex_str} has dtype mismatch')
    if not correct_grad_sizes:
        fail_test(f'Analytical gradient{complex_str} has incorrect size')
    if not reentrant:
        fail_test(f'Backward{complex_str} is not reentrant, i.e., running backward with '
                  'same input and grad_output multiple times gives different values, '
                  'although analytical gradient matches numerical gradient. '
                  f'The tolerance for nondeterminism was {nondet_tol}.')
    failed = not (reentrant and correct_grad_sizes and correct_grad_types)
    return jacobians, failed


def get_analytical_jacobian(inputs, output, nondet_tol=0.0, grad_out=1.0):
    # Replicates the behavior of the old get_analytical_jacobian before the refactor
    warnings.warn("get_analytical_jacobian is deprecated!")

    diff_input_list = list(iter_tensors(inputs, True))
    def backward_fn(grad_output):
        return torch.autograd.grad(output, diff_input_list, grad_output,
                                    retain_graph=True, allow_unused=True)

    jacobians_rows = compute_analytical_jacobian_rows(backward_fn, output.clone(), grad_out)
    jacobians_rows_reentrant = compute_analytical_jacobian_rows(backward_fn, output.clone(), grad_out)

    output_numel = output.numel()
    jacobians, correct_grad_types, correct_grad_sizes = combine_jacobian_rows(jacobians_rows, inputs, output_numel)
    jacobians_reentrant, _, _ = combine_jacobian_rows(jacobians_rows_reentrant, inputs, output_numel)
    reentrant = check_jacobians_equal(jacobians, jacobians_reentrant, nondet_tol)

    return jacobians, reentrant, correct_grad_sizes, correct_grad_types


def compute_analytical_jacobian_rows(vjp_fn, sample_output, grad_out_scale) -> List[List[Optional[torch.Tensor]]]:
    # Computes Jacobian row-by-row using backward function `vjp_fn` = v^T J
    # NB: this function does not assume vjp_fn(v) to return tensors with
    # the same number of elements for different v. This is checked when we
    # later combine the rows into a single tensor.
    grad_out_base = torch.zeros_like(sample_output, memory_format=torch.legacy_contiguous_format)
    flat_grad_out = grad_out_base.view(-1)
    # jacobians_rows[i][j] represents the jth row of the ith input
    jacobians_rows: List[List[Optional[torch.Tensor]]] = []

    for j in range(flat_grad_out.numel()):
        flat_grad_out.zero_()
        flat_grad_out[j] = grad_out_scale
        grad_inputs = vjp_fn(grad_out_base)
        for i, d_x in enumerate(grad_inputs):
            if j == 0:
                jacobians_rows.append([])
            jacobians_rows[i] += [d_x.clone() if isinstance(d_x, torch.Tensor) else None]
    return jacobians_rows


def compute_fast_analytical_jacobian_rows(vjp_fn, sample_output, v,
                                          grad_out_scale) -> List[List[Optional[torch.Tensor]]]:
    # For each input, computes vjp_fn(v), which is *supposed* to be v^T J
    jacobians_rows: List[List[Optional[torch.Tensor]]] = []
    grad_inputs = vjp_fn(v.reshape(sample_output.shape) * grad_out_scale)
    for i, d_x in enumerate(grad_inputs):
        jacobians_rows.append([d_x.clone() if isinstance(d_x, torch.Tensor) else None])
    return jacobians_rows


def check_inputs(fail_test, tupled_inputs, check_sparse_nnz) -> bool:
    if not check_sparse_nnz and any(t.is_sparse for t in tupled_inputs if isinstance(t, torch.Tensor)):
        return fail_test('gradcheck expects all tensor inputs are dense when check_sparse_nnz is set to False.')
    # Make sure that gradients are saved for at least one input
    any_input_requiring_grad = False
    for idx, inp in enumerate(tupled_inputs):
        if is_tensor_like(inp) and inp.requires_grad:
            if not (inp.dtype == torch.float64 or inp.dtype == torch.complex128):
                warnings.warn(
                    f'Input #{idx} requires gradient and '
                    'is not a double precision floating point or complex. '
                    'This check will likely fail if all the inputs are '
                    'not of double precision floating point or complex. ')
            content = inp._values() if inp.is_sparse else inp
            # TODO: To cover more problematic cases, replace stride = 0 check with
            # "any overlap in memory" once we have a proper function to check it.
            if content.layout is not torch._mkldnn:  # type: ignore
                if not all(st > 0 or sz <= 1 for st, sz in zip(content.stride(), content.size())):
                    raise RuntimeError(
                        f'The {idx}th input has a dimension with stride 0. gradcheck only '
                        'supports inputs that are non-overlapping to be able to '
                        'compute the numerical gradients correctly. You should call '
                        '.contiguous on the input before passing it to gradcheck.')
            any_input_requiring_grad = True
            inp.retain_grad()
    if not any_input_requiring_grad:
        raise ValueError(
            'gradcheck expects at least one input tensor to require gradient, '
            'but none of the them have requires_grad=True.')
    return True


def check_outputs(outputs) -> None:
    if any(t.layout == torch.sparse_coo for t in outputs if isinstance(t, torch.Tensor)):
        # it is easier to call to_dense() on the sparse output than
        # to modify analytical jacobian
        raise ValueError('Sparse output is not supported at gradcheck yet. '
                         'Please call to_dense() on the output of fn for gradcheck.')
    if any(t.layout == torch._mkldnn for t in outputs if isinstance(t, torch.Tensor)):  # type: ignore
        raise ValueError('MKLDNN output is not supported at gradcheck yet. '
                         'Please call to_dense() on the output of fn for gradcheck.')


def check_no_differentiable_outputs(fail_test, func, inputs, func_out, eps) -> bool:
    # When there are no differentiable outputs, numerical gradient for a function is
    # expected to be zero.
    jacobians_all_inputs_outputs = _get_numerical_jacobian(func, inputs, func_out, eps=eps)
    for jacobians_all_outputs_and_fixed_input in jacobians_all_inputs_outputs:
        for jacobian in jacobians_all_outputs_and_fixed_input:
            if torch.ne(jacobian, 0).sum() > 0:
                return fail_test('Numerical gradient for function expected to be zero')
    return True


def check_no_differentiable_outputs_fast(fail_test, func, func_out, all_inputs, input_tensors, inputs_indices,
                                         all_u, eps, nondet_tol):
    for inp_idx, inp, u in zip(inputs_indices, input_tensors, all_u):
        numerical_jacobians = get_fast_numerical_jacobian_wrt_specific_input(func, inp_idx, inp, all_inputs,
                                                                             _as_tuple(func_out), u, eps, 1.0)
        for jacobian in numerical_jacobians:
            if jacobian.numel() == 0:
                continue
            if (jacobian - torch.zeros_like(jacobian)).abs().max() > nondet_tol:
                return fail_test('Numerical gradient for function expected to be zero')
    return True


FAILED_BATCHED_GRAD_MSG = """
gradcheck or gradgradcheck failed while testing batched gradient computation.
This could have been invoked in a number of ways (via a test that calls
gradcheck/gradgradcheck directly or via an autogenerated test).

If you are adding a new operator, please file an issue and then use one of the
workarounds. The workaround depends on how your test invokes gradcheck/gradgradcheck.
If the test
- manually invokes gradcheck/gradgradcheck, then call gradcheck/gradgradcheck
  with `check_batched_grad=False` as a keyword argument.
- is OpInfo-based (e.g., in test_ops.py), then modify the OpInfo for the test
  to have `check_batched_grad=False` and/or `check_batched_gradgrad=False`.
- is common_method_invocations-based, then add your test to the denylist
  EXCLUDE_BATCHED_GRAD_TESTS in test_autograd.py

If you're modifying an existing operator that supports batched grad computation,
or wish to make a new operator work with batched grad computation, please read
the following.

To compute batched grads (e.g., jacobians, hessians), we vmap over the backward
computation. The most common failure case is if there is a 'vmap-incompatible
operation' in the backward pass. Please see
NOTE: [How to write vmap-compatible backward formulas]
in the codebase for an explanation of how to fix this.
""".strip()

def get_failed_batched_grad_test_msg(output_idx, input_idx, res, exp):
    return f"""
For output {output_idx} and input {input_idx}:

{FAILED_BATCHED_GRAD_MSG}

Got:
{res}

Expected:
{exp}
""".strip()


def test_batched_grad(fail_test, input, output, output_idx) -> bool:
    # NB: test_batched_grad compares two autograd.grad invocations with a single
    # vmap(autograd.grad) invocation. It's not exactly a "gradcheck" in the
    # sense that we're not comparing an analytical jacobian with a numeric one,
    # but it is morally similar (we could have computed a full analytic jac
    # via vmap, but that is potentially slow)
    diff_input_list = list(iter_tensors(input, True))
    grad = functools.partial(torch.autograd.grad, output, diff_input_list, retain_graph=True, allow_unused=True)

    def vjp(v):
        results = grad(v)
        results = tuple(grad if grad is not None else
                        torch.zeros([], dtype=inp.dtype, device=inp.device).expand(inp.shape)
                        for grad, inp in zip(results, diff_input_list))
        return results

    grad_outputs = [torch.randn_like(output) for _ in range(2)]

    expected = [vjp(gO) for gO in grad_outputs]
    expected = [torch.stack(shards) for shards in zip(*expected)]

    # Squash warnings since these are expected to happen in most cases
    # NB: this doesn't work for CUDA tests: https://github.com/pytorch/pytorch/issues/50209
    with warnings.catch_warnings():
        warnings.filterwarnings("ignore", message="Batching rule not implemented")
        warnings.filterwarnings("ignore", message="torch.vmap is an experimental prototype")
        try:
            result = vmap(vjp)(torch.stack(grad_outputs))
        except RuntimeError as ex:
            # It's OK that we're not raising the error at the correct callsite.
            # That's because the callsite is always going to inside the Python
            # autograd.grad instead of the C++ traceback of what line in the
            # backward formula
            return fail_test(
                f'While computing batched gradients, got: {ex}\n\n{FAILED_BATCHED_GRAD_MSG}')

    for input_idx, (res, exp) in enumerate(zip(result, expected)):
        if torch.allclose(res, exp):
            continue
        return fail_test(get_failed_batched_grad_test_msg(output_idx, input_idx, res, exp))
    return True


def test_backward_mul_by_grad_output(fail_test, outputs, inputs, check_sparse_nnz) -> bool:
    # Tests that backward is multiplied by grad_output
    diff_input_list: List[torch.Tensor] = list(iter_tensors(inputs, True))
    if not diff_input_list:
        raise RuntimeError("no Tensors requiring grad found in input")
    grads_input = torch.autograd.grad(outputs, diff_input_list,
                                      [torch.zeros_like(o, memory_format=torch.legacy_contiguous_format) for o in outputs],
                                      allow_unused=True)
    for gi, di in zip(grads_input, diff_input_list):
        if gi is None:
            continue
        if isinstance(gi, torch.Tensor) and gi.layout != torch.strided:
            if gi.layout != di.layout:
                return fail_test('grad is incorrect layout (' + str(gi.layout) + ' is not ' + str(di.layout) + ')')
            if gi.layout == torch.sparse_coo:
                if gi.sparse_dim() != di.sparse_dim():
                    return fail_test('grad is sparse tensor, but has incorrect sparse_dim')
                if gi.dense_dim() != di.dense_dim():
                    return fail_test('grad is sparse tensor, but has incorrect dense_dim')
            gi = gi.to_dense()
            di = di.to_dense()

        if check_sparse_nnz:
            if not torch.allclose(gi, torch.zeros_like(gi)):
                return fail_test('backward not multiplied by grad_output')
        elif not gi.eq(0).all():
            return fail_test('backward not multiplied by grad_output')
        if gi.dtype != di.dtype or gi.device != di.device or gi.is_sparse != di.is_sparse:
            return fail_test("grad is incorrect type")
        if gi.size() != di.size():
            return fail_test('grad is incorrect size')
    return True


def test_undefined_grad(fail_test, func, outputs, inputs) -> bool:
    diff_input_list: List[torch.Tensor] = list(iter_tensors(inputs, True))
    if not diff_input_list:
        raise RuntimeError("no Tensors requiring grad found in input")

    def warn_bc_breaking():
        warnings.warn((
            'Backwards compatibility: New undefined gradient support checking '
            'feature is enabled by default, but it may break existing callers '
            'of this function. If this is true for you, you can call this '
            'function with "check_undefined_grad=False" to disable the feature'))

    def check_undefined_grad_support(output_to_check):
        grads_output = [torch.zeros_like(o, memory_format=torch.legacy_contiguous_format) for o in output_to_check]
        try:
            grads_input = torch.autograd.grad(output_to_check, diff_input_list,
                                              grads_output, allow_unused=True)
        except RuntimeError:
            warn_bc_breaking()
            return fail_test((
                'Expected backward function to handle undefined output grads. '
                'Please look at "Notes about undefined output gradients" in '
                '"tools/autograd/derivatives.yaml"'))

        for gi, i in zip(grads_input, diff_input_list):
            if (gi is not None) and (not gi.eq(0).all()):
                warn_bc_breaking()
                return fail_test((
                    'Expected all input grads to be undefined or zero when all output grads are undefined '
                    'or zero. Please look at "Notes about undefined output gradients" in '
                    '"tools/autograd/derivatives.yaml"'))
        return True

    # All backward functions must work properly if all output grads are undefined
    outputs_to_check = [[
        torch._C._functions.UndefinedGrad()(o) for o in _differentiable_outputs(func(*inputs))
        # This check filters out Tensor-likes that aren't instances of Tensor.
        if isinstance(o, torch.Tensor)
    ]]

    # If there are multiple output grads, we should be able to undef one at a time without error
    if len(outputs_to_check[0]) > 1:
        for undef_grad_idx in range(len(outputs)):
            output_to_check = _differentiable_outputs(func(*inputs))
            outputs_to_check.append([
                torch._C._functions.UndefinedGrad()(o) if idx == undef_grad_idx else o
                for idx, o in enumerate(output_to_check)])

    return all(check_undefined_grad_support(output) for output in outputs_to_check)


def _as_tuple(x):
    if isinstance(x, tuple):
        return x
    elif isinstance(x, list):
        return tuple(x)
    else:
        return x,


def _differentiable_outputs(x):
    return tuple(o for o in _as_tuple(x) if o.requires_grad)


def get_notallclose_msg(analytical, numerical, output_idx, input_idx, error_str='') -> str:
    return error_str + 'Jacobian mismatch for output %d with respect to input %d,\n' \
        'numerical:%s\nanalytical:%s\n' % (output_idx, input_idx, numerical, analytical)

def transpose(matrix_of_tensors):
    # returns list of tuples
    return list(zip(*matrix_of_tensors))


def slow_gradcheck(fail_test, func, func_out, tupled_inputs, outputs, eps, rtol,
                   atol, raise_exception, check_grad_dtypes, nondet_tol):
    if not outputs:
        return check_no_differentiable_outputs(fail_test, func, tupled_inputs, _as_tuple(func_out), eps)

    numerical = transpose(get_numerical_jacobian(func, tupled_inputs, outputs, eps=eps))
    if any(isinstance(o, torch.Tensor) and o.is_complex() for o in _as_tuple(func_out)):
        numerical_from_imag_grad_out = transpose(get_numerical_jacobian(func, tupled_inputs, outputs, eps=eps, grad_out=1j))

    for i, o in enumerate(outputs):
        analytical, failed = check_analytical_jacobian_attributes(tupled_inputs, o, nondet_tol, 1.0,
                                                                  check_grad_dtypes, raise_exception)
        if failed:
            return False

        if o.is_complex():
            analytical_from_imag_grad_out, failed = check_analytical_jacobian_attributes(
                tupled_inputs, o, nondet_tol, 1j, check_grad_dtypes, raise_exception)
            if failed:
                return False

        inp_tensors = iter_tensors(tupled_inputs, True)

        for j, (a, n, inp) in enumerate(zip(analytical, numerical[i], inp_tensors)):
            if a.numel() != 0 or n.numel() != 0:
                if o.is_complex():    # C -> C, R -> C
                    if not torch.allclose(analytical_from_imag_grad_out[j], numerical_from_imag_grad_out[i][j], rtol, atol):
                        return fail_test(get_notallclose_msg(analytical_from_imag_grad_out[j],
                                                             numerical_from_imag_grad_out[i][j], i, j,
                                                             "Gradients failed to compare equal for grad output = 1j. "))
                if inp.is_complex():  # C -> R, C -> C
                    if not torch.allclose(a, n, rtol, atol):
                        return fail_test(get_notallclose_msg(a, n, i, j,
                                                             "Gradients failed to compare equal for grad output = 1. "))
                else:                 # R -> R, R -> C
                    if not torch.allclose(a, n, rtol, atol):
                        return fail_test(get_notallclose_msg(a, n, i, j))
    return True


def dot(u, v):
    if v.is_complex() and not u.is_complex():
        return v.dot(u.to(dtype=v.dtype))
    elif u.is_complex() and not v.is_complex():
        return u.dot(v.to(dtype=u.dtype))
    elif u.is_complex() and v.is_complex():
        return u.to(dtype=torch.complex128).dot(v.to(dtype=torch.complex128))
    else:
        return u.to(dtype=torch.float64).dot(v.to(dtype=torch.float64))


def all_close(a, b, rtol, atol):
    if a.is_complex() and not b.is_complex():
        if not torch.allclose(a, b.to(a.dtype), rtol, atol):
            return False
    elif b.is_complex() and not a.is_complex():
        if not torch.allclose(a.to(b.dtype), b, rtol, atol):
            return False
    elif a.is_complex() and b.is_complex():
        if not torch.allclose(a.to(dtype=torch.complex128), b.to(dtype=torch.complex128), rtol, atol):
            return False
    else:
        if not torch.allclose(a.to(dtype=torch.float64), b.to(dtype=torch.float64), rtol, atol):
            return False
    return True


def vec_from_tensor(x):
    # Create a random vector with the same number of elements as x and the same dtype/device
    # If x is complex, we create a complex tensor with only real component
    if x.layout == torch.sparse_coo:
        # For sparse, create a random sparse vec with random values in the same
        # indices. Make sure size is set so that it isn't inferred to be smaller.
        x_values = x._values()
        values = torch.rand(x_values.numel()).to(dtype=x.dtype, device=x.device).reshape(x_values.shape)
        values /= values.norm()
        vec = torch.sparse_coo_tensor(x._indices(), values, x.size())
    else:
        vec = torch.rand(x.numel()).to(dtype=x.dtype, device=x.device)
        vec /= vec.norm()
    return vec


def adjusted_atol(atol, u, v):
    # In slow gradcheck, we compare A and B element-wise, i.e., for some a, b we allow |a - b| < atol + rtol * b
    # but since we now compare q1 = v^T A u and q2 = v^T B u, we must allow |q1 - q2| < v^T E u + rtol * v^T B u
    # where E is the correctly sized matrix where each entry is atol
    #
    # We see that atol needs to be scaled by v^T M u (where M is an all-ones M x N matrix):
    # v^T M u = \sum_{i} \sum_{j} u_i * v_j = (\sum_{i} u_i)(\sum_{i} v_i)
    sum_u = torch.sparse.sum(u) if u.layout == torch.sparse_coo else u.sum()
    sum_v = torch.sparse.sum(v) if v.layout == torch.sparse_coo else v.sum()
    return atol * sum_u * sum_v


def fast_gradcheck(fail_test, func, func_out, tupled_inputs, outputs, eps, rtol,
                   atol, raise_exception, check_grad_dtypes, nondet_tol):
    # Perform the fast version of gradcheck
    # See https://github.com/pytorch/pytorch/issues/53876 for details
    inp_tensors = [t for t in tupled_inputs if is_tensor_like(t) and t.requires_grad]
    inp_tensor_indices = [i for i, t in enumerate(tupled_inputs) if is_tensor_like(t) and t.requires_grad]

    all_u = [vec_from_tensor(inp) for inp in inp_tensors]
    all_u_dense = [u.to_dense().reshape(-1) if u.layout == torch.sparse_coo else u for u in all_u]
    all_v = [vec_from_tensor(out) for out in outputs]

    if not outputs:
        if not check_no_differentiable_outputs_fast(fail_test, func, func_out, tupled_inputs, inp_tensors,
                                                    inp_tensor_indices, all_u, eps, nondet_tol):
            return False

    any_complex = any(o.is_complex() for o in outputs)
    complex_output_indices = [i for i, o in enumerate(outputs) if o.is_complex()]

    # Initialize list of lists to store jacobians for each input, output pair
    all_analytical: List[List[torch.Tensor]] = [[] for _ in outputs]
    all_numerical: List[List[torch.Tensor]] = [[] for _ in inp_tensors]
    all_analytical_from_imag_grad_out: List[List[torch.Tensor]] = [[] for _ in complex_output_indices]
    all_numerical_from_imag_grad_out: List[List[torch.Tensor]] = [[] for _ in inp_tensors]

    # Numerically approximate v^T (J u)
    for i, (inp, input_idx, u) in enumerate(zip(inp_tensors, inp_tensor_indices, all_u)):
        numerical = get_fast_numerical_jacobian_wrt_specific_input(func, input_idx, inp, tupled_inputs,
                                                                   outputs, u, eps, 1.0)
        for j, (a, v) in enumerate(zip(numerical, all_v)):
            out = dot(a, v.to(device=a.device))
            all_numerical[i].append(dot(a, v.to(device=a.device)))

        if any_complex:
            numerical_from_imag_grad_out = get_fast_numerical_jacobian_wrt_specific_input(
                func, input_idx, inp, tupled_inputs, outputs, u, eps, 1j)
            for j in complex_output_indices:
                a, v = numerical_from_imag_grad_out[j], all_v[j]
                all_numerical_from_imag_grad_out[i].append(dot(a, v.to(device=a.device)))

    # Analytically calculate (v^T J) u
    for i, (out, v) in enumerate(zip(outputs, all_v)):
        analytical, failed = check_analytical_jacobian_attributes(tupled_inputs, out, nondet_tol, 1.0, check_grad_dtypes,
                                                                  raise_exception, fast_mode=True, v=v)
        if failed:
            return False

        for a, u in zip(analytical, all_u_dense):
            all_analytical[i].append(a.T.squeeze(0).dot(u))

        if out.is_complex():
            analytical_from_imag_grad_out, failed = check_analytical_jacobian_attributes(
                tupled_inputs, out, nondet_tol, 1j, check_grad_dtypes, raise_exception, fast_mode=True, v=v)
            if failed:
                return False

            for j, (a, u) in enumerate(zip(analytical_from_imag_grad_out, all_u_dense)):
                all_analytical_from_imag_grad_out[i].append(a.T.squeeze(0).dot(u))

    prefix = "Gradients failed to compare equal for grad output = 1j. "
    # Make sure analytical and numerical is same when calcaluted using grad_out = 1j
    for i, all_numerical_for_input_i in enumerate(all_numerical_from_imag_grad_out):
        for j, n in enumerate(all_numerical_for_input_i):
            a = all_analytical_from_imag_grad_out[j][i]
            if not all_close(a, n, rtol, adjusted_atol(atol, all_u[i], all_v[j])):
                return fail_test(get_notallclose_msg(a, n, i, j, prefix))

    # Make sure analytical and numerical is the same
    for i, (all_numerical_for_input_i, inp) in enumerate(zip(all_numerical, inp_tensors)):
        prefix = "" if not inp.is_complex() else \
            "Gradients failed to compare equal for grad output = 1. "
        for j, n in enumerate(all_numerical_for_input_i):
            a = all_analytical[j][i]
            if not all_close(a, n, rtol, adjusted_atol(atol, all_u[i], all_v[j])):
                return fail_test(get_notallclose_msg(a, n, i, j, prefix))

    return True


# Note [VarArg of Tensors]
# ~~~~~~~~~~~~~~~~~~~~~~~~
# 'func' accepts a vararg of tensors, which isn't expressable in the type system at the moment.
# If https://mypy.readthedocs.io/en/latest/additional_features.html?highlight=callable#extended-callable-types is accepted,
# the '...' first argument of Callable can be replaced with VarArg(Tensor).
# For now, we permit any input.
# the '...' first argument of Callable can be replaced with VarArg(Tensor).
# For now, we permit any input.
def gradcheck(
    func: Callable[..., Union[_TensorOrTensors]],  # See Note [VarArg of Tensors]
    inputs: _TensorOrTensors,
    eps: float = 1e-6,
    atol: float = 1e-5,
    rtol: float = 1e-3,
    raise_exception: bool = True,
    check_sparse_nnz: bool = False,
    nondet_tol: float = 0.0,
    check_undefined_grad: bool = True,
    check_grad_dtypes: bool = False,
    check_batched_grad: bool = False,
    fast_mode: bool = False,
) -> bool:
    r"""Check gradients computed via small finite differences against analytical
    gradients w.r.t. tensors in :attr:`inputs` that are of floating point or complex type
    and with ``requires_grad=True``.

    The check between numerical and analytical gradients uses :func:`~torch.allclose`.

    For complex functions, no notion of Jacobian exists. Gradcheck verifies if the numerical and
    analytical values of Wirtinger and Conjugate Wirtinger derivative are consistent. The gradient
    computation is done under the assumption that the overall function has a real valued output.
    For functions with complex output, gradcheck compares the numerical and analytical gradients
    for two values of :attr:`grad_output`: 1 and 1j. For more details, check out
    :ref:`complex_autograd-doc`.

    .. note::
        The default values are designed for :attr:`input` of double precision.
        This check will likely fail if :attr:`input` is of less precision, e.g.,
        ``FloatTensor``.

    .. warning::
       If any checked tensor in :attr:`input` has overlapping memory, i.e.,
       different indices pointing to the same memory address (e.g., from
       :func:`torch.expand`), this check will likely fail because the numerical
       gradients computed by point perturbation at such indices will change
       values at all other indices that share the same memory address.

    Args:
        func (function): a Python function that takes Tensor inputs and returns
            a Tensor or a tuple of Tensors
        inputs (tuple of Tensor or Tensor): inputs to the function
        eps (float, optional): perturbation for finite differences
        atol (float, optional): absolute tolerance
        rtol (float, optional): relative tolerance
        raise_exception (bool, optional): indicating whether to raise an exception if
            the check fails. The exception gives more information about the
            exact nature of the failure. This is helpful when debugging gradchecks.
        check_sparse_nnz (bool, optional): if True, gradcheck allows for SparseTensor input,
            and for any SparseTensor at input, gradcheck will perform check at nnz positions only.
        nondet_tol (float, optional): tolerance for non-determinism. When running
            identical inputs through the differentiation, the results must either match
            exactly (default, 0.0) or be within this tolerance.
        check_undefined_grad (bool, optional): if True, check if undefined output grads
            are supported and treated as zeros, for ``Tensor`` outputs.
        check_batched_grad (bool, optional): if True, check if we can compute
            batched gradients using prototype vmap support. Defaults to False.
        fast_mode (bool, optional): Fast mode for gradcheck and gradgradcheck is currently only
            implemented for R to R functions. If none of the inputs and outputs are complex
            a faster implementation of gradcheck that no longer computes the entire jacobian
            is run; otherwise, we fall back to the slow implementation.

    Returns:
        True if all differences satisfy allclose condition
    """
    def fail_test(msg):
        if raise_exception:
            raise RuntimeError(msg)
        return False

    def seeded_func(*inputs):
        torch.manual_seed(0)
        return func(*inputs)

    tupled_inputs = _as_tuple(inputs)

    if not check_inputs(fail_test, tupled_inputs, check_sparse_nnz):
        return False

    func_out = seeded_func(*tupled_inputs)

    if fast_mode and (any(is_tensor_like(o) and o.is_complex() for o in _as_tuple(func_out)) or
                      any(is_tensor_like(i) and i.is_complex() for i in tupled_inputs)):
        raise NotImplementedError("Fast mode for gradcheck and gradgradcheck is currently only implemented"
                                  " for R to R functions.")

    outputs = _differentiable_outputs(func_out)

<<<<<<< HEAD
    check_outputs(outputs)
=======
    numerical = transpose(_get_numerical_jacobian(func, tupled_inputs, outputs, eps=eps))
    if any(isinstance(o, torch.Tensor) and o.is_complex() for o in _as_tuple(func_out)):
        numerical_from_imag_grad_out = transpose(_get_numerical_jacobian(func, tupled_inputs, outputs, eps=eps, grad_out=1j))
>>>>>>> b03cf2c3

    if fast_mode:
        if not fast_gradcheck(fail_test, seeded_func, func_out, tupled_inputs, outputs, eps, rtol,
                              atol, raise_exception, check_grad_dtypes, nondet_tol):
            return False
    else:
        if not slow_gradcheck(fail_test, seeded_func, func_out, tupled_inputs, outputs, eps, rtol,
                              atol, raise_exception, check_grad_dtypes, nondet_tol):
            return False

    for i, o in enumerate(outputs):
        if check_batched_grad:
            if not test_batched_grad(fail_test, tupled_inputs, o, i):
                return False

    if not test_backward_mul_by_grad_output(fail_test, outputs, tupled_inputs, check_sparse_nnz):
        return False

    if check_undefined_grad:
        if not test_undefined_grad(fail_test, seeded_func, outputs, tupled_inputs):
            return False

    return True


def gradgradcheck(
    func: Callable[..., _TensorOrTensors],  # See Note [VarArg of Tensors]
    inputs: _TensorOrTensors,
    grad_outputs: Optional[_TensorOrTensors] = None,
    eps: float = 1e-6,
    atol: float = 1e-5,
    rtol: float = 1e-3,
    gen_non_contig_grad_outputs: bool = False,
    raise_exception: bool = True,
    nondet_tol: float = 0.0,
    check_undefined_grad: bool = True,
    check_grad_dtypes: bool = False,
    check_batched_grad: bool = False,
    fast_mode: bool = False,
) -> bool:
    r"""Check gradients of gradients computed via small finite differences
    against analytical gradients w.r.t. tensors in :attr:`inputs` and
    :attr:`grad_outputs` that are of floating point or complex type and with
    ``requires_grad=True``.

    This function checks that backpropagating through the gradients computed
    to the given :attr:`grad_outputs` are correct.

    The check between numerical and analytical gradients uses :func:`~torch.allclose`.

    .. note::
        The default values are designed for :attr:`input` and
        :attr:`grad_outputs` of double precision. This check will likely fail if
        they are of less precision, e.g., ``FloatTensor``.

    .. warning::
       If any checked tensor in :attr:`input` and :attr:`grad_outputs` has
       overlapping memory, i.e., different indices pointing to the same memory
       address (e.g., from :func:`torch.expand`), this check will likely fail
       because the numerical gradients computed by point perturbation at such
       indices will change values at all other indices that share the same
       memory address.

    Args:
        func (function): a Python function that takes Tensor inputs and returns
            a Tensor or a tuple of Tensors
        inputs (tuple of Tensor or Tensor): inputs to the function
        grad_outputs (tuple of Tensor or Tensor, optional): The gradients with
            respect to the function's outputs.
        eps (float, optional): perturbation for finite differences
        atol (float, optional): absolute tolerance
        rtol (float, optional): relative tolerance
        gen_non_contig_grad_outputs (bool, optional): if :attr:`grad_outputs` is
            ``None`` and :attr:`gen_non_contig_grad_outputs` is ``True``, the
            randomly generated gradient outputs are made to be noncontiguous
        raise_exception (bool, optional): indicating whether to raise an exception if
            the check fails. The exception gives more information about the
            exact nature of the failure. This is helpful when debugging gradchecks.
        nondet_tol (float, optional): tolerance for non-determinism. When running
            identical inputs through the differentiation, the results must either match
            exactly (default, 0.0) or be within this tolerance. Note that a small amount
            of nondeterminism in the gradient will lead to larger inaccuracies in
            the second derivative.
        check_undefined_grad (bool, optional): if True, check if undefined output grads
            are supported and treated as zeros
        check_batched_grad (bool, optional): if True, check if we can compute
            batched gradients using prototype
        fast_mode (bool, optional): if True, run a faster implementation of gradgradcheck that
            no longer computes the entire jacobian.vmap support. Defaults to False.

    Returns:
        True if all differences satisfy allclose condition
    """
    tupled_inputs = _as_tuple(inputs)

    if grad_outputs is None:
        # If grad_outputs is not specified, create random Tensors of the same
        # shape, type, and device as the outputs
        def randn_like(x):
            y = torch.testing.randn_like(
                x if (x.is_floating_point() or x.is_complex()) else x.double(), memory_format=torch.legacy_contiguous_format)
            if gen_non_contig_grad_outputs:
                y = torch.testing.make_non_contiguous(y)
            return y.requires_grad_()
        outputs = _as_tuple(func(*tupled_inputs))
        tupled_grad_outputs = tuple(randn_like(x) for x in outputs)
    else:
        tupled_grad_outputs = _as_tuple(grad_outputs)

    num_outputs = len(tupled_grad_outputs)

    def new_func(*args):
        input_args = args[:-num_outputs]
        grad_outputs = args[-num_outputs:]
        outputs = _differentiable_outputs(func(*input_args))
        input_args = tuple(x for x in input_args if isinstance(x, torch.Tensor) and x.requires_grad)
        grad_inputs = torch.autograd.grad(outputs, input_args, grad_outputs, create_graph=True)
        return grad_inputs

    return gradcheck(
        new_func, tupled_inputs + tupled_grad_outputs, eps, atol, rtol, raise_exception,
        nondet_tol=nondet_tol, check_undefined_grad=check_undefined_grad,
        check_grad_dtypes=check_grad_dtypes, check_batched_grad=check_batched_grad, fast_mode=fast_mode)<|MERGE_RESOLUTION|>--- conflicted
+++ resolved
@@ -422,6 +422,13 @@
     reentrant = check_jacobians_equal(jacobians, jacobians_reentrant, nondet_tol)
 
     return jacobians, reentrant, correct_grad_sizes, correct_grad_types
+
+
+def _get_analytical_jacobian(inputs, outputs, input_idx, output_idx):
+    # Computes the analytical jacobian in slow mode for a single input_idx, output_idx pair
+    # without performing checks for dtype, shape, and reentrancy
+    jacobians, _ = check_analytical_jacobian_attributes(inputs, outputs[output_idx], float('inf'), 1.0, False, False)
+    return jacobians[input_idx]
 
 
 def compute_analytical_jacobian_rows(vjp_fn, sample_output, grad_out_scale) -> List[List[Optional[torch.Tensor]]]:
@@ -717,9 +724,9 @@
     if not outputs:
         return check_no_differentiable_outputs(fail_test, func, tupled_inputs, _as_tuple(func_out), eps)
 
-    numerical = transpose(get_numerical_jacobian(func, tupled_inputs, outputs, eps=eps))
+    numerical = transpose(_get_numerical_jacobian(func, tupled_inputs, outputs, eps=eps))
     if any(isinstance(o, torch.Tensor) and o.is_complex() for o in _as_tuple(func_out)):
-        numerical_from_imag_grad_out = transpose(get_numerical_jacobian(func, tupled_inputs, outputs, eps=eps, grad_out=1j))
+        numerical_from_imag_grad_out = transpose(_get_numerical_jacobian(func, tupled_inputs, outputs, eps=eps, grad_out=1j))
 
     for i, o in enumerate(outputs):
         analytical, failed = check_analytical_jacobian_attributes(tupled_inputs, o, nondet_tol, 1.0,
@@ -779,18 +786,19 @@
     return True
 
 
-def vec_from_tensor(x):
+def vec_from_tensor(x, generator):
     # Create a random vector with the same number of elements as x and the same dtype/device
     # If x is complex, we create a complex tensor with only real component
     if x.layout == torch.sparse_coo:
         # For sparse, create a random sparse vec with random values in the same
         # indices. Make sure size is set so that it isn't inferred to be smaller.
         x_values = x._values()
-        values = torch.rand(x_values.numel()).to(dtype=x.dtype, device=x.device).reshape(x_values.shape)
+        values = torch.rand(x_values.numel()).to(dtype=x.dtype, device=x.device,
+                                                 genedrator=generator).reshape(x_values.shape)
         values /= values.norm()
         vec = torch.sparse_coo_tensor(x._indices(), values, x.size())
     else:
-        vec = torch.rand(x.numel()).to(dtype=x.dtype, device=x.device)
+        vec = torch.rand(x.numel(), generator=generator).to(dtype=x.dtype, device=x.device)
         vec /= vec.norm()
     return vec
 
@@ -807,6 +815,48 @@
     return atol * sum_u * sum_v
 
 
+FAST_FAIL_SLOW_OK_MSG = """
+Fast gradcheck failed but element-wise differences are small. This means that the
+test might've passed in slow_mode!
+
+If you are adding a new operator, please file an issue and then use one of the
+workarounds. The workaround depends on how your test invokes gradcheck/gradgradcheck
+and whether your test is deterministic:
+
+If the test
+- manually invokes gradcheck/gradgradcheck, then call gradcheck/gradgradcheck
+  with `fast_mode=False` as a keyword argument.
+- is OpInfo-based (e.g., in test_ops.py), then modify the OpInfo for the test
+  to have `gradcheck_fast_mode=False`
+- is a Module test in common_nn, then modify the module_test entry to have `fast_mode
+
+If your op relies on non-deterministic operations, i.e., it is listed here:
+https://pytorch.org/docs/stable/generated/torch.use_deterministic_algorithms.html
+fast_mode may still work, but you'll need to pass a small value to nondet_tol.
+""".strip()
+
+
+def slow_mode_jacobian_message(func, tupled_inputs, outputs, input_idx, output_idx, rtol, atol):
+    # Compute jacobians in slow mode for better error message
+    slow_numerical = _get_numerical_jacobian(func, tupled_inputs, outputs)[input_idx][output_idx]
+    slow_analytical = _get_analytical_jacobian(tupled_inputs, outputs, input_idx, output_idx)
+
+    # Assume jacobians are non-empty and have the same shape
+    slow_max_diff = (slow_numerical - slow_analytical).abs().max()
+
+    slow_allclose = torch.allclose(slow_analytical, slow_numerical, rtol, atol)
+    msg = ("\nThe above quantities relating the numerical and analytical jacobians are computed \n"
+           "in fast mode. See: https://github.com/pytorch/pytorch/issues/53876 for more background \n"
+           "about fast mode. Below, we recompute numerical and analytical jacobians in slow mode:\n\n"
+           f"Numerical:\n {slow_numerical}\n"
+           f"Analytical:\n{slow_analytical}\n\n"
+           f"The max per-element difference (slow mode) is: {slow_max_diff}.\n")
+    if slow_allclose:
+        # Slow gradcheck would've passed!
+        msg += FAST_FAIL_SLOW_OK_MSG
+    return msg
+
+
 def fast_gradcheck(fail_test, func, func_out, tupled_inputs, outputs, eps, rtol,
                    atol, raise_exception, check_grad_dtypes, nondet_tol):
     # Perform the fast version of gradcheck
@@ -814,9 +864,10 @@
     inp_tensors = [t for t in tupled_inputs if is_tensor_like(t) and t.requires_grad]
     inp_tensor_indices = [i for i, t in enumerate(tupled_inputs) if is_tensor_like(t) and t.requires_grad]
 
-    all_u = [vec_from_tensor(inp) for inp in inp_tensors]
+    g_cpu = torch.Generator()
+    all_u = [vec_from_tensor(inp, g_cpu) for inp in inp_tensors]
     all_u_dense = [u.to_dense().reshape(-1) if u.layout == torch.sparse_coo else u for u in all_u]
-    all_v = [vec_from_tensor(out) for out in outputs]
+    all_v = [vec_from_tensor(out, g_cpu) for out in outputs]
 
     if not outputs:
         if not check_no_differentiable_outputs_fast(fail_test, func, func_out, tupled_inputs, inp_tensors,
@@ -866,22 +917,24 @@
             for j, (a, u) in enumerate(zip(analytical_from_imag_grad_out, all_u_dense)):
                 all_analytical_from_imag_grad_out[i].append(a.T.squeeze(0).dot(u))
 
-    prefix = "Gradients failed to compare equal for grad output = 1j. "
+    prefix = "Gradients failed to compare equal for grad output = 1j (in fast mode). "
     # Make sure analytical and numerical is same when calcaluted using grad_out = 1j
     for i, all_numerical_for_input_i in enumerate(all_numerical_from_imag_grad_out):
         for j, n in enumerate(all_numerical_for_input_i):
             a = all_analytical_from_imag_grad_out[j][i]
             if not all_close(a, n, rtol, adjusted_atol(atol, all_u[i], all_v[j])):
-                return fail_test(get_notallclose_msg(a, n, i, j, prefix))
+                jacobians_str = slow_mode_jacobian_message(func, tupled_inputs, outputs, i, j, rtol, atol)
+                return fail_test(get_notallclose_msg(a, n, i, j, prefix) + jacobians_str)
 
     # Make sure analytical and numerical is the same
     for i, (all_numerical_for_input_i, inp) in enumerate(zip(all_numerical, inp_tensors)):
         prefix = "" if not inp.is_complex() else \
-            "Gradients failed to compare equal for grad output = 1. "
+            "Gradients failed to compare equal for grad output = 1 (in fast mode). "
         for j, n in enumerate(all_numerical_for_input_i):
             a = all_analytical[j][i]
             if not all_close(a, n, rtol, adjusted_atol(atol, all_u[i], all_v[j])):
-                return fail_test(get_notallclose_msg(a, n, i, j, prefix))
+                jacobians_str = slow_mode_jacobian_message(func, tupled_inputs, outputs, i, j, rtol, atol)
+                return fail_test(get_notallclose_msg(a, n, i, j, prefix) + jacobians_str)
 
     return True
 
@@ -965,16 +1018,12 @@
             raise RuntimeError(msg)
         return False
 
-    def seeded_func(*inputs):
-        torch.manual_seed(0)
-        return func(*inputs)
-
     tupled_inputs = _as_tuple(inputs)
 
     if not check_inputs(fail_test, tupled_inputs, check_sparse_nnz):
         return False
 
-    func_out = seeded_func(*tupled_inputs)
+    func_out = func(*tupled_inputs)
 
     if fast_mode and (any(is_tensor_like(o) and o.is_complex() for o in _as_tuple(func_out)) or
                       any(is_tensor_like(i) and i.is_complex() for i in tupled_inputs)):
@@ -983,20 +1032,14 @@
 
     outputs = _differentiable_outputs(func_out)
 
-<<<<<<< HEAD
     check_outputs(outputs)
-=======
-    numerical = transpose(_get_numerical_jacobian(func, tupled_inputs, outputs, eps=eps))
-    if any(isinstance(o, torch.Tensor) and o.is_complex() for o in _as_tuple(func_out)):
-        numerical_from_imag_grad_out = transpose(_get_numerical_jacobian(func, tupled_inputs, outputs, eps=eps, grad_out=1j))
->>>>>>> b03cf2c3
 
     if fast_mode:
-        if not fast_gradcheck(fail_test, seeded_func, func_out, tupled_inputs, outputs, eps, rtol,
+        if not fast_gradcheck(fail_test, func, func_out, tupled_inputs, outputs, eps, rtol,
                               atol, raise_exception, check_grad_dtypes, nondet_tol):
             return False
     else:
-        if not slow_gradcheck(fail_test, seeded_func, func_out, tupled_inputs, outputs, eps, rtol,
+        if not slow_gradcheck(fail_test, func, func_out, tupled_inputs, outputs, eps, rtol,
                               atol, raise_exception, check_grad_dtypes, nondet_tol):
             return False
 
@@ -1009,7 +1052,7 @@
         return False
 
     if check_undefined_grad:
-        if not test_undefined_grad(fail_test, seeded_func, outputs, tupled_inputs):
+        if not test_undefined_grad(fail_test, func, outputs, tupled_inputs):
             return False
 
     return True
