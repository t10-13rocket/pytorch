# Defines derivative formulas and Python signatures of methods on Variable
#
# Note about possibly confusing nomenclature: An 'output gradient' is the
# gradient of an output of a forward function. Output gradients are used as
# the inputs to backward functions. `grads` is a vector of output gradients,
# and `grad == grads[0]`, in all the derivative formulas in this file.
# An 'input gradient' is the gradient of an input to a forward function.
# Input gradients are the outputs of backward functions, corresponding to the
# input names included in the derivative formulas defined in this file.
#
# Each entry consists of:
#   - A 'name', which specifies the ATen name of the function you
#     are defining derivatives for, and an argument specification.
#   - One or more gradients entries, mapping differentiable input
#     names to a formula specifying how to compute its gradient.
#     Note that a single gradient entry can specify the gradient
#     formula for multiple input names, by specifying a key
#     "input1, input2" (see atan2 for an example).
#   - An argument can be flagged as 'non_differentiable'.
#     In general there are 3 possibilities:
#       1. An argument has an entry with a specified gradient
#       2. An argument has an entry specified as not differentiable
#       3. An argument has no entry
#     Using the flag 'non_differentiable' resolves to the second case.
#     The second case was introduced in support for arguments of
#     type e.g. IndexTensor for 'embedding', that are not differentiable.
#     TODO: Determine whether case 3 and case 2 can be replaced by one concept.
#   - Optional entry with key 'output_differentiability' and value a list of the
#     same length as the number of outputs from the forward function. The list
#     should contain only booleans, specifying whether each of the output Tensor
#     is differentiable.
#     If it is not specified for a function that returns multiple elements but
#     uses `grad` instead of `grads[idx]`, then all but the first output will
#     be marked as non-differentiable.
#     If None of the output is differentiable, you can also add the function
#     name to `gen_variable_type.py`'s `DONT_REQUIRE_DERIVATIVE` list.
#
# If a function has out-of-place and in-place variants, then the derivative
# definition for the in-place variant is optional. It will default to the
# definition for the out-of-place variant. Similarly, _out variants will
# default to the derivative for the non _out variant.
#
# Gradient expressions are standard C++ expressions operating on ATen
# variables.  In a gradient expression, the following variables are in
# scope:
#
#   - 'grad', the gradient of the output (often spelled grad_output
#     in Python) which we are going to left-multiply.
#
#     When a function returns multiple *differentiable* outputs,
#     you can refer to the gradients of each outputs using 'grads',
#     e.g., 'grads[0]', 'grads[1]'.
#
#     When a function returns *one* differentiable output (the
#     first output) and some more nondifferentiable outputs,
#     you MUST refer to the gradient of the differentiable output with
#     'grad' (this case is special-cased in our code generation).
#
#     Note that the number of differentibale outputs can be modified by the
#     'output_differentiability' entry (see above).
#
#   - Any of the input arguments, tensor or non-tensor, including
#     argument names that only appear in Declarations.yaml, e.g. 'output'.
#
#   - 'result', representing the result of evaluating the forward
#     expression for ATen native function declarations. If the forward
#     expression outputs a tuple, use 'resultX' instead to access the
#     X-th entry
#
#   - 'grad_input_mask', a std::array<bool, n>, specifies which input
#     gradients are actually needed.  For example, in the entry
#     `input0, input1: foo(grad_input_mask)`, `grad_input_mask` is a size
#     two array, where `grad_input_mask[0]` is true if `input0` requires
#     grad, and `grad_input_mask[1]` is true if `input1` requires grad.
#
#     (NB: if your function computes gradient for a list of tensors,
#     the `grad_input_mask` will only have a single entry for the list
#     specifying if either zero or at least one tensor from the list requires
#     grad.  If we want to support more fine-grained signalling,
#     we'll need some alternate variable which is not a std::array)
#
#   - 'retain_variables', a bool which is true if a user has specified
#     that saved variables should be retained in case the backwards is
#     run again later.  This allows an optimization where we can
#     destroy saved buffers if we know variables are not going to be retained,
#     e.g., it is used by _cudnn_rnn
#
# If you need a complex expression, e.g., with local variables,
# write a _backward function in tools/autograd/templates/Functions.cpp
# and invoke it from here.  By the way, go read
# https://github.com/zdevito/ATen/issues/163; this describes an
# important hazard that occurs when porting backwards from Python to C++
#
# Double backwards gradient expressions can be somewhat confusing;
# the most important thing to remember is: (1) you need to define a
# derivative formula for every input, including inputs named things
# like 'grad_output', and (2) the gradient to multiply with is always
# called 'grad' (even though it really is a grad-grad).
#
# NB: There are a number of gradient definitions in here which are bogus
# (implemented using zeros_like).  These gradients are (hopefully) not
# used by our frontend.  You MUST check the frontend code; search for
# OpName.apply to see if it's still using a legacy Python style API.
#
# Note: Returning views.
# The following cases exist:
#     - If a function returns no view, it can have arbitrary outputs.
#     - If a function return at least one Tensor that is a differentiable view
#       of one of its input:
#         - If there is only one differentiable output, this Tensor is marked as a
#           differentiable view. (alias or transpose for example)
#         - If there are more than one differentiable output, by default all the views are
#           marked as differentiable views and created with allow_rebase_history=false.
#           Meaning that any inplace operation on it will raise an error. (unbind for example)
#
#  Notes about undefined output gradients:
#     All backward functions must support all combinations of undefined output
#     gradient Tensors, where `grad[i].defined() == false`. Depending on the
#     number of input and output grads your derivative formula uses, code
#     generation may automatically add some level of undefined grad support,
#     according to these three cases:
#
#       * 1 input grad and 1 output grad:
#           Complete undefined grad support is automatically added, so you
#           shouldn't have to think about it, unless there is a bug in the code
#           generation.
#
#       * 1 input grad and multiple output grads:
#           Undefined grad support is automatically added ONLY in the case where
#           all output grads are undefined. You will have to add explicit support
#           for cases where a subset of output grads is undefined.
#
#       * multiple input grads:
#           No automatic support, so you will need to add it.
#
#     If your derivative formula uses more than one output grad, it is usually
#     preferable to add undefined grad support in the backward function itself
#     (if you're using one), rather than in the derivative formula in this file.
#
#     Undefined Tensors are created with the default constructor `at::Tensor()`.
#     It is an efficient way to represent a Tensor filled with zeros because
#     the Tensor holds no sizing information and no Storage data is allocated.
#     But consequentially, Tensor operations cannot be performed on them.
#     Therefore, your backward function should treat an undefined output grad as
#     a zero, and it needs to be a special case.
#
#     If all output grads are undefined, then it should be correct for the
#     backward function to return undefined input grads. Since we use the chain
#     rule, output grads equal to zero should result in input grads equal to zero,
#     unless there is some rare special case.
#
#     If a subset of output grads is undefined, then it may be acceptable for
#     the backward function to return undefined input grads--it depends on the
#     specific function, so you'll have to determine that yourself. If returning
#     an undefined Tensor is correct for a given input grad, it is also logically
#     correct to return a defined grad full of zeros, but that would not be
#     preferable since it would be less efficient.
#
# NB: The parameter names here MUST be consistent with the parameter names
# in Decalarations.yaml
- name: abs(Tensor self) -> Tensor
  self: grad * self.sgn()

- name: acos(Tensor self) -> Tensor
  self: grad * -((-self * self + 1).rsqrt()).conj()

- name: add.Tensor(Tensor self, Tensor other, *, Scalar alpha=1) -> Tensor
  self: handle_r_to_c(self.scalar_type(), grad)
  other: handle_r_to_c(other.scalar_type(), maybe_multiply(grad, alpha.conj()))

- name: add.Scalar(Tensor self, Scalar other, Scalar alpha=1) -> Tensor
  self: handle_r_to_c(self.scalar_type(), grad)

- name: addbmm(Tensor self, Tensor batch1, Tensor batch2, *, Scalar beta=1, Scalar alpha=1) -> Tensor
  self: maybe_multiply(grad, beta)
  batch1: grad.unsqueeze(0).expand({ batch1.size(0), batch1.size(1), batch2.size(2) }).bmm(batch2.transpose(1, 2)) * alpha
  batch2: batch1.transpose(1, 2).bmm(grad.unsqueeze(0).expand({ batch1.size(0), batch1.size(1), batch2.size(2) })) * alpha

- name: addcdiv(Tensor self, Tensor tensor1, Tensor tensor2, *, Scalar value=1) -> Tensor
  self: handle_r_to_c(self.scalar_type(), grad)
  tensor1: handle_r_to_c(tensor1.scalar_type(), grad * (value / tensor2).conj())
  tensor2: handle_r_to_c(tensor2.scalar_type(), -grad * (value * tensor1 / (tensor2 * tensor2)).conj())

- name: addcmul(Tensor self, Tensor tensor1, Tensor tensor2, *, Scalar value=1) -> Tensor
  self: handle_r_to_c(self.scalar_type(), grad)
  tensor1: handle_r_to_c(tensor1.scalar_type(), grad * (tensor2 * value).conj())
  tensor2: handle_r_to_c(tensor2.scalar_type(), grad * (tensor1 * value).conj())

- name: addmm(Tensor self, Tensor mat1, Tensor mat2, *, Scalar beta=1, Scalar alpha=1) -> Tensor
  self: maybe_multiply(grad, beta)
  mat1: mm_mat1_backward(grad, mat2, mat1.sizes(), mat1.strides(), alpha)
  mat2: mm_mat2_backward(grad, mat1, mat2.sizes(), mat2.strides(), alpha)

- name: _sparse_addmm(Tensor self, Tensor sparse, Tensor dense, *, Scalar beta=1, Scalar alpha=1) -> Tensor
  self: maybe_multiply(grad, beta)
  sparse: _sparse_addmm_sparse_backward(grad, sparse, dense, alpha)
  dense: mm_mat2_backward(grad, sparse, dense.sizes(), dense.strides(), alpha)

- name: addmv(Tensor self, Tensor mat, Tensor vec, *, Scalar beta=1, Scalar alpha=1) -> Tensor
  self: maybe_multiply(grad, beta)
  mat: grad.ger(vec) * alpha
  vec: mat.t().mv(grad) * alpha

- name: addr(Tensor self, Tensor vec1, Tensor vec2, *, Scalar beta=1, Scalar alpha=1) -> Tensor
  self: maybe_multiply(grad, beta)
  vec1: grad.mv(vec2) * alpha
  vec2: grad.t().mv(vec1) * alpha

- name: affine_grid_generator(Tensor theta, int[] size, bool align_corners) -> Tensor
  theta: affine_grid_generator_backward(grad, size, align_corners)

- name: alias(Tensor(a) self) -> Tensor(a)
  self: grad

- name: angle(Tensor self) -> Tensor
  self: angle_backward(grad, self)

# The four items below are necessary because TensorIterator doesn't work on
# Variables (codegen does not unwrap the input Tensor for all() and any() ).
- name: any(Tensor self) -> Tensor
  self: not_implemented("any")

- name: any.dim(Tensor self, int dim, bool keepdim=False) -> Tensor
  self: not_implemented("any")

- name: all(Tensor self) -> Tensor
  self: not_implemented("all")

- name: all.dim(Tensor self, int dim, bool keepdim=False) -> Tensor
  self: not_implemented("all")

- name: acosh(Tensor self) -> Tensor
  self: grad * (self.pow(2) - 1).rsqrt().conj()

- name: acosh_(Tensor(a!) self) -> Tensor(a!)
  self: not_implemented("inplace version of acosh")

- name: asinh(Tensor self) -> Tensor
  self: grad * (self.pow(2) + 1).rsqrt().conj()

- name: asinh_(Tensor(a!) self) -> Tensor(a!)
  self: not_implemented("inplace version of asinh")

- name: atanh(Tensor self) -> Tensor
  self: grad * 1 / (1 - self.pow(2)).conj()

- name: atanh_(Tensor(a!) self) -> Tensor(a!)
  self: not_implemented("inplace version of atanh")

- name: as_strided(Tensor(a) self, int[] size, int[] stride, int? storage_offset=None) -> Tensor(a)
  self: as_strided_backward(grad, TensorGeometry(self), size, stride, storage_offset)

- name: asin(Tensor self) -> Tensor
  self: grad * (-self * self + 1).rsqrt().conj()

- name: atan(Tensor self) -> Tensor
  self: grad / (self * self + 1).conj()

- name: atan2(Tensor self, Tensor other) -> Tensor
  self, other: atan2_backward(grad, self, other, grad_input_mask)

- name: baddbmm(Tensor self, Tensor batch1, Tensor batch2, *, Scalar beta=1, Scalar alpha=1) -> Tensor
  self: maybe_multiply(grad, beta)
  batch1: grad.bmm(batch2.transpose(1, 2)) * alpha
  batch2: batch1.transpose(1, 2).bmm(grad) * alpha

- name: bernoulli(Tensor self, *, Generator? generator=None) -> Tensor
  self: zeros_like(grad)

- name: bernoulli_.Tensor(Tensor(a!) self, Tensor p, *, Generator? generator=None) -> Tensor(a!)
  self: zeros_like(grad)
  p: zeros_like(p)

- name: bernoulli_.float(Tensor(a!) self, float p=0.5, *, Generator? generator=None) -> Tensor(a!)
  self: zeros_like(grad)

- name: bmm(Tensor self, Tensor mat2) -> Tensor
  self: grad.bmm(mat2.transpose(1, 2).conj())
  mat2: self.transpose(1, 2).conj().bmm(grad)

- name: _bmm(Tensor self, Tensor mat2, *, bool deterministic=False) -> Tensor
  self: at::_bmm(grad, mat2.transpose(1, 2), deterministic)
  mat2: at::_bmm(self.transpose(1, 2), grad, deterministic)

- name: cat(Tensor[] tensors, int dim=0) -> Tensor
  tensors: cat_tensors_backward(grad, to_args_sizes(tensors), dim)

- name: cauchy_(Tensor(a!) self, float median=0, float sigma=1, *, Generator? generator=None) -> Tensor(a!)
  self: zeros_like(grad)

- name: ceil(Tensor self) -> Tensor
  self: zeros_like(grad)

- name: cholesky(Tensor self, bool upper=False) -> Tensor
  self: cholesky_backward(grad, upper, result)

- name: linalg_cholesky(Tensor self) -> Tensor
  self: cholesky_backward(grad, false, result)

- name: cholesky_solve(Tensor self, Tensor input2, bool upper=False) -> Tensor
  self, input2: cholesky_solve_backward(grad, self, input2, result, upper)

- name: cholesky_inverse(Tensor self, bool upper=False) -> Tensor
  self: cholesky_inverse_backward(grad, self, upper, result)

- name: fbgemm_linear_int8_weight_fp32_activation(Tensor input, Tensor weight, Tensor packed, Tensor col_offsets, Scalar weight_scale, Scalar weight_zero_point, Tensor bias) -> Tensor
  self: not_implemented("fbgemm_linear_int8_weight_fp32_activation only supported for inference")

- name: fbgemm_linear_int8_weight(Tensor input, Tensor weight, Tensor packed, Tensor col_offsets, Scalar weight_scale, Scalar weight_zero_point, Tensor bias) -> Tensor
  self: not_implemented("fbgemm_linear_int8_weight only supported for inference")

- name: fbgemm_linear_fp16_weight_fp32_activation(Tensor input, Tensor packed_weight, Tensor bias) -> Tensor
  self: not_implemented("fbgemm_linear_fp16_weight_fp32_activation only supported for inference")

- name: fbgemm_linear_fp16_weight(Tensor input, Tensor packed_weight, Tensor bias) -> Tensor
  self: not_implemented("fbgemm_linear_fp16_weight only supported for inference")

# For clamp, gradient is not defined at the boundaries. But empirically it's helpful
# to be able to get gradient on min and max, so we return the subgradient 1 for these cases.
- name: clamp(Tensor self, Scalar? min=None, Scalar? max=None) -> Tensor
  self: clamp_backward(grad, self, min, max)

- name: clamp_min(Tensor self, Scalar min) -> Tensor
  self: grad * (self >= min).to(grad.dtype())

- name: clamp_max(Tensor self, Scalar max) -> Tensor
  self: grad * (self <= max).to(grad.dtype())

- name: clone(Tensor self, *, MemoryFormat? memory_format=None) -> Tensor
  self: grad

- name: coalesce(Tensor self) -> Tensor
  self: grad

- name: complex(Tensor real, Tensor imag) -> Tensor
  real: at::real(grad)
  imag: at::imag(grad)

- name: polar(Tensor abs, Tensor angle) -> Tensor
  abs: not_implemented("polar abs")
  angle: not_implemented("polar angle")

- name: _conj(Tensor self) -> Tensor
  self: grad.conj()

- name: copysign.Tensor(Tensor self, Tensor other) -> Tensor
  self: copysign_tensor_self_backward(grad, self, result)
  other: zeros_like(other)

- name: copysign.Scalar(Tensor self, Scalar other) -> Tensor
  self: copysign_tensor_self_backward(grad, self, result)

- name: cos(Tensor self) -> Tensor
  self: grad * -self.sin().conj()

- name: cosh(Tensor self) -> Tensor
  self: grad * self.sinh().conj()

- name: count_nonzero.dim_IntList(Tensor self, int[] dim) -> Tensor
  self: not_implemented("count_nonzero")

- name: count_nonzero(Tensor self, int? dim=None) -> Tensor
  self: not_implemented("count_nonzero")

- name: cross(Tensor self, Tensor other, int? dim=None) -> Tensor
  self: other.cross(grad, dim)
  other: grad.cross(self, dim)

- name: logcumsumexp(Tensor self, int dim) -> Tensor
  self: logcumsumexp_backward(grad, self, result, dim)

- name: cumprod(Tensor self, int dim, *, ScalarType? dtype=None) -> Tensor
  self: cumprod_backward(grad.to(self.scalar_type()), self, dim)

- name: cumsum(Tensor self, int dim, *, ScalarType? dtype=None) -> Tensor
  self: cumsum_backward(grad.to(self.scalar_type()), dim)

- name: cummax(Tensor self, int dim) -> (Tensor values, Tensor indices)
  self: cummaxmin_backward(grad, self, indices, dim)

- name: cummin(Tensor self, int dim) -> (Tensor values, Tensor indices)
  self: cummaxmin_backward(grad, self, indices, dim)

- name: conv_tbc(Tensor self, Tensor weight, Tensor bias, int pad=0) -> Tensor
  self, weight, bias: "grad.defined() ? conv_tbc_backward(grad, self, weight, bias, pad) : std::tuple<Tensor, Tensor, Tensor>()"

- name: _ctc_loss(Tensor log_probs, Tensor targets, int[] input_lengths, int[] target_lengths, int blank=0, bool zero_infinity=False) -> (Tensor, Tensor)
  log_probs: _ctc_loss_backward(grad, log_probs, targets, input_lengths, target_lengths, result0, result1, blank, zero_infinity)

- name: deg2rad(Tensor self) -> Tensor
  self: deg2rad_backward(grad)

- name: det(Tensor self) -> Tensor
  self: det_backward(grad, self, result)

- name: diag(Tensor self, int diagonal=0) -> Tensor
  self: diag_backward(grad, self.sizes(), diagonal)

- name: diagonal(Tensor(a) self, int offset=0, int dim1=0, int dim2=1) -> Tensor(a)
  self: diagonal_backward(grad, self.sizes(), offset, dim1, dim2)

- name: dist(Tensor self, Tensor other, Scalar p=2) -> Tensor
  self: norm_backward(grad, self - other, p, result)
  other: -norm_backward(grad, self - other, p, result)

# The backward formula is done in this order to improve numerical stability
# of the higher order derivatives, see https://github.com/pytorch/pytorch/issues/43414
# Note that we don't use "result" because saving it would be BC-breaking when it is used in an inplace operation later
- name: div.Tensor(Tensor self, Tensor other) -> Tensor
  self: div_tensor_self_backward(grad, other, self.scalar_type())
  other: div_tensor_other_backward(grad, self, other)

- name: div.Scalar(Tensor self, Scalar other) -> Tensor
  self: div_tensor_self_backward(grad, at::scalar_to_tensor(other), self.scalar_type())

- name: dot(Tensor self, Tensor tensor) -> Tensor
  self: handle_r_to_c(self.scalar_type(), grad * tensor.conj())
  tensor: handle_r_to_c(tensor.scalar_type(), grad * self.conj())

- name: vdot(Tensor self, Tensor other) -> Tensor
  self: handle_r_to_c(self.scalar_type(), grad.conj() * other)
  other: handle_r_to_c(other.scalar_type(), grad * self)

- name: _fused_dropout(Tensor self, float p, Generator? generator=None) -> (Tensor, Tensor)
  self: _fused_dropout_backward(grad, result1, p)

- name: eig(Tensor self, bool eigenvectors=False) -> (Tensor eigenvalues, Tensor eigenvectors)
  self: eig_backward(grads, self, eigenvectors, eigenvalues, eigenvectors_return)

- name: eq_.Scalar(Tensor(a!) self, Scalar other) -> Tensor(a!)
  self: zeros_like(self)

- name: eq_.Tensor(Tensor(a!) self, Tensor other) -> Tensor(a!)
  self: zeros_like(self)
  other: zeros_like(other)

- name: erf(Tensor self) -> Tensor
  self: 2.0 / sqrt(M_PI) * exp(-(self.pow(2))) * grad

- name: erfc(Tensor self) -> Tensor
  self: -2.0 / sqrt(M_PI) * exp(-(self.pow(2))) * grad

- name: erfinv(Tensor self) -> Tensor
  self: 0.5 * sqrt(M_PI) * exp(self.erfinv().pow(2)) * grad

- name: exp(Tensor self) -> Tensor
  self: grad * result.conj()

- name: exp2(Tensor self) -> Tensor
  self: grad * result * M_LN2

- name: expm1(Tensor self) -> Tensor
  self: grad * (result + 1)

- name: expand(Tensor(a) self, int[] size, *, bool implicit=False) -> Tensor(a)
  self: at::sum_to(grad, self.sizes())

- name: exponential_(Tensor(a!) self, float lambd=1, *, Generator? generator=None) -> Tensor(a!)
  self: zeros_like(grad)

- name: fake_quantize_per_tensor_affine(Tensor self, float scale, int zero_point, int quant_min, int quant_max) -> Tensor
  self: fake_quantize_per_tensor_affine_backward(grad, self, scale, zero_point, quant_min, quant_max)

- name: _fake_quantize_learnable_per_tensor_affine(Tensor self, Tensor scale, Tensor zero_point, int quant_min, int quant_max) -> Tensor
  self, scale, zero_point: "grad.defined() ? _fake_quantize_learnable_per_tensor_affine_backward(grad, self, scale, zero_point, quant_min, quant_max) : std::tuple<Tensor, Tensor, Tensor>()"

- name: fake_quantize_per_channel_affine(Tensor self, Tensor scale, Tensor zero_point, int axis, int quant_min, int quant_max) -> Tensor
  self: fake_quantize_per_channel_affine_backward(grad, self, scale, zero_point, axis, quant_min, quant_max)

- name: _fake_quantize_learnable_per_channel_affine(Tensor self, Tensor scale, Tensor zero_point, int axis, int quant_min, int quant_max) -> Tensor
  self, scale, zero_point: "grad.defined() ? _fake_quantize_learnable_per_channel_affine_backward(grad, self, scale, zero_point, axis, quant_min, quant_max) : std::tuple<Tensor, Tensor, Tensor>()"

- name: fill_.Scalar(Tensor(a!) self, Scalar value) -> Tensor(a!)
  self: zeros_like(grad)

- name: fill_.Tensor(Tensor(a!) self, Tensor value) -> Tensor(a!)
  self: zeros_like(grad)
  value: grad.sum()

- name: floor(Tensor self) -> Tensor
  self: zeros_like(grad)

- name: fmod.Scalar(Tensor self, Scalar other) -> Tensor
  self: grad

- name: fmod.Tensor(Tensor self, Tensor other) -> Tensor
  self: grad
  other: 'not_implemented("fmod: other")'

- name: frac(Tensor self) -> Tensor
  self: grad

- name: gather(Tensor self, int dim, Tensor index, *, bool sparse_grad=False) -> Tensor
  self: gather_backward(grad, self, dim, index, sparse_grad)
  index: non_differentiable

- name: ge_.Scalar(Tensor(a!) self, Scalar other) -> Tensor(a!)
  self: zeros_like(self)

- name: ge_.Tensor(Tensor(a!) self, Tensor other) -> Tensor(a!)
  self: zeros_like(self)
  other: zeros_like(other)

- name: geometric_(Tensor(a!) self, float p, *, Generator? generator=None) -> Tensor(a!)
  self: zeros_like(grad)

- name: geqrf(Tensor self) -> (Tensor a, Tensor tau)
  self: not_implemented("geqrf")

- name: ger(Tensor self, Tensor vec2) -> Tensor
  self: grad.mv(vec2.conj())
  vec2: grad.t().mv(self.conj())

- name: indices(Tensor(a) self) -> Tensor(a)
  output_differentiability: [False]

- name: _indices(Tensor(a) self) -> Tensor(a)
  output_differentiability: [False]

- name: grid_sampler_2d(Tensor input, Tensor grid, int interpolation_mode, int padding_mode, bool align_corners) -> Tensor
  input, grid: "grad.defined() ? grid_sampler_2d_backward(grad, input, grid, interpolation_mode, padding_mode, align_corners) : std::tuple<Tensor, Tensor>()"

- name: grid_sampler_3d(Tensor input, Tensor grid, int interpolation_mode, int padding_mode, bool align_corners) -> Tensor
  input, grid: "grad.defined() ? grid_sampler_3d_backward(grad, input, grid, interpolation_mode, padding_mode, align_corners) : std::tuple<Tensor, Tensor>()"

# See NOTE [ grid_sample CPU fallback ]
- name: _grid_sampler_2d_cpu_fallback(Tensor input, Tensor grid, int interpolation_mode, int padding_mode, bool align_corners) -> Tensor
  input, grid: "grad.defined() ? _grid_sampler_2d_cpu_fallback_backward(grad, input, grid, interpolation_mode, padding_mode, align_corners) : std::tuple<Tensor, Tensor>()"

- name: gt_.Scalar(Tensor(a!) self, Scalar other) -> Tensor(a!)
  self: zeros_like(self)

- name: gt_.Tensor(Tensor(a!) self, Tensor other) -> Tensor(a!)
  self: zeros_like(self)
  other: zeros_like(other)

- name: hardsigmoid(Tensor self) -> Tensor
  self: hardsigmoid_backward(grad, self)

- name: histc(Tensor self, int bins=100, Scalar min=0, Scalar max=0) -> Tensor
  self: not_implemented("histc")

- name: hardswish(Tensor self) -> Tensor
  self: hardswish_backward(grad, self)

- name: hypot(Tensor self, Tensor other) -> Tensor
  self: grad * self / result
  other: grad * other / result

- name: i0(Tensor self) -> Tensor
  self: not_implemented("i0")

- name: igamma(Tensor self, Tensor other) -> Tensor
  self: 'not_implemented("igamma: input")'
  other: grad * exp((self - 1) * log(other) - other - lgamma(self))

- name: igammac(Tensor self, Tensor other) -> Tensor
  self: 'not_implemented("igammac: input")'
  other: -grad * exp((self - 1) * log(other) - other - lgamma(self))

- name: index.Tensor(Tensor self, Tensor?[] indices) -> Tensor
  self: index_backward(grad.new_zeros(self.sizes(), self.options()), indices, grad)
  indices: TensorList()

- name: index_add_(Tensor(a!) self, int dim, Tensor index, Tensor source) -> Tensor(a!)
  self: grad
  source: grad.index_select(dim, index).expand_as(source)
  index: non_differentiable

- name: index_copy_(Tensor(a!) self, int dim, Tensor index, Tensor source) -> Tensor(a!)
  self: grad.clone().index_fill_(dim, index, 0)
  source: grad.index_select(dim, index).expand_as(source)
  index: non_differentiable

- name: index_fill_.int_Scalar(Tensor(a!) self, int dim, Tensor index, Scalar value) -> Tensor(a!)
  self: grad.clone().index_fill_(dim, index, 0)
  index: non_differentiable

- name: index_fill_.int_Tensor(Tensor(a!) self, int dim, Tensor index, Tensor value) -> Tensor(a!)
  self: grad.clone().index_fill_(dim, index, 0)
  value: grad.index_select(dim, index).sum()
  index: non_differentiable

- name: index_put_(Tensor(a!) self, Tensor?[] indices, Tensor values, bool accumulate=False) -> Tensor(a!)
  self: "accumulate ? grad : grad.clone().index_put_(indices, zeros_like(values), false)"
  values: grad.index(indices)

- name: _index_put_impl_(Tensor(a!) self, Tensor?[] indices, Tensor values, bool accumulate=False, bool unsafe=False) -> Tensor(a!)
  self: "accumulate ? grad : grad.clone().index_put_(indices, zeros_like(values), false)"
  values: grad.index(indices)

- name: index_select(Tensor self, int dim, Tensor index) -> Tensor
  self: index_select_backward(grad, self.sizes(), dim, index)
  index: non_differentiable

- name: inverse(Tensor self) -> Tensor
  self: -at::matmul(result.conj().transpose(-2, -1), at::matmul(grad, result.conj().transpose(-2, -1)))

- name: isnan(Tensor self) -> Tensor
  self: non_differentiable

- name: kthvalue(Tensor self, int k, int dim=-1, bool keepdim=False) -> (Tensor values, Tensor indices)
  self: value_selecting_reduction_backward(grad, dim, indices, self.sizes(), keepdim)

- name: le_.Scalar(Tensor(a!) self, Scalar other) -> Tensor(a!)
  self: zeros_like(self)

- name: le_.Tensor(Tensor(a!) self, Tensor other) -> Tensor(a!)
  self: zeros_like(self)
  other: zeros_like(other)

- name: lerp.Scalar(Tensor self, Tensor end, Scalar weight) -> Tensor
  self: grad * (1 - weight.toDouble())
  end: grad * weight

- name: lerp.Tensor(Tensor self, Tensor end, Tensor weight) -> Tensor
  self: grad * (1 - weight)
  end: grad * weight
  weight: grad * (end - self)

- name: lgamma(Tensor self) -> Tensor
  self: grad * digamma(self)

- name: digamma(Tensor self) -> Tensor
  self: grad * polygamma(1, self)

- name: polygamma(int n, Tensor self) -> Tensor
  self: grad * polygamma(n + 1, self)

- name: log(Tensor self) -> Tensor
  self: grad.div(self.conj())

- name: log10(Tensor self) -> Tensor
  self: grad / (self.conj() * 2.3025850929940456)

- name: log1p(Tensor self) -> Tensor
  self: log1p_backward(grad, self)

- name: log2(Tensor self) -> Tensor
  self: grad / (self.conj() * 0.6931471805599453)

- name: logaddexp(Tensor self, Tensor other) -> Tensor
  self: grad / (1 + exp(other - self))
  other: grad / (1 + exp(self - other))

- name: logaddexp2(Tensor self, Tensor other) -> Tensor
  self: grad / (1 + pow(2, other - self))
  other: grad / (1 + pow(2, self - other))

- name: logdet(Tensor self) -> Tensor
  self: logdet_backward(grad, self, result)

- name: log_normal_(Tensor(a!) self, float mean=1, float std=2, *, Generator? generator=None) -> Tensor(a!)
  self: zeros_like(grad)

- name: logsumexp(Tensor self, int[1] dim, bool keepdim=False) -> Tensor
  self: logsumexp_backward(grad, self, result, dim, keepdim)

- name: lstsq(Tensor self, Tensor A) -> (Tensor solution, Tensor QR)
  self: not_implemented("lstsq")
  A: not_implemented("lstsq")

- name: lt_.Scalar(Tensor(a!) self, Scalar other) -> Tensor(a!)
  self: zeros_like(self)

- name: lt_.Tensor(Tensor(a!) self, Tensor other) -> Tensor(a!)
  self: zeros_like(self)
  other: zeros_like(other)

- name: _lu_with_info(Tensor self, bool pivot=True, bool check_errors=True) -> (Tensor, Tensor, Tensor)
  self: not_implemented("lu_with_info")

- name: lu_solve(Tensor self, Tensor LU_data, Tensor LU_pivots) -> Tensor
  self: not_implemented("lu_solve")

- name: masked_fill_.Scalar(Tensor(a!) self, Tensor mask, Scalar value) -> Tensor(a!)
  self: grad.clone().masked_fill_(mask, 0)
  mask: non_differentiable

- name: masked_fill_.Tensor(Tensor(a!) self, Tensor mask, Tensor value) -> Tensor(a!)
  self: grad.clone().masked_fill_(mask, 0)
  value: at::where(mask, grad, zeros_like(grad)).sum()
  mask: non_differentiable

- name: masked_scatter_(Tensor(a!) self, Tensor mask, Tensor source) -> Tensor(a!)
  self: grad.clone().masked_fill_(mask, 0)
  source: masked_scatter_backward(grad, mask, source.sizes())
  mask: non_differentiable

- name: masked_select(Tensor self, Tensor mask) -> Tensor
  self: masked_select_backward(grad, self, mask)
  mask: non_differentiable

- name: matrix_exp(Tensor self) -> Tensor
  self: matrix_exp_backward(self, grad)

- name: max.dim(Tensor self, int dim, bool keepdim=False) -> (Tensor values, Tensor indices)
  self: value_selecting_reduction_backward(grad, dim, indices, self.sizes(), keepdim)

- name: max(Tensor self) -> Tensor
  self: evenly_distribute_backward(grad, self, result)

- name: maximum(Tensor self, Tensor other) -> Tensor
  self: grad.clone().masked_fill_(self <= other, 0)
  other: grad.clone().masked_fill_(self > other, 0)

- name: mean(Tensor self, *, ScalarType? dtype=None) -> Tensor
  self: grad.expand(self.sizes()).to(self.scalar_type()) / self.numel()

- name: mean.dim(Tensor self, int[1] dim, bool keepdim=False, *, ScalarType? dtype=None) -> Tensor
  self: sum_backward(grad, self.sizes(), dim, keepdim).to(self.scalar_type()) / _safe_size(self.sizes(), dim)

- name: median(Tensor self) -> Tensor
  self: evenly_distribute_backward(grad, self, result)

- name: nanmedian(Tensor self) -> Tensor
  self: evenly_distribute_backward(grad, self, result)

# This is in theory incorrect in the following case:
#   sorted list: [..., a, b, b, ..., b, b, c, ...] with median = b and the value
#                            |                     at middle position of the
#                            |                     list between two `b`s. E.g.,
#                            |
#                            ^the middle position
# The gradient exists and is essentially 0 in this case.
#
# In case where the middle position is at the boundary of `b` range, e.g.,
#   sorted list: [..., a, b, b, ..., b, b, c, ...]
#                                       |
#                                       ^the middle position
# The backward implementation is correct in the sense that it returns the
# subgradient on one side.
- name: median.dim(Tensor self, int dim, bool keepdim=False) -> (Tensor values, Tensor indices)
  self: value_selecting_reduction_backward(grad, dim, indices, self.sizes(), keepdim)

- name: nanmedian.dim(Tensor self, int dim, bool keepdim=False) -> (Tensor values, Tensor indices)
  self: value_selecting_reduction_backward(grad, dim, indices, self.sizes(), keepdim)

- name: min.dim(Tensor self, int dim, bool keepdim=False) -> (Tensor values, Tensor indices)
  self: value_selecting_reduction_backward(grad, dim, indices, self.sizes(), keepdim)

- name: min(Tensor self) -> Tensor
  self: evenly_distribute_backward(grad, self, result)

- name: minimum(Tensor self, Tensor other) -> Tensor
  self: grad.clone().masked_fill_(self >= other, 0)
  other: grad.clone().masked_fill_(self < other, 0)

- name: amax(Tensor self, int[1] dim=[], bool keepdim=False) -> Tensor
  self: scale_grad_by_count(restore_reduced_dims(grad, dim, keepdim), restore_reduced_dims(result, dim, keepdim) == self, dim)

- name: amin(Tensor self, int[1] dim=[], bool keepdim=False) -> Tensor
  self: scale_grad_by_count(restore_reduced_dims(grad, dim, keepdim), restore_reduced_dims(result, dim, keepdim) == self, dim)

- name: mm(Tensor self, Tensor mat2) -> Tensor
  self: mm_mat1_backward(grad, mat2, self.sizes(), self.strides(), 1)
  mat2: mm_mat2_backward(grad, self, mat2.sizes(), mat2.strides(), 1)

- name: mode(Tensor self, int dim=-1, bool keepdim=False) -> (Tensor values, Tensor indices)
  self: value_selecting_reduction_backward(grad, dim, indices, self.sizes(), keepdim)

- name: mul.Tensor(Tensor self, Tensor other) -> Tensor
  self: mul_tensor_backward(grad, other, self.scalar_type())
  other: mul_tensor_backward(grad, self, other.scalar_type())

- name: mul.Scalar(Tensor self, Scalar other) -> Tensor
  self: mul_tensor_backward(grad, at::scalar_to_tensor(other), self.scalar_type())

- name: mv(Tensor self, Tensor vec) -> Tensor
  self: grad.ger(vec.conj())
  vec: self.conj().t().mv(grad)

- name: mvlgamma(Tensor self, int p) -> Tensor
  self: mvlgamma_backward(grad, self, p)

- name: nan_to_num(Tensor self, float? nan=None, float? posinf=None, float? neginf=None) -> Tensor
  self: grad * at::isfinite(self)

- name: native_batch_norm(Tensor input, Tensor? weight, Tensor? bias, Tensor? running_mean, Tensor? running_var, bool training, float momentum, float eps) -> (Tensor, Tensor, Tensor)
  input, weight, bias: "grad.defined() ? native_batch_norm_backward(grad, input, weight, running_mean, running_var, result1, result2, training, eps, grad_input_mask) : std::tuple<Tensor, Tensor, Tensor>()"

- name: native_batch_norm_backward(Tensor grad_out, Tensor input, Tensor? weight, Tensor? running_mean, Tensor? running_var, Tensor? save_mean, Tensor? save_invstd, bool train, float eps, bool[3] output_mask) -> (Tensor, Tensor, Tensor)
  input, weight, grad_out: batchnorm_double_backward(input, weight, grads[0], grads[1], grads[2], grad_out, running_mean, running_var, train, eps, save_mean, save_invstd, grad_input_mask)
  save_mean: not_implemented("native_batch_norm_backward save_mean")
  save_invstd: not_implemented("native_batch_norm_backward save_invstd")

- name: native_layer_norm(Tensor input, Tensor? weight, Tensor? bias, int M, int N, float eps) -> (Tensor, Tensor, Tensor)
  input, weight, bias: "GradMode::is_enabled() || grads[1].defined() || grads[2].defined() ? infinitely_differentiable_native_layer_norm_backward(grads[0], grads[1], grads[2], input, result1, result2, weight, M, N, eps, grad_input_mask) : (grads[0].defined() ? native_layer_norm_backward(grads[0].is_contiguous() ? grads[0] : grads[0].contiguous(), input, result1, result2, weight, M, N, grad_input_mask) : std::tuple<Tensor, Tensor, Tensor>())"

- name: native_group_norm(Tensor input, Tensor? weight, Tensor? bias, int N, int C, int HxW, int group, float eps) -> (Tensor, Tensor, Tensor)
  input, weight, bias: "GradMode::is_enabled() || grads[1].defined() || grads[2].defined() ? infinitely_differentiable_native_group_norm_backward(grads[0], grads[1], grads[2], input, result1, result2, weight, N, C, HxW, group, eps, grad_input_mask) : (grads[0].defined() ? native_group_norm_backward(grads[0].is_contiguous() ? grads[0] : grads[0].contiguous(), input.is_contiguous() ? input : input.contiguous(), result1, result2, weight, N, C, HxW, group, grad_input_mask) : std::tuple<Tensor, Tensor, Tensor>())"

- name: ne_.Scalar(Tensor(a!) self, Scalar other) -> Tensor(a!)
  self: zeros_like(self)

- name: ne_.Tensor(Tensor(a!) self, Tensor other) -> Tensor(a!)
  self: zeros_like(self)
  other: zeros_like(other)

- name: neg(Tensor self) -> Tensor
  self: grad.neg()

- name: nextafter(Tensor self, Tensor other) -> Tensor
  self: not_implemented("nextafter")
  other: not_implemented("nextafter")

- name: norm.Scalar(Tensor self, Scalar p=2) -> Tensor
  self: norm_backward(grad, self, p, result)

- name: norm.ScalarOpt_dim(Tensor self, Scalar? p, int[1] dim, bool keepdim=False) -> Tensor
  self: norm_backward(grad, self, p, result, dim, keepdim)

- name: norm.ScalarOpt_dtype(Tensor self, Scalar? p, *, ScalarType dtype) -> Tensor
  self: norm_backward(grad, self.to(grad.scalar_type()), p, result)

- name: norm.ScalarOpt_dim_dtype(Tensor self, Scalar? p, int[1] dim, bool keepdim, *, ScalarType dtype) -> Tensor
  self: norm_backward(grad, self.to(grad.scalar_type()), p, result, dim, keepdim)

- name: _pdist_forward(Tensor self, float p=2) -> Tensor
  self: _pdist_backward(grad, self, p, result)

- name: _pdist_backward(Tensor grad, Tensor self, float p, Tensor pdist) -> Tensor
  grad: not_implemented("_pdist_backward")
  self: not_implemented("_pdist_backward")
  pdist: not_implemented("_pdist_backward")

- name: _euclidean_dist(Tensor x1, Tensor x2) -> Tensor
  x1, x2: _euclidean_dist_backward(grad, x1, x2, result)

- name: _cdist_forward(Tensor x1, Tensor x2, float p, int? compute_mode) -> Tensor
  x1: _cdist_backward(grad.contiguous(), x1, x2, p, result)
  x2: _cdist_backward(grad.transpose(-1, -2).contiguous(), x2, x1, p, result.transpose(-1, -2).contiguous())

- name: _cdist_backward(Tensor grad, Tensor x1, Tensor x2, float p, Tensor cdist) -> Tensor
  grad: not_implemented("_cdist_backward")
  x1: not_implemented("_cdist_backward")
  x2: not_implemented("_cdist_backward")
  cdist: not_implemented("_cdist_backward")

- name: normal_(Tensor(a!) self, float mean=0, float std=1, *, Generator? generator=None) -> Tensor(a!)
  self: zeros_like(grad)

- name: normal.Tensor_float(Tensor mean, float std=1, *, Generator? generator=None) -> Tensor
  mean: at::zeros(mean.sizes(), grad.options())

- name: normal.float_Tensor(float mean, Tensor std, *, Generator? generator=None) -> Tensor
  std: at::zeros(std.sizes(), grad.options())

- name: normal.Tensor_Tensor(Tensor mean, Tensor std, *, Generator? generator=None) -> Tensor
  mean: at::zeros(mean.sizes(), grad.options())
  std: at::zeros(std.sizes(), grad.options())

- name: orgqr(Tensor self, Tensor input2) -> Tensor
  self: not_implemented("orgqr")
  input2: not_implemented("orgqr")

- name: ormqr(Tensor self, Tensor input2, Tensor input3, bool left=True, bool transpose=False) -> Tensor
  self: not_implemented("ormqr")
  input2: not_implemented("ormqr")
  input3: not_implemented("ormqr")

- name: permute(Tensor(a) self, int[] dims) -> Tensor(a)
  self: permute_backwards(grad, dims)

- name: poisson(Tensor self, Generator? generator=None) -> Tensor
  self: zeros_like(self)

- name: pow.Tensor_Scalar(Tensor self, Scalar exponent) -> Tensor
  self: pow_backward(grad, self, exponent)

- name: pow.Tensor_Tensor(Tensor self, Tensor exponent) -> Tensor
  self: pow_backward_self(grad, self, exponent)
  exponent: pow_backward_exponent(grad, self, exponent, result)

- name: pow.Scalar(Scalar self, Tensor exponent) -> Tensor
  exponent: pow_backward_exponent(grad, self, exponent, result)

- name: prod(Tensor self, *, ScalarType? dtype=None) -> Tensor
  self: prod_backward(grad, self.to(grad.scalar_type()), result)

- name: prod.dim_int(Tensor self, int dim, bool keepdim=False, *, ScalarType? dtype=None) -> Tensor
  self: prod_backward(grad, self.to(grad.scalar_type()), result, dim, keepdim)

- name: put_(Tensor(a!) self, Tensor index, Tensor source, bool accumulate=False) -> Tensor(a!)
  self: grad.clone().put_(index, zeros_like(source), accumulate)
  index: non_differentiable
  source: grad.take(index)

- name: qr(Tensor self, bool some=True) -> (Tensor Q, Tensor R)
  self: qr_backward(grads, self, some, Q, R)

- name: rad2deg(Tensor self) -> Tensor
  self: rad2deg_backward(grad)

- name: random_.from(Tensor(a!) self, int from, int? to, *, Generator? generator=None) -> Tensor(a!)
  self: zeros_like(grad)

- name: random_.to(Tensor(a!) self, int to, *, Generator? generator=None) -> Tensor(a!)
  self: zeros_like(grad)

- name: random_(Tensor(a!) self, *, Generator? generator=None) -> Tensor(a!)
  self: zeros_like(grad)

- name: reciprocal(Tensor self) -> Tensor
  self: -grad * (result * result).conj()

- name: remainder.Scalar(Tensor self, Scalar other) -> Tensor
  self: grad

- name: remainder.Tensor(Tensor self, Tensor other) -> Tensor
  self: grad

- name: renorm(Tensor self, Scalar p, int dim, Scalar maxnorm) -> Tensor
  self: renorm_backward(grad, self, p, dim, maxnorm)

- name: repeat(Tensor self, int[] repeats) -> Tensor
  self: repeat_backward(grad, repeats, self.sizes())

# DO NOT define a backward for reshape!
# reshape is special in that it sometimes returns a view, and sometimes not.
# Defining a backward will make codegen spit out the forward call as
#     as_variable(baseType->reshape(self)),
# making it impossible (hard) to detect when it is actually a view.
# - name: reshape(Tensor self, IntArrayRef shape)

- name: round(Tensor self) -> Tensor
  self: zeros_like(grad)

- name: rsqrt(Tensor self) -> Tensor
  self: -0.5 * grad * result.pow(3).conj()

- name: scatter_.src(Tensor(a!) self, int dim, Tensor index, Tensor src) -> Tensor(a!)
  self: grad.clone().scatter_(dim, index, 0)
  index: non_differentiable
  src: grad.gather(dim, index)

- name: scatter_.value(Tensor(a!) self, int dim, Tensor index, Scalar value) -> Tensor(a!)
  self: grad.clone().scatter_(dim, index, 0)
  index: non_differentiable

- name: scatter_add_(Tensor(a!) self, int dim, Tensor index, Tensor src) -> Tensor(a!)
  self: grad
  index: non_differentiable
  src: grad.gather(dim, index)

- name: select.int(Tensor(a) self, int dim, int index) -> Tensor(a)
  self: select_backward(grad, self.sizes(), dim, index)

- name: sigmoid(Tensor self) -> Tensor
  self: sigmoid_backward(grad, result)

- name: logit(Tensor self, float? eps=None) -> Tensor
  self: "GradMode::is_enabled() ? infinitely_differentiable_logit_backward(grad, self, eps) : logit_backward(grad, self, eps)"

- name: sign(Tensor self) -> Tensor
  self: zeros_like(grad)

- name: sgn(Tensor self) -> Tensor
  self: sgn_backward(result, grad, self)

- name: sin(Tensor self) -> Tensor
  self: grad * self.cos().conj()

- name: sinh(Tensor self) -> Tensor
  self: grad * self.cosh().conj()

<<<<<<< HEAD
- name: slice.Tensor(Tensor(a) self, int dim=0, int? start=None, int? end=None, int? step=None) -> Tensor(a)
=======
- name: slice.Tensor(Tensor(a) self, int dim=0, int? start=0, int? end=9223372036854775807, int step=1) -> Tensor(a)
>>>>>>> 689568cf
  self: slice_backward_wrapper(grad, self.sizes(), dim, start, end, step)

- name: slogdet(Tensor self) -> (Tensor sign, Tensor logabsdet)
  self: slogdet_backward(grad, self, sign, logabsdet)
  output_differentiability: [false, true]

- name: solve(Tensor self, Tensor A) -> (Tensor solution, Tensor LU)
  self: solve_backward_self(grad, self, A)
  A: solve_backward_A(grad, self, A, solution)

- name: sort(Tensor self, int dim=-1, bool descending=False) -> (Tensor values, Tensor indices)
  self: value_selecting_reduction_backward(grad, dim, indices, self.sizes(), true)
  output_differentiability: [True, False]

- name: split.Tensor(Tensor(a) self, int split_size, int dim=0) -> Tensor(a)[]
  self: split_backward(grads, split_size, dim, self.sizes(), self.options())

- name: unsafe_split.Tensor(Tensor self, int split_size, int dim=0) -> Tensor[]
  self: split_backward(grads, split_size, dim, self.sizes(), self.options())

- name: split_with_sizes(Tensor(a) self, int[] split_sizes, int dim=0) -> Tensor(a)[]
  self: split_with_sizes_backward(grads, split_sizes, dim, self.sizes(), self.options())

- name: unsafe_split_with_sizes(Tensor self, int[] split_sizes, int dim=0) -> Tensor[]
  self: split_with_sizes_backward(grads, split_sizes, dim, self.sizes(), self.options())

- name: sqrt(Tensor self) -> Tensor
  self: grad / (2 * result)

- name: squeeze(Tensor(a) self) -> Tensor(a)
  self: unsqueeze_to(grad, self.sizes())

- name: squeeze.dim(Tensor(a) self, int dim) -> Tensor(a)
  self: unsqueeze_to(grad, dim, self.sizes())

- name: squeeze_(Tensor(a!) self) -> Tensor(a!)
  self: unsqueeze_to(grad, self.sizes())

- name: squeeze_.dim(Tensor(a!) self, int dim) -> Tensor(a!)
  self: unsqueeze_to(grad, dim, self.sizes())

- name: std(Tensor self, bool unbiased=True) -> Tensor
  self: std_backward(result, grad, self, unbiased)

- name: std.dim(Tensor self, int[1] dim, bool unbiased=True, bool keepdim=False) -> Tensor
  self: std_backward(result, grad, self, dim, unbiased, keepdim)

- name: sub.Tensor(Tensor self, Tensor other, *, Scalar alpha=1) -> Tensor
  self: handle_r_to_c(self.scalar_type(), grad)
  other: handle_r_to_c(other.scalar_type(), -grad * alpha.conj())

- name: sub.Scalar(Tensor self, Scalar other, Scalar alpha=1) -> Tensor
  self: handle_r_to_c(self.scalar_type(), grad)

- name: rsub.Tensor(Tensor self, Tensor other, *, Scalar alpha=1) -> Tensor
  self: -grad * alpha
  other: grad

- name: rsub.Scalar(Tensor self, Scalar other, Scalar alpha=1) -> Tensor
  self: -grad * alpha

- name: sum(Tensor self, *, ScalarType? dtype=None) -> Tensor
  self: grad.expand(self.sizes())

- name: sum.dim_IntList(Tensor self, int[1] dim, bool keepdim=False, *, ScalarType? dtype=None) -> Tensor
  self: sum_backward(grad, self.sizes(), dim, keepdim)

- name: nansum(Tensor self, *, ScalarType? dtype=None) -> Tensor
  self: grad.expand(self.sizes()).to(self.scalar_type()) * self.isnan().logical_not()

- name: nansum.dim_IntList(Tensor self, int[1] dim, bool keepdim=False, *, ScalarType? dtype=None) -> Tensor
  self: nansum_backward(grad.to(self.scalar_type()), self, dim, keepdim)

- name: svd(Tensor self, bool some=True, bool compute_uv=True) -> (Tensor U, Tensor S, Tensor V)
  self: svd_backward(grads, self, some, compute_uv, U, S, V)

- name: symeig(Tensor self, bool eigenvectors=False, bool upper=True) -> (Tensor eigenvalues, Tensor eigenvectors)
  self: symeig_backward(grads, self, eigenvectors, upper, eigenvalues, eigenvectors_return)

- name: linalg_eigh(Tensor self, str UPLO="L") -> (Tensor eigenvalues, Tensor eigenvectors)
  self: symeig_backward(grads, self, /*eigenvectors=*/true, /*upper=*/true, eigenvalues, eigenvectors)

- name: linalg_eigvalsh(Tensor self, str UPLO="L") -> Tensor
  self: non_differentiable

- name: t(Tensor(a) self) -> Tensor(a)
  self: grad.t()

- name: one_hot(Tensor self, int num_classes=-1) -> Tensor
  self: non_differentiable

- name: flip(Tensor self, int[] dims) -> Tensor
  self: grad.flip(dims)

- name: roll(Tensor self, int[1] shifts, int[1] dims=[]) -> Tensor
  self: grad.roll(fmap(reverse_list(shifts), [](int64_t i){return -i;}), reverse_list(dims))

- name: rot90(Tensor self, int k=1, int[] dims=[0,1]) -> Tensor
  self: grad.rot90(-k, dims)

- name: take(Tensor self, Tensor index) -> Tensor
  self: take_backward(grad, self, index)
  index: non_differentiable

- name: tan(Tensor self) -> Tensor
  self: grad * (1 + result.pow(2)).conj()

- name: tanh(Tensor self) -> Tensor
  self: tanh_backward(grad, result)

- name: topk(Tensor self, int k, int dim=-1, bool largest=True, bool sorted=True) -> (Tensor values, Tensor indices)
  self: value_selecting_reduction_backward(grad, dim, indices, self.sizes(), true)
  output_differentiability: [True, False]

- name: trace(Tensor self) -> Tensor
  self: trace_backward(grad, self.sizes())

- name: transpose.int(Tensor(a) self, int dim0, int dim1) -> Tensor(a)
  self: grad.transpose(dim0, dim1)

- name: transpose_(Tensor(a!) self, int dim0, int dim1) -> Tensor(a!)
  self: grad.transpose(dim0, dim1)

- name: triangular_solve(Tensor self, Tensor A, bool upper=True, bool transpose=False, bool unitriangular=False) -> (Tensor solution, Tensor cloned_coefficient)
  self, A: triangular_solve_backward(grads[0], grads[1], self, A, solution, upper, transpose, unitriangular, grad_input_mask)

- name: tril(Tensor self, int diagonal=0) -> Tensor
  self: grad.tril(diagonal)

- name: triu(Tensor self, int diagonal=0) -> Tensor
  self: grad.triu(diagonal)

- name: trunc(Tensor self) -> Tensor
  self: zeros_like(grad)

- name: to_dense(Tensor self) -> Tensor
  self: to_dense_backward(grad, self)

- name: to_sparse(Tensor self) -> Tensor
  self: grad.to_dense()

- name: to_mkldnn(Tensor self) -> Tensor
  self: to_mkldnn_backward(grad, self)

- name: unfold(Tensor(a) self, int dimension, int size, int step) -> Tensor(a)
  self: unfold_backward(grad, self.sizes(), dimension, size, step)

- name: unfold_backward(Tensor grad_in, int[] input_sizes, int dim, int size, int step) -> Tensor
  grad_in: grad.unfold(dim, size, step)

- name: uniform_(Tensor(a!) self, float from=0, float to=1, *, Generator? generator=None) -> Tensor(a!)
  self: zeros_like(grad)

- name: _unique(Tensor self, bool sorted=True, bool return_inverse=False) -> (Tensor, Tensor)
  output_differentiability: [True, False]
  self: not_implemented("_unique")

- name: unique_dim(Tensor self, int dim, bool sorted=True, bool return_inverse=False, bool return_counts=False) -> (Tensor, Tensor, Tensor)
  output_differentiability: [True, False, False]
  self: not_implemented("unique_dim")

- name: unique_consecutive(Tensor self, bool return_inverse=False, bool return_counts=False, int? dim=None) -> (Tensor, Tensor, Tensor)
  output_differentiability: [True, False, False]
  self: not_implemented("unique_consecutive")

- name: unique_dim_consecutive(Tensor self, int dim, bool return_inverse=False, bool return_counts=False) -> (Tensor, Tensor, Tensor)
  output_differentiability: [True, False, False]
  self: not_implemented("unique_dim_consecutive")

- name: _unique2(Tensor self, bool sorted=True, bool return_inverse=False, bool return_counts=False) -> (Tensor, Tensor, Tensor)
  output_differentiability: [True, False, False]
  self: not_implemented("_unique2")

- name: _unsafe_view(Tensor self, int[] size) -> Tensor
  self: grad.reshape(self.sizes())

- name: unsqueeze(Tensor(a) self, int dim) -> Tensor(a)
  self: grad.squeeze(dim)

- name: unsqueeze_(Tensor(a!) self, int dim) -> Tensor(a!)
  self: grad.squeeze(dim)

- name: var(Tensor self, bool unbiased=True) -> Tensor
  self: var_backward(grad, self, unbiased)

- name: var.dim(Tensor self, int[1] dim, bool unbiased=True, bool keepdim=False) -> Tensor
  self: var_backward(grad, self, dim, unbiased, keepdim)

- name: view(Tensor(a) self, int[] size) -> Tensor(a)
  self: grad.reshape(self.sizes())

- name: view_as_real(Tensor(a) self) -> Tensor(a)
  self: at::view_as_complex(grad.contiguous()) # gx0 + 1j * gx1

- name: view_as_complex(Tensor(a) self) -> Tensor(a)
  self: at::view_as_real(grad.contiguous()) # [gx, gy]

- name: _s_where(Tensor condition, Tensor self, Tensor other) -> Tensor
  condition: non_differentiable
  self: where(condition, grad, zeros_like(grad))
  other: where(condition, zeros_like(grad), grad)

# weight_norm_cuda_interface_backward does not have an explicitly defined derivative, so if we do happen
# to be running backward with create_graph=True, fall back to a backward function that uses
# differentiable ops.
- name: _weight_norm_cuda_interface(Tensor v, Tensor g, int dim=0) -> (Tensor, Tensor)
  v, g: "grad.defined() ? (GradMode::is_enabled() ? _weight_norm_differentiable_backward(grad.contiguous(), v, g, result1, dim) : _weight_norm_cuda_interface_backward(grad.contiguous(), v, g, result1, dim)) : std::tuple<Tensor, Tensor>()"

- name: zero_(Tensor(a!) self) -> Tensor(a!)
  self: zeros_like(grad)

- name: sparse_mask(Tensor self, Tensor mask) -> Tensor
  self: grad.to_dense().sparse_mask(mask).to_dense()
  mask: non_differentiable

- name: _sparse_coo_tensor_with_dims_and_tensors(int sparse_dim, int dense_dim, int[] size, Tensor indices, Tensor values, *, ScalarType? dtype=None, Layout? layout=None, Device? device=None, bool? pin_memory=False) -> Tensor
  values: sparse_constructor_values_backward(grad, indices, values.sizes())

- name: _sparse_sum.dim(Tensor self, int[1] dim) -> Tensor
  self: at::_sparse_sum_backward(grad, self, dim)

- name: _standard_gamma(Tensor self, Generator? generator=None) -> Tensor
  self: grad * _standard_gamma_grad(self, result)

- name: _standard_gamma_grad(Tensor self, Tensor output) -> Tensor
  self: not_implemented("_standard_gamma_grad")

- name: values(Tensor(a) self) -> Tensor(a)
  self: at::_sparse_coo_tensor_unsafe(self.indices(), grad, self.sizes())._coalesced_(true)

# Why is _values() not differentiable?
# See NOTE [ Sparse: autograd and API ]
- name: _values(Tensor(a) self) -> Tensor(a)
  output_differentiability: [False]

# NN
- name: _trilinear(Tensor i1, Tensor i2, Tensor i3, int[] expand1, int[] expand2, int[] expand3, int[] sumdim, int unroll_dim=1) -> Tensor
  i1, i2, i3: _trilinear_backward(grad, i1, i2, i3, expand1, expand2, expand3, sumdim, unroll_dim, grad_input_mask)

- name: constant_pad_nd(Tensor self, int[] pad, Scalar value=0) -> Tensor
  self: constant_pad_nd_backward(grad, pad)

- name: binary_cross_entropy(Tensor self, Tensor target, Tensor? weight=None, int reduction=Mean) -> Tensor
  self: binary_cross_entropy_backward(grad, self, target, weight, reduction)

- name: binary_cross_entropy_backward(Tensor grad_output, Tensor self, Tensor target, Tensor? weight=None, int reduction=Mean) -> Tensor
  self: binary_cross_entropy_double_backward(grad_output, grad, self, target, weight, reduction)
  grad_output: binary_cross_entropy_double_backward_grad_output(grad, self, target, weight, reduction)

- name: binary_cross_entropy_with_logits(Tensor self, Tensor target, Tensor? weight=None, Tensor? pos_weight=None, int reduction=Mean) -> Tensor
  self: binary_cross_entropy_with_logits_backward(grad, self, target, weight, pos_weight, reduction)
  target: binary_cross_entropy_with_logits_target_backward(grad, self, target, weight, pos_weight, reduction)

- name: embedding(Tensor weight, Tensor indices, int padding_idx=-1, bool scale_grad_by_freq=False, bool sparse=False) -> Tensor
  indices: non_differentiable
  weight: embedding_backward(grad, indices, weight.size(0), padding_idx, scale_grad_by_freq, sparse)

- name: embedding_dense_backward(Tensor grad_output, Tensor indices, int num_weights, int padding_idx, bool scale_grad_by_freq) -> Tensor
  grad_output: embedding_dense_double_backward(grad, indices, padding_idx)
  indices: non_differentiable

- name: _embedding_bag(Tensor weight, Tensor indices, Tensor offsets, bool scale_grad_by_freq=False, int mode=0, bool sparse=False, Tensor? per_sample_weights=None, bool include_last_offset=False) -> (Tensor, Tensor, Tensor, Tensor)
  indices: non_differentiable
  offsets: non_differentiable
  weight: _embedding_bag_backward(grad, indices, offsets, result1, result2, result3, weight.size(0), scale_grad_by_freq, mode, sparse, per_sample_weights)
  per_sample_weights: _embedding_bag_per_sample_weights_backward(grad, weight, indices, offsets, result1, mode)

- name: _embedding_bag_dense_backward(Tensor grad, Tensor indices, Tensor offsets, Tensor offset2bag, Tensor bag_size, Tensor maximum_indices, int num_weights, bool scale_grad_by_freq, int mode, Tensor? per_sample_weights) -> Tensor
  indices: non_differentiable
  offsets: non_differentiable
  offset2bag: non_differentiable
  bag_size: non_differentiable
  maximum_indices: non_differentiable

- name: embedding_renorm_(Tensor(a!) self, Tensor indices, float max_norm, float norm_type) -> Tensor(a!)
  indices: non_differentiable
  self: not_implemented("embedding_renorm")

- name: kl_div(Tensor self, Tensor target, int reduction=Mean, *, bool log_target=False) -> Tensor
  self: kl_div_backward(grad, self, target, reduction, log_target)
  target: kl_div_target_backward(grad, self, target, reduction, log_target)

- name: l1_loss(Tensor self, Tensor target, int reduction=Mean) -> Tensor
  self: l1_loss_backward(grad, self, target, reduction)
  target: l1_loss_backward(grad, target, self, reduction)

- name: mse_loss(Tensor self, Tensor target, int reduction=Mean) -> Tensor
  self: mse_loss_backward(grad, self, target, reduction)
  target: mse_loss_backward(grad, target, self, reduction)

- name: multi_margin_loss(Tensor self, Tensor target, Scalar p=1, Scalar margin=1, Tensor? weight=None, int reduction=Mean) -> Tensor
  self: multi_margin_loss_backward(grad, self, target, p, margin, weight, reduction)
  target: non_differentiable

- name: multilabel_margin_loss_forward(Tensor self, Tensor target, int reduction) -> (Tensor output, Tensor is_target)
  self: multilabel_margin_loss_backward(grad, self, target, reduction, is_target)
  target: non_differentiable

- name: nll_loss_forward(Tensor self, Tensor target, Tensor? weight, int reduction, int ignore_index) -> (Tensor output, Tensor total_weight)
  self: nll_loss_backward(grad, self, target, weight, reduction, ignore_index, total_weight)
  target: non_differentiable

- name: nll_loss2d_forward(Tensor self, Tensor target, Tensor? weight, int reduction, int ignore_index) -> (Tensor output, Tensor total_weight)
  self: nll_loss2d_backward(grad, self, target, weight, reduction, ignore_index, total_weight)
  target: non_differentiable

- name: smooth_l1_loss(Tensor self, Tensor target, int reduction=Mean, float beta=1.0) -> Tensor
  self: smooth_l1_loss_backward(grad, self, target, reduction, beta)
  target: smooth_l1_loss_backward(grad, target, self, reduction, beta)

- name: soft_margin_loss(Tensor self, Tensor target, int reduction=Mean) -> Tensor
  self: soft_margin_loss_backward(grad, self, target, reduction)

- name: relu(Tensor self) -> Tensor
  self: threshold_backward(grad, self, 0)

# NB: `output` instead of `self` saves memory. It avoids saving a copy of self.
- name: relu_(Tensor(a!) self) -> Tensor(a!)
  self: threshold_backward(grad, result, 0)

- name: silu(Tensor self) -> Tensor
  self: "GradMode::is_enabled() ? infinitely_differentiable_silu_backward(grad, self) : silu_backward(grad, self)"

- name: elu(Tensor self, Scalar alpha=1, Scalar scale=1, Scalar input_scale=1) -> Tensor
  self: elu_backward(grad, alpha, scale, input_scale, result)

- name: celu(Tensor self, Scalar alpha=1.0) -> Tensor
  self: elu_backward(grad, alpha, 1, 1.0/alpha.toFloat(), result)

- name: gelu(Tensor self) -> Tensor
  self: "GradMode::is_enabled() ? infinitely_differentiable_gelu_backward(grad, self) : gelu_backward(grad, self)"

- name: glu(Tensor self, int dim=-1) -> Tensor
  self: glu_backward(grad, self, dim)

- name: hardshrink(Tensor self, Scalar lambd=0.5) -> Tensor
  self: hardshrink_backward(grad, self, lambd)

- name: hardshrink_backward(Tensor grad_out, Tensor self, Scalar lambd) -> Tensor
  grad_out: hardshrink_backward(grad, self, lambd)
  self: zeros_like(grad)

- name: hardtanh(Tensor self, Scalar min_val=-1, Scalar max_val=1) -> Tensor
  self: hardtanh_backward(grad, self, min_val, max_val)

- name: hardtanh_(Tensor(a!) self, Scalar min_val=-1, Scalar max_val=1) -> Tensor(a!)
  self: hardtanh_backward(grad, result, min_val, max_val)

- name: leaky_relu(Tensor self, Scalar negative_slope=0.01) -> Tensor
  self: leaky_relu_backward(grad, self, negative_slope, false)

- name: leaky_relu_(Tensor(a!) self, Scalar negative_slope=0.01) -> Tensor(a!)
  self: leaky_relu_backward(grad, result, negative_slope, true)

- name: log_sigmoid_forward(Tensor self) -> (Tensor output, Tensor buffer)
  self: log_sigmoid_backward(grad, self, buffer)

- name: _log_softmax(Tensor self, int dim, bool half_to_float) -> Tensor
  self: _log_softmax_backward_data(grad, result, dim, self)

- name: _sparse_log_softmax(Tensor self, int dim, bool half_to_float) -> Tensor
  self: _sparse_log_softmax_backward_data(grad, result, dim, self)

- name: prelu(Tensor self, Tensor weight) -> Tensor
  self, weight: "grad.defined() ? prelu_backward(grad, self, weight) : std::tuple<Tensor, Tensor>()"

- name: prelu_backward(Tensor grad_output, Tensor self, Tensor weight) -> (Tensor, Tensor)
  grad_output, self, weight: prelu_double_backward(grads[0], grads[1], grad_output, self, weight)

- name: rrelu_with_noise(Tensor self, Tensor noise, Scalar lower=0.125, Scalar upper=0.3333333333333333, bool training=False, Generator? generator=None) -> Tensor
  self: rrelu_with_noise_backward(grad, self, noise, lower, upper, training, false)

- name: rrelu_with_noise_(Tensor(a!) self, Tensor noise, Scalar lower=0.125, Scalar upper=0.3333333333333333, bool training=False, Generator? generator=None) -> Tensor(a!)
  self: rrelu_with_noise_backward(grad, result, noise, lower, upper, training, true)

- name: _softmax(Tensor self, int dim, bool half_to_float) -> Tensor
  self: _softmax_backward_data(grad, result, dim, self)

- name: _sparse_softmax(Tensor self, int dim, bool half_to_float) -> Tensor
  self: _sparse_softmax_backward_data(grad, result, dim, self)

- name: softplus(Tensor self, Scalar beta=1, Scalar threshold=20) -> Tensor
  self: softplus_backward(grad, self, beta, threshold, result)

- name: softshrink(Tensor self, Scalar lambd=0.5) -> Tensor
  self: softshrink_backward(grad, self, lambd)

- name: threshold(Tensor self, Scalar threshold, Scalar value) -> Tensor
  self: threshold_backward(grad, self, threshold)

- name: threshold_(Tensor(a!) self, Scalar threshold, Scalar value) -> Tensor(a!)
  self: threshold_backward(grad, result, threshold)

- name: reflection_pad1d(Tensor self, int[2] padding) -> Tensor
  self: reflection_pad1d_backward(grad, self, padding)

- name: reflection_pad2d(Tensor self, int[4] padding) -> Tensor
  self: reflection_pad2d_backward(grad, self, padding)

- name: replication_pad1d(Tensor self, int[2] padding) -> Tensor
  self: replication_pad1d_backward(grad, self, padding)

- name: replication_pad2d(Tensor self, int[4] padding) -> Tensor
  self: replication_pad2d_backward(grad, self, padding)

- name: replication_pad3d(Tensor self, int[6] padding) -> Tensor
  self: replication_pad3d_backward(grad, self, padding)

- name: upsample_linear1d(Tensor self, int[1] output_size, bool align_corners, float? scales=None) -> Tensor
  self: upsample_linear1d_backward(grad, output_size, self.sizes(), align_corners, scales)

- name: upsample_bilinear2d(Tensor self, int[2] output_size, bool align_corners, float? scales_h=None, float? scales_w=None) -> Tensor
  self: upsample_bilinear2d_backward(grad, output_size, self.sizes(), align_corners, scales_h, scales_w)

- name: upsample_bicubic2d(Tensor self, int[2] output_size, bool align_corners, float? scales_h=None, float? scales_w=None) -> Tensor
  self: upsample_bicubic2d_backward(grad, output_size, self.sizes(), align_corners, scales_h, scales_w)

- name: upsample_trilinear3d(Tensor self, int[3] output_size, bool align_corners, float? scales_d=None, float? scales_h=None, float? scales_w=None) -> Tensor
  self: upsample_trilinear3d_backward(grad, output_size, self.sizes(), align_corners, scales_d, scales_h, scales_w)

- name: upsample_nearest1d(Tensor self, int[1] output_size, float? scales=None) -> Tensor
  self: upsample_nearest1d_backward(grad, output_size, self.sizes(), scales)

- name: upsample_nearest2d(Tensor self, int[2] output_size, float? scales_h=None, float? scales_w=None) -> Tensor
  self: upsample_nearest2d_backward(grad, output_size, self.sizes(), scales_h, scales_w)

- name: upsample_nearest3d(Tensor self, int[3] output_size, float? scales_d=None, float? scales_h=None, float? scales_w=None) -> Tensor
  self: upsample_nearest3d_backward(grad, output_size, self.sizes(), scales_d, scales_h, scales_w)

- name: upsample_linear1d.vec(Tensor input, int[]? output_size, bool align_corners, float[]? scale_factors) -> Tensor
  input: upsample_linear1d_backward(grad, output_size, input.sizes(), align_corners, scale_factors)

- name: upsample_bilinear2d.vec(Tensor input, int[]? output_size, bool align_corners, float[]? scale_factors) -> Tensor
  input: upsample_bilinear2d_backward(grad, output_size, input.sizes(), align_corners, scale_factors)

- name: upsample_trilinear3d.vec(Tensor input, int[]? output_size, bool align_corners, float[]? scale_factors) -> Tensor
  input: upsample_trilinear3d_backward(grad, output_size, input.sizes(), align_corners, scale_factors)

- name: upsample_bicubic2d.vec(Tensor input, int[]? output_size, bool align_corners, float[]? scale_factors) -> Tensor
  input: upsample_bicubic2d_backward(grad, output_size, input.sizes(), align_corners, scale_factors)

- name: upsample_nearest1d.vec(Tensor input, int[]? output_size, float[]? scale_factors) -> Tensor
  input: upsample_nearest1d_backward(grad, output_size, input.sizes(), scale_factors)

- name: upsample_nearest2d.vec(Tensor input, int[]? output_size, float[]? scale_factors) -> Tensor
  input: upsample_nearest2d_backward(grad, output_size, input.sizes(), scale_factors)

- name: upsample_nearest3d.vec(Tensor input, int[]? output_size, float[]? scale_factors) -> Tensor
  input: upsample_nearest3d_backward(grad, output_size, input.sizes(), scale_factors)

- name: _adaptive_avg_pool2d(Tensor self, int[2] output_size) -> Tensor
  self: _adaptive_avg_pool2d_backward(grad, self)

- name: adaptive_avg_pool3d(Tensor self, int[3] output_size) -> Tensor
  self: adaptive_avg_pool3d_backward(grad, self)

- name: adaptive_max_pool2d(Tensor self, int[2] output_size) -> (Tensor, Tensor)
  self: adaptive_max_pool2d_backward(grad, self, result1)

- name: adaptive_max_pool3d(Tensor self, int[3] output_size) -> (Tensor, Tensor)
  self: adaptive_max_pool3d_backward(grad, self, result1)

- name: avg_pool2d(Tensor self, int[2] kernel_size, int[2] stride=[], int[2] padding=0, bool ceil_mode=False, bool count_include_pad=True, int? divisor_override=None) -> Tensor
  self: avg_pool2d_backward(grad, self, kernel_size, stride, padding, ceil_mode, count_include_pad, divisor_override)

- name: avg_pool3d(Tensor self, int[3] kernel_size, int[3] stride=[], int[3] padding=0, bool ceil_mode=False, bool count_include_pad=True, int? divisor_override=None) -> Tensor
  self: avg_pool3d_backward(grad, self, kernel_size, stride, padding, ceil_mode, count_include_pad, divisor_override)

- name: fractional_max_pool2d(Tensor self, int[2] kernel_size, int[2] output_size, Tensor random_samples) -> (Tensor, Tensor)
  self: fractional_max_pool2d_backward(grad, self, kernel_size, output_size, result1)

- name: fractional_max_pool3d(Tensor self, int[3] kernel_size, int[3] output_size, Tensor random_samples) -> (Tensor, Tensor)
  self: fractional_max_pool3d_backward(grad, self, kernel_size, output_size, result1)

- name: max_pool2d_with_indices(Tensor self, int[2] kernel_size, int[2] stride=[], int[2] padding=0, int[2] dilation=1, bool ceil_mode=False) -> (Tensor, Tensor)
  self: max_pool2d_with_indices_backward(grad, self, kernel_size, stride, padding, dilation, ceil_mode, result1)
  output_differentiability: [True, False]

- name: max_pool3d_with_indices(Tensor self, int[3] kernel_size, int[3] stride=[], int[3] padding=0, int[3] dilation=1, bool ceil_mode=False) -> (Tensor, Tensor)
  self: max_pool3d_with_indices_backward(grad, self, kernel_size, stride, padding, dilation, ceil_mode, result1)
  output_differentiability: [True, False]

- name: max_unpool2d(Tensor self, Tensor indices, int[2] output_size) -> Tensor
  self: max_unpool2d_backward(grad, self, indices, output_size)
  indices: non_differentiable

- name: max_unpool3d(Tensor self, Tensor indices, int[3] output_size, int[3] stride, int[3] padding) -> Tensor
  self: max_unpool3d_backward(grad, self, indices, output_size, stride, padding)
  indices: non_differentiable

- name: convolution_overrideable(Tensor input, Tensor weight, Tensor? bias, int[] stride, int[] padding, int[] dilation, bool transposed, int[] output_padding, int groups) -> Tensor
  input, weight, bias: "grad.defined() ? convolution_backward_overrideable(grad, input, weight, stride, padding, dilation, transposed, output_padding, groups, grad_input_mask) : std::tuple<Tensor, Tensor, Tensor>()"

- name: convolution_backward_overrideable(Tensor grad_output, Tensor input, Tensor weight, int[] stride, int[] padding, int[] dilation, bool transposed, int[] output_padding, int groups, bool[3] output_mask) -> (Tensor grad_input, Tensor grad_weight, Tensor grad_bias)
  grad_output, input, weight: _convolution_double_backward(grads[0], grads[1], grads[2], grad_output, weight, input, stride, padding, dilation, false, output_padding, groups, false, false, false, false, grad_input_mask)

- name: slow_conv_transpose2d(Tensor self, Tensor weight, int[2] kernel_size, Tensor? bias=None, int[2] stride=1, int[2] padding=0, int[2] output_padding=0, int[2] dilation=1) -> Tensor
  self, weight, bias: "grad.defined() ? slow_conv_transpose2d_backward(grad, self, weight, kernel_size, stride, padding, output_padding, dilation, empty_like(grad, at::MemoryFormat::Contiguous), empty_like(grad, at::MemoryFormat::Contiguous), grad_input_mask) : std::tuple<Tensor, Tensor, Tensor>()"

- name: slow_conv_transpose2d_backward.output_mask(Tensor grad_output, Tensor self, Tensor weight, int[2] kernel_size, int[2] stride, int[2] padding, int[2] output_padding, int[2] dilation, Tensor columns, Tensor ones, bool[3] output_mask) -> (Tensor grad_input, Tensor grad_weight, Tensor grad_bias)
  grad_output, self, weight: _convolution_double_backward(grads[0], grads[1], grads[2], grad_output, weight, self, stride, padding, dilation, true, output_padding, 1, false, false, false, false, grad_input_mask)

- name: slow_conv_transpose3d(Tensor self, Tensor weight, int[3] kernel_size, Tensor? bias=None, int[3] stride=1, int[3] padding=0, int[3] output_padding=0, int[3] dilation=1) -> Tensor
  self, weight, bias: "grad.defined() ? slow_conv_transpose3d_backward(grad, self, weight, kernel_size, stride, padding, output_padding, dilation, empty_like(grad, at::MemoryFormat::Preserve), empty_like(grad, at::MemoryFormat::Preserve), grad_input_mask) : std::tuple<Tensor, Tensor, Tensor>()"

- name: slow_conv_transpose3d_backward.output_mask(Tensor grad_output, Tensor self, Tensor weight, int[3] kernel_size, int[3] stride, int[3] padding, int[3] output_padding, int[3] dilation, Tensor finput, Tensor fgrad_input, bool[3] output_mask) -> (Tensor grad_input, Tensor grad_weight, Tensor grad_bias)
  grad_output, self, weight: _convolution_double_backward(grads[0], grads[1], grads[2], grad_output, weight, self, stride, padding, dilation, true, output_padding, 1, false, false, false, false, grad_input_mask)

- name: thnn_conv2d_forward(Tensor self, Tensor weight, int[2] kernel_size, Tensor? bias, int[2] stride, int[2] padding) -> (Tensor output, Tensor finput, Tensor fgrad_input)
  self, weight, bias: "grad.defined() ? thnn_conv2d_backward(grad, self, weight, kernel_size, stride, padding, finput, fgrad_input, grad_input_mask) : std::tuple<Tensor, Tensor, Tensor>()"

- name: thnn_conv2d_backward.output_mask(Tensor grad_output, Tensor self, Tensor weight, int[2] kernel_size, int[2] stride, int[2] padding, Tensor finput, Tensor fgrad_input, bool[3] output_mask) -> (Tensor grad_input, Tensor grad_weight, Tensor grad_bias)
  grad_output, self, weight: _convolution_double_backward(grads[0], grads[1], grads[2], grad_output, weight, self, stride, padding, {{1, 1}}, false, {{0, 0}}, 1, false, false, false, false, grad_input_mask)

- name: thnn_conv_depthwise2d_forward(Tensor self, Tensor weight, int[2] kernel_size, Tensor? bias, int[2] stride, int[2] padding, int[2] dilation) -> Tensor
  self, weight: "grad.defined() ? thnn_conv_depthwise2d_backward(grad.contiguous(), self, weight, kernel_size, stride, padding, dilation, grad_input_mask) : std::tuple<Tensor, Tensor>()"
  bias: grad.contiguous().view({grad.size(0), grad.size(1), -1}).sum(0).sum(1)

- name: thnn_conv_depthwise2d_backward.output_mask(Tensor grad_output, Tensor self, Tensor weight, int[2] kernel_size, int[2] stride, int[2] padding, int[2] dilation, bool[2] output_mask) -> (Tensor grad_input, Tensor grad_weight)
  grad_output, self, weight: _convolution_double_backward(grads[0], grads[1], {}, grad_output, weight, self, stride, padding, dilation, false, {{0, 0}}, self.size(1), false, false, false, false, grad_input_mask)

- name: slow_conv3d_forward(Tensor self, Tensor weight, int[3] kernel_size, Tensor? bias, int[3] stride, int[3] padding) -> (Tensor output, Tensor finput, Tensor fgrad_input)
  self, weight, bias: "grad.defined() ? slow_conv3d_backward(grad, self, weight, kernel_size, stride, padding, finput, fgrad_input, grad_input_mask) : std::tuple<Tensor, Tensor, Tensor>()"

- name: slow_conv3d_backward.output_mask(Tensor grad_output, Tensor self, Tensor weight, int[3] kernel_size, int[3] stride, int[3] padding, Tensor finput, Tensor fgrad_input, bool[3] output_mask) -> (Tensor grad_input, Tensor grad_weight, Tensor grad_bias)
  grad_output, self, weight: _convolution_double_backward(grads[0], grads[1], grads[2], grad_output, weight, self, stride, padding, {{1, 1, 1}}, false, {{0, 0, 0}}, 1, false, false, false, false, grad_input_mask)

- name: slow_conv_dilated2d(Tensor self, Tensor weight, int[2] kernel_size, Tensor? bias=None, int[2] stride=1, int[2] padding=0, int[2] dilation=1) -> Tensor
  self, weight, bias: "grad.defined() ? slow_conv_dilated2d_backward(grad, self, weight, kernel_size, stride, padding, dilation, grad_input_mask) : std::tuple<Tensor, Tensor, Tensor>()"

- name: slow_conv_dilated2d_backward(Tensor grad_output, Tensor self, Tensor weight, int[2] kernel_size, int[2] stride, int[2] padding, int[2] dilation, bool[3] output_mask) -> (Tensor grad_input, Tensor grad_weight, Tensor grad_bias)
  grad_output, self, weight: _convolution_double_backward(grads[0], grads[1], grads[2], grad_output, weight, self, stride, padding, dilation, false, {{0, 0}}, 1, false, false, false, false, grad_input_mask)

- name: slow_conv_dilated3d(Tensor self, Tensor weight, int[3] kernel_size, Tensor? bias=None, int[3] stride=1, int[3] padding=0, int[3] dilation=1) -> Tensor
  self, weight, bias: "grad.defined() ? slow_conv_dilated3d_backward(grad, self, weight, kernel_size, stride, padding, dilation, grad_input_mask) : std::tuple<Tensor, Tensor, Tensor>()"

- name: slow_conv_dilated3d_backward(Tensor grad_output, Tensor self, Tensor weight, int[3] kernel_size, int[3] stride, int[3] padding, int[3] dilation, bool[3] output_mask) -> (Tensor grad_input, Tensor grad_weight, Tensor grad_bias)
  grad_output, self, weight: _convolution_double_backward(grads[0], grads[1], grads[2], grad_output, weight, self, stride, padding, dilation, false, {{0, 0, 0}}, 1, false, false, false, false, grad_input_mask)

- name: col2im(Tensor self, int[2] output_size, int[2] kernel_size, int[2] dilation, int[2] padding, int[2] stride) -> Tensor
  self: col2im_backward(grad, kernel_size, dilation, padding, stride)

- name: im2col(Tensor self, int[2] kernel_size, int[2] dilation, int[2] padding, int[2] stride) -> Tensor
  self: im2col_backward(grad, {self.size(2), self.size(3)}, kernel_size, dilation, padding, stride)

# NN double backwards support
- name: im2col_backward(Tensor grad_output, int[2] input_size, int[2] kernel_size, int[2] dilation, int[2] padding, int[2] stride) -> Tensor
  grad_output: im2col(grad, kernel_size, dilation, padding, stride)

- name: col2im_backward(Tensor grad_output, int[2] kernel_size, int[2] dilation, int[2] padding, int[2] stride) -> Tensor
  grad_output: col2im(grad, {grad_output.size(2), grad_output.size(3)}, kernel_size, dilation, padding, stride)

- name: _adaptive_avg_pool2d_backward(Tensor grad_output, Tensor self) -> Tensor
  grad_output: _adaptive_avg_pool2d(grad, { grad_output.size(-2), grad_output.size(-1) })
  self: zeros_like(self)

- name: adaptive_avg_pool3d_backward(Tensor grad_output, Tensor self) -> Tensor
  grad_output: adaptive_avg_pool3d(grad, { grad_output.size(-3), grad_output.size(-2), grad_output.size(-1) })
  self: zeros_like(self)

- name: adaptive_max_pool2d_backward(Tensor grad_output, Tensor self, Tensor indices) -> Tensor
  grad_output: max_pool_double_backward(grad, indices, 2)
  self: zeros_like(self)

- name: adaptive_max_pool3d_backward(Tensor grad_output, Tensor self, Tensor indices) -> Tensor
  grad_output: max_pool_double_backward(grad, indices, 3)
  self: zeros_like(self)

- name: avg_pool2d_backward(Tensor grad_output, Tensor self, int[2] kernel_size, int[2] stride, int[2] padding, bool ceil_mode, bool count_include_pad, int? divisor_override) -> Tensor
  grad_output: avg_pool2d(grad, kernel_size, stride, padding, ceil_mode, count_include_pad, divisor_override)
  self: zeros_like(self)

- name: avg_pool3d_backward(Tensor grad_output, Tensor self, int[3] kernel_size, int[3] stride, int[3] padding, bool ceil_mode, bool count_include_pad, int? divisor_override) -> Tensor
  grad_output: avg_pool3d(grad, kernel_size, stride, padding, ceil_mode, count_include_pad, divisor_override)
  self: zeros_like(self)

- name: elu_backward(Tensor grad_output, Scalar alpha, Scalar scale, Scalar input_scale, Tensor output) -> Tensor
  grad_output: elu_backward(grad, alpha, scale, input_scale, output)
  output: grad * grad_output * input_scale * (output < 0).type_as(grad)

- name: fractional_max_pool2d_backward(Tensor grad_output, Tensor self, int[2] kernel_size, int[2] output_size, Tensor indices) -> Tensor
  grad_output: max_pool_double_backward(grad, indices, 2)
  self: zeros_like(self)

- name: fractional_max_pool3d_backward(Tensor grad_output, Tensor self, int[3] kernel_size, int[3] output_size, Tensor indices) -> Tensor
  grad_output: max_pool_double_backward(grad, indices, 3)
  self: zeros_like(self)

- name: glu_backward(Tensor grad_output, Tensor self, int dim) -> Tensor
  grad_output: glu_double_backward_grad_output(grad, self, dim)
  self: glu_double_backward(grad, grad_output, self, dim)

- name: hardtanh_backward(Tensor grad_output, Tensor self, Scalar min_val, Scalar max_val) -> Tensor
  grad_output: hardtanh_backward(grad, self, min_val, max_val)
  self: zeros_like(grad)

- name: kl_div_backward(Tensor grad_output, Tensor self, Tensor target, int reduction=Mean, *, bool log_target=False) -> Tensor
  grad_output: kl_div_double_backward_grad_output(grad, self, target, reduction, log_target)
  self: zeros_like(grad)
  target: zeros_like(grad)

- name: l1_loss_backward(Tensor grad_output, Tensor self, Tensor target, int reduction) -> Tensor
  grad_output: l1_loss_double_backward_grad_output(grad, self, target, reduction)
  self: zeros_like(grad)
  target: zeros_like(grad)

- name: log_sigmoid_backward(Tensor grad_output, Tensor self, Tensor buffer) -> Tensor
  grad_output: log_sigmoid_backward(grad, self, buffer)
  self: log_sigmoid_double_backward(grad * grad_output, self)

- name: _log_softmax_backward_data(Tensor grad_output, Tensor output, int dim, Tensor self) -> Tensor
  grad_output: grad.to(output.dtype()) - (grad.to(output.dtype()) * output.exp()).sum(dim, true)
  self: log_softmax_double_backward(grad.to(output.dtype()), grad_output, dim, output).to(self.dtype())

- name: leaky_relu_backward(Tensor grad_output, Tensor self, Scalar negative_slope, bool self_is_result) -> Tensor
  # self_is_result is always false here since double backward call is an out-of-place call, self is input itself
  grad_output: leaky_relu_backward(grad, self, negative_slope, false)
  self: zeros_like(grad)

- name: max_pool2d_with_indices_backward(Tensor grad_output, Tensor self, int[2] kernel_size, int[2] stride, int[2] padding, int[2] dilation, bool ceil_mode, Tensor indices) -> Tensor
  grad_output: max_pool_double_backward(grad, indices, 2)
  self: zeros_like(self)
  indices: non_differentiable

- name: max_pool3d_with_indices_backward(Tensor grad_output, Tensor self, int[3] kernel_size, int[3] stride, int[3] padding, int[3] dilation, bool ceil_mode, Tensor indices) -> Tensor
  grad_output: max_pool_double_backward(grad, indices, 3)
  self: zeros_like(self)
  indices: non_differentiable

- name: max_unpool2d_backward(Tensor grad_output, Tensor self, Tensor indices, int[2] output_size) -> Tensor
  grad_output: max_unpool2d(grad, indices, output_size)
  self: zeros_like(self)
  indices: non_differentiable

- name: mse_loss_backward(Tensor grad_output, Tensor self, Tensor target, int reduction) -> Tensor
  grad_output: mse_loss_double_backward_grad_output(grad, grad_output, self, target, reduction)
  self: mse_loss_double_backward(grad * grad_output, self, reduction)
  target: -mse_loss_double_backward(grad * grad_output, target, reduction)

- name: nll_loss_backward(Tensor grad_output, Tensor self, Tensor target, Tensor? weight, int reduction, int ignore_index, Tensor total_weight) -> Tensor
  grad_output: nll_loss(grad, target, weight, reduction, ignore_index)
  self: zeros_like(grad)
  target: non_differentiable

- name: nll_loss2d_backward(Tensor grad_output, Tensor self, Tensor target, Tensor? weight, int reduction, int ignore_index, Tensor total_weight) -> Tensor
  grad_output: nll_loss2d(grad, target, weight, reduction, ignore_index)
  self: zeros_like(grad)
  target: non_differentiable

- name: rrelu_with_noise_backward(Tensor grad_output, Tensor self, Tensor noise, Scalar lower, Scalar upper, bool training, bool self_is_result) -> Tensor
  # self_is_result is always false here since double backward call is an out-of-place call, self is input itself
  grad_output: rrelu_with_noise_backward(grad, self, noise, lower, upper, training, false)
  self: zeros_like(grad)

- name: reflection_pad1d_backward(Tensor grad_output, Tensor self, int[2] padding) -> Tensor
  grad_output: reflection_pad1d(grad, padding)
  self: zeros_like(self)

- name: reflection_pad2d_backward(Tensor grad_output, Tensor self, int[4] padding) -> Tensor
  grad_output: reflection_pad2d(grad, padding)
  self: zeros_like(self)

- name: replication_pad1d_backward(Tensor grad_output, Tensor self, int[2] padding) -> Tensor
  grad_output: replication_pad1d(grad, padding)
  self: zeros_like(self)

- name: replication_pad2d_backward(Tensor grad_output, Tensor self, int[4] padding) -> Tensor
  grad_output: replication_pad2d(grad, padding)
  self: zeros_like(self)

- name: replication_pad3d_backward(Tensor grad_output, Tensor self, int[6] padding) -> Tensor
  grad_output: replication_pad3d(grad, padding)
  self: zeros_like(self)

- name: smooth_l1_loss_backward(Tensor grad_output, Tensor self, Tensor target, int reduction, float beta) -> Tensor
  grad_output: smooth_l1_loss_double_backward_grad_output(grad, grad_output, self, target, reduction, beta)
  self: smooth_l1_loss_double_backward(grad * grad_output, self, target, reduction, beta)
  target: -smooth_l1_loss_double_backward(grad * grad_output, self, target, reduction, beta)

- name: softplus_backward(Tensor grad_output, Tensor self, Scalar beta, Scalar threshold, Tensor output) -> Tensor
  grad_output: softplus_backward(grad, self, beta, threshold, output)
  self: softplus_double_backward(grad * grad_output, self, beta, threshold)

- name: _softmax_backward_data(Tensor grad_output, Tensor output, int dim, Tensor self) -> Tensor
  grad_output: _softmax_backward_data(grad.to(output.dtype()), output, dim, self)
  self: softmax_double_backward(grad.to(output.dtype()), grad_output, dim, output).to(self.dtype())

- name: soft_margin_loss_backward(Tensor grad_output, Tensor self, Tensor target, int reduction) -> Tensor
  grad_output: soft_margin_loss_double_backward_grad_output(grad, grad_output, self, target, reduction)
  self: soft_margin_loss_double_backward(grad * grad_output, self, target, reduction)

- name: softshrink_backward(Tensor grad_output, Tensor self, Scalar lambd) -> Tensor
  grad_output: softshrink_backward(grad, self, lambd)
  self: zeros_like(grad)

- name: threshold_backward(Tensor grad_output, Tensor self, Scalar threshold) -> Tensor
  grad_output: threshold_backward(grad, self, threshold)
  self: zeros_like(grad)

- name: upsample_linear1d_backward(Tensor grad_output, int[1] output_size, int[3] input_size, bool align_corners, float? scales=None) -> Tensor
  grad_output: upsample_linear1d(grad, output_size, align_corners, scales)

- name: upsample_bilinear2d_backward(Tensor grad_output, int[2] output_size, int[4] input_size, bool align_corners, float? scales_h=None, float? scales_w=None) -> Tensor
  grad_output: upsample_bilinear2d(grad, output_size, align_corners, scales_h, scales_w)

- name: upsample_bicubic2d_backward(Tensor grad_output, int[2] output_size, int[4] input_size, bool align_corners, float? scales_h=None, float? scales_w=None) -> Tensor
  grad_output: upsample_bicubic2d(grad, output_size, align_corners, scales_h, scales_w)

- name: upsample_trilinear3d_backward(Tensor grad_output, int[3] output_size, int[5] input_size, bool align_corners, float? scales_d=None, float? scales_h=None, float? scales_w=None) -> Tensor
  grad_output: upsample_trilinear3d(grad, output_size, align_corners, scales_d, scales_h, scales_w)

- name: upsample_nearest1d_backward(Tensor grad_output, int[1] output_size, int[3] input_size, float? scales=None) -> Tensor
  grad_output: upsample_nearest1d(grad, output_size, scales)

- name: upsample_nearest2d_backward(Tensor grad_output, int[2] output_size, int[4] input_size, float? scales_h=None, float? scales_w=None) -> Tensor
  grad_output: upsample_nearest2d(grad, output_size, scales_h, scales_w)

- name: upsample_nearest3d_backward(Tensor grad_output, int[3] output_size, int[5] input_size, float? scales_d=None, float? scales_h=None, float? scales_w=None) -> Tensor
  grad_output: upsample_nearest3d(grad, output_size, scales_d, scales_h, scales_w)

- name: upsample_linear1d_backward.vec(Tensor grad_output, int[]? output_size, int[] input_size, bool align_corners, float[]? scale_factors) -> Tensor
  grad_output: upsample_linear1d(grad, output_size, align_corners, scale_factors)

- name: upsample_bilinear2d_backward.vec(Tensor grad_output, int[]? output_size, int[] input_size, bool align_corners, float[]? scale_factors) -> Tensor
  grad_output: upsample_bilinear2d(grad, output_size, align_corners, scale_factors)

- name: upsample_trilinear3d_backward.vec(Tensor grad_output, int[]? output_size, int[] input_size, bool align_corners, float[]? scale_factors) -> Tensor
  grad_output: upsample_trilinear3d(grad, output_size, align_corners, scale_factors)

- name: upsample_bicubic2d_backward.vec(Tensor grad_output, int[]? output_size, int[] input_size, bool align_corners, float[]? scale_factors) -> Tensor
  grad_output: upsample_bicubic2d(grad, output_size, align_corners, scale_factors)

- name: upsample_nearest1d_backward.vec(Tensor grad_output, int[]? output_size, int[] input_size, float[]? scale_factors) -> Tensor
  grad_output: upsample_nearest1d(grad, output_size, scale_factors)

- name: upsample_nearest2d_backward.vec(Tensor grad_output, int[]? output_size, int[] input_size, float[]? scale_factors) -> Tensor
  grad_output: upsample_nearest2d(grad, output_size, scale_factors)

- name: upsample_nearest3d_backward.vec(Tensor grad_output, int[]? output_size, int[] input_size, float[]? scale_factors) -> Tensor
  grad_output: upsample_nearest3d(grad, output_size, scale_factors)

- name: sigmoid_backward(Tensor grad_output, Tensor output) -> Tensor
  grad_output: sigmoid_backward(grad, output)
  output: grad * grad_output * (-2 * output + 1)

- name: tanh_backward(Tensor grad_output, Tensor output) -> Tensor
  grad_output: tanh_backward(grad, output.conj())
  output: grad.conj() * (-2 * output.conj() * grad_output)

# cudnn
- name: _cudnn_ctc_loss(Tensor log_probs, Tensor targets, int[] input_lengths, int[] target_lengths, int blank, bool deterministic, bool zero_infinity) -> (Tensor, Tensor)
  log_probs: _cudnn_ctc_loss_backward(grad, result0, result1, zero_infinity)

- name: cudnn_convolution_transpose(Tensor self, Tensor weight, int[] padding, int[] output_padding, int[] stride, int[] dilation, int groups, bool benchmark, bool deterministic, bool allow_tf32) -> Tensor
  self, weight: "grad.defined() ? cudnn_convolution_transpose_backward(self, grad, weight, padding, output_padding, stride, dilation, groups, benchmark, deterministic, allow_tf32, grad_input_mask) : std::tuple<Tensor, Tensor>()"

- name: cudnn_convolution_transpose_backward(Tensor self, Tensor grad_output, Tensor weight, int[] padding, int[] output_padding, int[] stride, int[] dilation, int groups, bool benchmark, bool deterministic, bool allow_tf32, bool[2] output_mask) -> (Tensor, Tensor)
  grad_output, self, weight: _convolution_double_backward(grads[0], grads[1], Tensor(), grad_output, weight, self, stride, padding, dilation, true, output_padding, groups, benchmark, deterministic, true, allow_tf32, grad_input_mask)

- name: cudnn_convolution(Tensor self, Tensor weight, int[] padding, int[] stride, int[] dilation, int groups, bool benchmark, bool deterministic, bool allow_tf32) -> Tensor
  self, weight: "grad.defined() ? cudnn_convolution_backward(self, grad, weight, padding, stride, dilation, groups, benchmark, deterministic, allow_tf32, grad_input_mask) : std::tuple<Tensor, Tensor>()"

- name: cudnn_convolution_backward(Tensor self, Tensor grad_output, Tensor weight, int[] padding, int[] stride, int[] dilation, int groups, bool benchmark, bool deterministic, bool allow_tf32, bool[2] output_mask) -> (Tensor, Tensor)
  grad_output, self, weight: _convolution_double_backward(grads[0], grads[1], Tensor(), grad_output, weight, self, stride, padding, dilation, false, std::vector<int64_t>(padding.size(), 0), groups, benchmark, deterministic, true, allow_tf32, grad_input_mask)

# The above backward definitions are equivalent to the definitions below.  Why do we bundle
# everything up?  It's because it's more convenient to define double backwards
# when there is a single function that manages everything.
#
# Unfortuantely, there's one downside to not doing it all in one day: we
# unconditionally save input and weight, even if weight/input gradients are not
# being computed.  That's too bad.
#
# input: cudnn_convolution_backward_input(input.sizes(), grad.contiguous(), weight, padding, stride, dilation, groups, benchmark, deterministic)
# weight: cudnn_convolution_backward_weight(weight.sizes(), grad.contiguous(), input, padding, stride, dilation, groups, benchmark, deterministic)
#
# input: cudnn_convolution_transpose_backward_input(grad.contiguous(), weight, padding, stride, dilation, groups, benchmark, deterministic)
# weight: cudnn_convolution_transpose_backward_weight(weight.sizes(), grad.contiguous(), input, padding, stride, dilation, groups, benchmark, deterministic)

- name: cudnn_grid_sampler(Tensor self, Tensor grid) -> Tensor output
  self, grid: "grad.defined() ? cudnn_grid_sampler_backward(self, grid, grad) : std::tuple<Tensor, Tensor>()"

- name: cudnn_affine_grid_generator(Tensor theta, int N, int C, int H, int W) -> Tensor grid
  theta: cudnn_affine_grid_generator_backward(grad, N, C, H, W)

# NB: Why is the backwards here so complicated?  CuDNN cannot be used to compute
# backward in evaluation mode, because the math for backward in evaluation mode
# is different (since the forward math is different), and CuDNN does not support
# it.  And in any case, you shouldn't be using this bn in evaluation mode,
# because it should be merged into the previous convolution (left for future
# work.)
# NB2: The quotes around the gradient are needed to appease YAML parsing rules.
- name: cudnn_batch_norm(Tensor input, Tensor weight, Tensor? bias, Tensor? running_mean, Tensor? running_var, bool training, float exponential_average_factor, float epsilon) -> (Tensor, Tensor, Tensor, Tensor)
  input, weight, bias: "grad.defined() ? (training ? cudnn_batch_norm_backward(input, grad.contiguous(input.suggest_memory_format()), weight, running_mean, running_var, result1, result2, epsilon, retain_variables ? result3.clone() : result3) : native_batch_norm_backward(grad, input, weight, running_mean, running_var, result1, result2, training, epsilon, grad_input_mask)) : std::tuple<Tensor, Tensor, Tensor>()"

# HACK: save_mean and save_var are going to be passed in as
# requires_grad variables (even though we'll never backprop through
# them) so we need to prevent the unpacking from triggering an error.
- name: cudnn_batch_norm_backward(Tensor input, Tensor grad_output, Tensor weight, Tensor? running_mean, Tensor? running_var, Tensor? save_mean, Tensor? save_var, float epsilon, Tensor reserveSpace) -> (Tensor, Tensor, Tensor)
  save_mean: not_implemented("cudnn_batch_norm_backward save_mean")
  save_var: not_implemented("cudnn_batch_norm_backward save_var")
  reserveSpace: not_implemented("cudnn_batch_norm_backward reserveSpace")
  input, weight, grad_output: batchnorm_double_backward(input, weight, grads[0], grads[1], grads[2], grad_output, running_mean, running_var, true, epsilon, save_mean, save_var, grad_input_mask)

# nnpack

- name: _nnpack_spatial_convolution(Tensor input, Tensor weight, Tensor? bias, int[2] padding, int[2] stride=1) -> Tensor
  # NNPACK does not support strided convolutions in the backwards path, which is the reason why we are using the closest available function that does here.
  input, weight, bias: "grad.defined() ? slow_conv_dilated2d_backward(grad, input, weight, std::vector<int64_t>{weight.size(2), weight.size(3)}, stride, padding, std::vector<int64_t>{1, 1}, grad_input_mask) : std::tuple<Tensor, Tensor, Tensor>()"

# Only frst three of _cudnn_rnn outputs can have gradients.
# _cudnn_rnn outputs: (output, hy, cy, reserve, weight_buf)
- name: _cudnn_rnn(Tensor input, Tensor[] weight, int weight_stride0, Tensor? weight_buf, Tensor hx, Tensor? cx, int mode, int hidden_size, int num_layers, bool batch_first, float dropout, bool train, bool bidirectional, int[] batch_sizes, Tensor? dropout_state) -> (Tensor, Tensor, Tensor, Tensor, Tensor)
  dropout_state: non_differentiable
  output_differentiability: [True, True, True, False, False]
  input, hx, cx, weight: "_cudnn_rnn_backward(input, weight, weight_stride0, result4, hx, cx, result0, grads[0], grads[1], grads[2], mode, hidden_size, num_layers, batch_first, dropout, train, bidirectional, batch_sizes, dropout_state, retain_variables ? result3.clone() : result3, grad_input_mask)"

- name: _cudnn_rnn_backward(Tensor input, Tensor[] weight, int weight_stride0, Tensor weight_buf, Tensor hx, Tensor? cx, Tensor output, Tensor? grad_output, Tensor? grad_hy, Tensor? grad_cy, int mode, int hidden_size, int num_layers, bool batch_first, float dropout, bool train, bool bidirectional, int[] batch_sizes, Tensor? dropout_state, Tensor reserve, bool[4] output_mask) -> (Tensor, Tensor, Tensor, Tensor[])
  dropout_state: non_differentiable

# miopen

- name: miopen_convolution_transpose(Tensor self, Tensor weight, Tensor? bias, int[] padding, int[] output_padding, int[] stride, int[] dilation, int groups, bool benchmark, bool deterministic) -> Tensor
  self, weight, bias: "grad.defined() ? miopen_convolution_transpose_backward(self, grad, weight, padding, output_padding, stride, dilation, groups, benchmark, deterministic, grad_input_mask) : std::tuple<Tensor, Tensor, Tensor>()"

- name: miopen_convolution_transpose_backward(Tensor self, Tensor grad_output, Tensor weight, int[] padding, int[] output_padding, int[] stride, int[] dilation, int groups, bool benchmark, bool deterministic, bool[3] output_mask) -> (Tensor, Tensor, Tensor)
  grad_output, self, weight: _convolution_double_backward(grads[0], grads[1], grads[2], grad_output, weight, self, stride, padding, dilation, true, output_padding, groups, benchmark, deterministic, true, false, grad_input_mask)

- name: miopen_convolution(Tensor self, Tensor weight, Tensor? bias, int[] padding, int[] stride, int[] dilation, int groups, bool benchmark, bool deterministic) -> Tensor
  self, weight, bias: "grad.defined() ? miopen_convolution_backward(self, grad, weight, padding, stride, dilation, groups, benchmark, deterministic, grad_input_mask) : std::tuple<Tensor, Tensor, Tensor>()"

- name: miopen_convolution_backward(Tensor self, Tensor grad_output, Tensor weight, int[] padding, int[] stride, int[] dilation, int groups, bool benchmark, bool deterministic, bool[3] output_mask) -> (Tensor, Tensor, Tensor)
  grad_output, self, weight: _convolution_double_backward(grads[0], grads[1], grads[2], grad_output, weight, self, stride, padding, dilation, false, std::vector<int64_t>(padding.size(), 0), groups, benchmark, deterministic, true, false, grad_input_mask)

- name: miopen_depthwise_convolution(Tensor self, Tensor weight, Tensor? bias, int[] padding, int[] stride, int[] dilation, int groups, bool benchmark, bool deterministic) -> Tensor
  self, weight, bias: "grad.defined() ? miopen_depthwise_convolution_backward(self, grad, weight, padding, stride, dilation, groups, benchmark, deterministic, grad_input_mask) : std::tuple<Tensor, Tensor, Tensor>()"

- name: miopen_depthwise_convolution_backward(Tensor self, Tensor grad_output, Tensor weight, int[] padding, int[] stride, int[] dilation, int groups, bool benchmark, bool deterministic, bool[3] output_mask) -> (Tensor, Tensor, Tensor)
  grad_output, self, weight: _convolution_double_backward(grads[0], grads[1], grads[2], grad_output, weight, self, stride, padding, dilation, false, std::vector<int64_t>(padding.size(), 0), groups, benchmark, deterministic, true, false, grad_input_mask)

- name: miopen_batch_norm(Tensor input, Tensor weight, Tensor? bias, Tensor? running_mean, Tensor? running_var, bool training, float exponential_average_factor, float epsilon) -> (Tensor, Tensor, Tensor)
  input, weight, bias: "grad.defined() ? (training ? miopen_batch_norm_backward(input, grad.contiguous(), weight, running_mean, running_var, result1, result2, epsilon) : native_batch_norm_backward(grad, input, weight, running_mean, running_var, result1, result2, training, epsilon, grad_input_mask)) : std::tuple<Tensor, Tensor, Tensor>()"

- name: miopen_batch_norm_backward(Tensor input, Tensor grad_output, Tensor weight, Tensor? running_mean, Tensor? running_var, Tensor? save_mean, Tensor? save_var, float epsilon) -> (Tensor, Tensor, Tensor)
  save_mean: not_implemented("miopen_batch_norm_backward save_mean")
  save_var: not_implemented("miopen_batch_norm_backward save_var")
  input, weight, grad_output: batchnorm_double_backward(input, weight, grads[0], grads[1], grads[2], grad_output, running_mean, running_var, true, epsilon, save_mean, save_var, grad_input_mask)

- name: miopen_rnn(Tensor input, Tensor[] weight, int weight_stride0, Tensor hx, Tensor? cx, int mode, int hidden_size, int num_layers, bool batch_first, float dropout, bool train, bool bidirectional, int[] batch_sizes, Tensor? dropout_state) -> (Tensor, Tensor, Tensor, Tensor, Tensor)
  dropout_state: non_differentiable
  output_differentiability: [True, True, True, False, False]
  input, hx, cx, weight: "miopen_rnn_backward(input, weight, weight_stride0, result4, hx, cx, result0, grads[0], grads[1], grads[2], mode, hidden_size, num_layers, batch_first, dropout, train, bidirectional, batch_sizes, dropout_state, retain_variables ? result3.clone() : result3, grad_input_mask)"

- name: miopen_rnn_backward(Tensor input, Tensor[] weight, int weight_stride0, Tensor weight_buf, Tensor hx, Tensor? cx, Tensor output, Tensor? grad_output, Tensor? grad_hy, Tensor? grad_cy, int mode, int hidden_size, int num_layers, bool batch_first, float dropout, bool train, bool bidirectional, int[] batch_sizes, Tensor? dropout_state, Tensor reserve, bool[4] output_mask) -> (Tensor, Tensor, Tensor, Tensor[])
  dropout_state: non_differentiable

# mkldnn
- name: mkldnn_convolution(Tensor self, Tensor weight, Tensor? bias, int[] padding, int[] stride, int[] dilation, int groups) -> Tensor
  self, weight, bias: "grad.defined() ? mkldnn_convolution_backward(self, grad, weight, padding, stride, dilation, groups, grad_input_mask) : std::tuple<Tensor, Tensor, Tensor>()"

- name: mkldnn_convolution_backward(Tensor self, Tensor grad_output, Tensor weight, int[] padding, int[] stride, int[] dilation, int groups, bool[3] output_mask) -> (Tensor, Tensor, Tensor)
  grad_output, self, weight: _convolution_double_backward(grads[0], grads[1], grads[2], grad_output, weight, self, stride, padding, dilation, false, std::vector<int64_t>(padding.size(), 0), groups, false, false, false, false, grad_input_mask)

# fft
- name: _fft_r2c(Tensor self, int[] dim, int normalization, bool onesided) -> Tensor
  self: fft_r2c_backward(grad, dim, normalization, onesided, self.size(dim.back()))

- name: _fft_c2r(Tensor self, int[] dim, int normalization, int last_dim_size) -> Tensor
  self: fft_c2r_backward(grad, dim, normalization)

- name: _fft_c2c(Tensor self, int[] dim, int normalization, bool forward) -> Tensor
  self: _fft_c2c(grad, dim, normalization, !forward)

- name: unbind.int(Tensor(a) self, int dim=0) -> Tensor(a)[]
  self: unbind_backward(grads, dim)

- name: stack(Tensor[] tensors, int dim=0) -> Tensor
  tensors: "grad.defined() ? unbind(grad, dim) : std::vector<Tensor>(tensors.size())"

# fused RNN kernels

# Only frst two of _thnn_fused_lstm_cell outputs can have gradients.
# _thnn_fused_lstm_cell outputs: (hy, cy, workspace)
- name: _thnn_fused_lstm_cell(Tensor input_gates, Tensor hidden_gates, Tensor cx, Tensor? input_bias=None, Tensor? hidden_bias=None) -> (Tensor, Tensor, Tensor)
  output_differentiability: [True, True, False]
  input_gates, hidden_gates, cx, input_bias, hidden_bias: "GradMode::is_enabled() ? _thnn_differentiable_lstm_cell_backward(grads[0], grads[1], input_gates, hidden_gates, input_bias, hidden_bias, cx, result1) : _thnn_fused_lstm_cell_backward(grads[0], grads[1], cx, result1, result2, input_bias.defined())"

- name: _thnn_fused_gru_cell(Tensor input_gates, Tensor hidden_gates, Tensor hx, Tensor? input_bias=None, Tensor? hidden_bias=None) -> (Tensor, Tensor)
  input_gates, hidden_gates, hx, input_bias, hidden_bias: "grad.defined() ? (GradMode::is_enabled() ? _thnn_differentiable_gru_cell_backward(grad, input_gates, hidden_gates, hx, input_bias, hidden_bias) : _thnn_fused_gru_cell_backward(grad, result1, input_bias.defined())) : std::tuple<Tensor, Tensor, Tensor, Tensor, Tensor>()"

# PackedSequence helpers
- name: _pack_padded_sequence(Tensor input, Tensor lengths, bool batch_first) -> (Tensor, Tensor)
  input: _pack_padded_sequence_backward(grad, input.sizes(), result1, batch_first)

- name: std_mean.dim(Tensor self, int[1] dim, bool unbiased=True, bool keepdim=False) -> (Tensor, Tensor)
  self: var_std_mean_backward(grads, self, result0, result1, dim, unbiased, keepdim, true)

- name: var_mean.dim(Tensor self, int[1] dim, bool unbiased=True, bool keepdim=False) -> (Tensor, Tensor)
  self: var_std_mean_backward(grads, self, result0, result1, dim, unbiased, keepdim, false)

- name: std_mean(Tensor self, bool unbiased=True) -> (Tensor, Tensor)
  self: var_std_mean_backward(grads, self, result0, result1, unbiased, true)

- name: var_mean(Tensor self, bool unbiased=True) -> (Tensor, Tensor)
  self: var_std_mean_backward(grads, self, result0, result1, unbiased, false)

# TH wrappers
- name: eq.Scalar(Tensor self, Scalar other) -> Tensor
  output_differentiability: [False]

- name: eq.Tensor(Tensor self, Tensor other) -> Tensor
  output_differentiability: [False]

- name: ge.Scalar(Tensor self, Scalar other) -> Tensor
  output_differentiability: [False]

- name: ge.Tensor(Tensor self, Tensor other) -> Tensor
  output_differentiability: [False]

- name: gt.Scalar(Tensor self, Scalar other) -> Tensor
  output_differentiability: [False]

- name: gt.Tensor(Tensor self, Tensor other) -> Tensor
  output_differentiability: [False]

- name: le.Scalar(Tensor self, Scalar other) -> Tensor
  output_differentiability: [False]

- name: le.Tensor(Tensor self, Tensor other) -> Tensor
  output_differentiability: [False]

- name: lt.Scalar(Tensor self, Scalar other) -> Tensor
  output_differentiability: [False]

- name: lt.Tensor(Tensor self, Tensor other) -> Tensor
  output_differentiability: [False]

- name: ne.Scalar(Tensor self, Scalar other) -> Tensor
  output_differentiability: [False]

- name: ne.Tensor(Tensor self, Tensor other) -> Tensor
  output_differentiability: [False]

- name: multinomial(Tensor self, int num_samples, bool replacement=False, *, Generator? generator=None) -> Tensor
  output_differentiability: [False]

- name: nonzero(Tensor self) -> Tensor
  output_differentiability: [False]<|MERGE_RESOLUTION|>--- conflicted
+++ resolved
@@ -964,11 +964,7 @@
 - name: sinh(Tensor self) -> Tensor
   self: grad * self.cosh().conj()
 
-<<<<<<< HEAD
-- name: slice.Tensor(Tensor(a) self, int dim=0, int? start=None, int? end=None, int? step=None) -> Tensor(a)
-=======
-- name: slice.Tensor(Tensor(a) self, int dim=0, int? start=0, int? end=9223372036854775807, int step=1) -> Tensor(a)
->>>>>>> 689568cf
+- name: slice.Tensor(Tensor(a) self, int dim=0, int? start=None, int? end=None, int step=1) -> Tensor(a)
   self: slice_backward_wrapper(grad, self.sizes(), dim, start, end, step)
 
 - name: slogdet(Tensor self) -> (Tensor sign, Tensor logabsdet)
