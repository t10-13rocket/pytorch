--- conflicted
+++ resolved
@@ -30,15 +30,9 @@
 
 def argumenttype_type(t: Type, *, mutable: bool, binds: ArgName) -> NamedCType:
     if str(t) == 'Tensor?':
-<<<<<<< HEAD
-        tensor_type: OptionalCType = OptionalCType(BaseCType('Tensor', binds))
+        tensor_type: OptionalCType = OptionalCType(BaseCType(tensorT))
         if mutable and not local.use_const_ref_for_mutable_tensors():
-            return MutRefCType(tensor_type)
-=======
-        tensor_type: OptionalCType = OptionalCType(BaseCType(tensorT))
-        if mutable:
             return NamedCType(binds, MutRefCType(tensor_type))
->>>>>>> 63dac824
         else:
             return NamedCType(binds, ConstRefCType(tensor_type))
     elif str(t) == 'Tensor?[]':
