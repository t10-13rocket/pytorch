--- conflicted
+++ resolved
@@ -300,10 +300,6 @@
 
         device_check_s = e.pop('device_check', None)
         assert device_check_s is None or isinstance(device_check_s, str), f'not a str: {device_check_s}'
-<<<<<<< HEAD
-=======
-        assert device_check_s != 'ExactSame'
->>>>>>> a5cd0210
         device_check: DeviceCheckType
         if device_check_s is None:
             device_check = DeviceCheckType.ExactSame
