#include <ATen/Dispatch.h>
#include <ATen/native/ForeachUtils.h>
#include <ATen/native/cuda/ForeachFunctors.cuh>
#include <ATen/NumericUtils.h>

namespace at { namespace native {

template<template<class> class Op>
std::vector<Tensor> foreach_pointwise_op(TensorList input, TensorList tensors1, TensorList tensors2, Scalar scalar) {
    std::vector<std::vector<at::Tensor>> tensor_lists;
    std::vector<at::Tensor> vec_res;
    vec_res.reserve(input.size());
    for (const auto& t: input) {
        vec_res.emplace_back(at::native::empty_like(t));
    }

    tensor_lists.emplace_back(input.vec());
    tensor_lists.emplace_back(tensors1.vec());
    tensor_lists.emplace_back(tensors2.vec());
    tensor_lists.emplace_back(std::move(vec_res));

    AT_DISPATCH_ALL_TYPES_AND_COMPLEX_AND2(ScalarType::Half, at::ScalarType::BFloat16, input[0].scalar_type(), "foreach_pointwise_op_cuda", [&]() {
        using opmath_t = get_opmath_t<scalar_t>::opmath_t;
        multi_tensor_apply<4>(tensor_lists,
                              PointwiseOpScalarFunctor<scalar_t, 
                                                       /* depth */ 4,
                                                       /* r_args_depth */ 3, 
                                                       /* res_arg_index */ 3>(),
                              Op<opmath_t>(),
                              scalar.to<opmath_t>());
    });

    return tensor_lists[3];
}

template<template<class> class Op>
void foreach_pointwise_op_(TensorList input, TensorList tensors1, TensorList tensors2, Scalar scalar) {
    std::vector<std::vector<at::Tensor>> tensor_lists;
    tensor_lists.emplace_back(input.vec());
    tensor_lists.emplace_back(tensors1.vec());
    tensor_lists.emplace_back(tensors2.vec());

    AT_DISPATCH_ALL_TYPES_AND_COMPLEX_AND2(ScalarType::Half, at::ScalarType::BFloat16, input[0].scalar_type(), "foreach_pointwise_op__cuda", [&]() {
        using opmath_t = get_opmath_t<scalar_t>::opmath_t;
        multi_tensor_apply<3>(tensor_lists,
                              PointwiseOpScalarFunctor<scalar_t, 
                                                       /* depth */ 3,
                                                       /* r_args_depth */ 3, 
                                                       /* res_arg_index */ 0>(),
                              Op<opmath_t>(),
                              scalar.to<opmath_t>());
    });
}

template<template<class> class Op>
void foreach_pointwise_op_(TensorList input, TensorList tensors1, TensorList tensors2, at::ArrayRef<Scalar> scalars) {
    std::vector<std::vector<at::Tensor>> tensor_lists;
    tensor_lists.reserve(3);
    tensor_lists.emplace_back(input.vec());
    tensor_lists.emplace_back(tensors1.vec());
    tensor_lists.emplace_back(tensors2.vec());

    AT_DISPATCH_ALL_TYPES_AND_COMPLEX_AND2(ScalarType::Half, at::ScalarType::BFloat16, input[0].scalar_type(), "foreach_pointwise_op__cuda", [&]() {
        using opmath_t = get_opmath_t<scalar_t>::opmath_t;
        multi_tensor_apply<3, opmath_t>(tensor_lists,
                                        scalars,
                                        PointwiseOpScalarListFunctor<scalar_t, 
                                                                     /* depth */ 3,
                                                                     /* r_args_depth */ 3, 
                                                                     /* res_arg_index */ 0>(),
                                        Op<opmath_t>());
    });
}

template<template<class> class Op>
std::vector<Tensor> foreach_pointwise_op(TensorList input, TensorList tensors1, TensorList tensors2, at::ArrayRef<Scalar> scalars) {
    std::vector<std::vector<at::Tensor>> tensor_lists;
    tensor_lists.reserve(4);
    std::vector<at::Tensor> vec_res;
    vec_res.reserve(input.size());
    for (const auto& t: input) {
        vec_res.emplace_back(at::native::empty_like(t));
    }

    tensor_lists.emplace_back(input.vec());
    tensor_lists.emplace_back(tensors1.vec());
    tensor_lists.emplace_back(tensors2.vec());
    tensor_lists.emplace_back(std::move(vec_res));

    AT_DISPATCH_ALL_TYPES_AND_COMPLEX_AND2(ScalarType::Half, at::ScalarType::BFloat16, input[0].scalar_type(), "foreach_pointwise_op_cuda", [&]() {
        using opmath_t = get_opmath_t<scalar_t>::opmath_t;
        multi_tensor_apply<4, opmath_t>(tensor_lists,
                                        scalars,
                                        PointwiseOpScalarListFunctor<scalar_t, 
                                                                     /* depth */ 4,
                                                                     /* r_args_depth */ 3, 
                                                                     /* res_arg_index */ 3>(),
                                        Op<opmath_t>());
    });

    return tensor_lists[3];
}

#define FOREACH_POINTWISE_OP_SCALAR(NAME, OP)                                                                                         \
std::vector<Tensor> foreach_tensor_##NAME##_scalar_cuda(TensorList input, TensorList tensors1, TensorList tensors2, Scalar scalar) {  \
    check_foreach_api_restrictions(input, tensors1, tensors2);                                                                        \
    bool has_integral = has_int_or_bool_tensor(input);                                                                                \
                                                                                                                                      \
<<<<<<< HEAD
    /* MTA doesnt support different return type than input one */                                                                     \
    if (!can_use_fast_route(input, tensors1, tensors2, scalar) || has_integral) {                                                     \
=======
    if (!can_use_fast_route({input, tensors1, tensors2}, {scalar})) {                                                                 \
>>>>>>> 7a011ae5
        return at::native::foreach_tensor_##NAME##_scalar_slow(input, tensors1, tensors2, scalar);                                    \
    }                                                                                                                                 \
                                                                                                                                      \
    return foreach_pointwise_op<OP>(input, tensors1, tensors2, scalar);                                                               \
}                                                                                                                                     \
                                                                                                                                      \
void foreach_tensor_##NAME##_scalar_cuda_(TensorList input, TensorList tensors1, TensorList tensors2, Scalar scalar) {                \
    check_foreach_api_restrictions(input, tensors1, tensors2);                                                                        \
    bool has_integral = has_int_or_bool_tensor(input);                                                                                \
                                                                                                                                      \
<<<<<<< HEAD
    /* MTA doesnt support different return type than input one */                                                                     \
    if (!can_use_fast_route(input, tensors1, tensors2, scalar) || has_integral) {                                                     \
=======
    if (!can_use_fast_route({input, tensors1, tensors2}, {scalar})) {                                                                 \
>>>>>>> 7a011ae5
        return at::native::foreach_tensor_##NAME##_scalar_slow_(input, tensors1, tensors2, scalar);                                   \
    }                                                                                                                                 \
                                                                                                                                      \
    foreach_pointwise_op_<OP>(input, tensors1, tensors2, scalar);                                                                     \
}


#define FOREACH_POINTWISE_OP_SCALARLIST(NAME, OP)                                                                                                        \
std::vector<Tensor> foreach_tensor_##NAME##_scalarlist_cuda(TensorList input, TensorList tensors1, TensorList tensors2, at::ArrayRef<Scalar> scalars) {  \
    check_foreach_api_restrictions(input, tensors1, tensors2, scalars);                                                                                  \
    bool has_integral = has_int_or_bool_tensor(input);                                                                                                   \
                                                                                                                                                         \
<<<<<<< HEAD
    /* MTA doesnt support different return type than input one */                                                                                        \
    if (!can_use_fast_route(input, tensors1, tensors2, scalars) || has_integral) {                                                                       \
=======
    if (!can_use_fast_route({input, tensors1, tensors2}, scalars)) {                                                                                     \
>>>>>>> 7a011ae5
        return at::native::foreach_tensor_##NAME##_scalarlist_slow(input, tensors1, tensors2, scalars);                                                  \
    }                                                                                                                                                    \
                                                                                                                                                         \
    return foreach_pointwise_op<OP>(input, tensors1, tensors2, scalars);                                                                                 \
}                                                                                                                                                        \
                                                                                                                                                         \
void foreach_tensor_##NAME##_scalarlist_cuda_(TensorList input, TensorList tensors1, TensorList tensors2, at::ArrayRef<Scalar> scalars) {                \
    check_foreach_api_restrictions(input, tensors1, tensors2, scalars);                                                                                  \
    bool has_integral = has_int_or_bool_tensor(input);                                                                                                   \
                                                                                                                                                         \
<<<<<<< HEAD
    /* MTA doesnt support different return type than input one */                                                                                        \
    if (!can_use_fast_route(input, tensors1, tensors2, scalars) || has_integral) {                                                                       \
=======
    if (!can_use_fast_route({input, tensors1, tensors2}, scalars)) {                                                                                     \
>>>>>>> 7a011ae5
        return at::native::foreach_tensor_##NAME##_scalarlist_slow_(input, tensors1, tensors2, scalars);                                                 \
    }                                                                                                                                                    \
                                                                                                                                                         \
    foreach_pointwise_op_<OP>(input, tensors1, tensors2, scalars);                                                                                       \
}

FOREACH_POINTWISE_OP_SCALAR(addcmul, std::multiplies);
FOREACH_POINTWISE_OP_SCALAR(addcdiv, std::divides);
FOREACH_POINTWISE_OP_SCALARLIST(addcmul, std::multiplies);
FOREACH_POINTWISE_OP_SCALARLIST(addcdiv, std::divides);

<<<<<<< HEAD
#define FOREACH_MAXIMUM_MINIMUM_OP(NAME, OP)                                                                                  \
std::vector<Tensor> foreach_tensor_##NAME##_cuda(TensorList tensors1, TensorList tensors2) {                                  \
    check_foreach_api_restrictions(tensors1, tensors2);                                                                       \
    TORCH_CHECK(!tensors1[0].is_complex(), "foreach_maximum/foreach_minimum is not supported for complex inputs");            \
                                                                                                                              \
    if (!can_use_fast_route(tensors1, tensors2)) {                                                                            \
        return at::native::foreach_tensor_##NAME##_slow(tensors1, tensors2);                                                  \
    }                                                                                                                         \
                                                                                                                              \
    std::vector<std::vector<at::Tensor>> tensor_lists;                                                                        \
    std::vector<at::Tensor> vec_res;                                                                                          \
    vec_res.reserve(tensors1.size());                                                                                         \
    for (const auto& t: tensors1) {                                                                                           \
        vec_res.emplace_back(at::native::empty_like(t));                                                                      \
    }                                                                                                                         \
                                                                                                                              \
    tensor_lists.emplace_back(tensors1.vec());                                                                                \
    tensor_lists.emplace_back(tensors2.vec());                                                                                \
    tensor_lists.emplace_back(std::move(vec_res));                                                                            \
                                                                                                                              \
    AT_DISPATCH_ALL_TYPES_AND3(kHalf, kBool, kBFloat16, tensors1[0].scalar_type(), "foreach_maximum_minimum_op_cuda", [&]() { \
        using opmath_t = get_opmath_t<scalar_t>::opmath_t;                                                                    \
        auto op = []  GPU_LAMBDA (opmath_t a, opmath_t b) -> opmath_t {                                                       \
            opmath_t c = a OP b ? a : b;                                                                                      \
            if (_isnan(a)) {                                                                                                  \
              c = a;                                                                                                          \
            }                                                                                                                 \
            return c;};                                                                                                       \
        multi_tensor_apply<3>(tensor_lists,                                                                                   \
                              PointwiseOpListFunctor<scalar_t, 3>(),                                                          \
                              op);                                                                                            \
    });                                                                                                                       \
                                                                                                                              \
    return tensor_lists[2];                                                                                                   \
}                                                                                                                             \
=======
#define FOREACH_MAXIMUM_MINIMUM_OP(NAME, OP)                                                               \
std::vector<Tensor> foreach_tensor_##NAME##_cuda(TensorList tensors1, TensorList tensors2) {               \
    check_foreach_api_restrictions(tensors1, tensors2);                                                    \
    if (!can_use_fast_route({tensors1, tensors2})) {                                                       \
        return at::native::foreach_tensor_##NAME##_slow(tensors1, tensors2);                               \
    }                                                                                                      \
                                                                                                           \
    std::vector<std::vector<at::Tensor>> tensor_lists;                                                     \
    std::vector<at::Tensor> vec_res;                                                                       \
    vec_res.reserve(tensors1.size());                                                                      \
    for (const auto& t: tensors1) {                                                                        \
        vec_res.emplace_back(at::native::empty_like(t));                                                   \
    }                                                                                                      \
                                                                                                           \
    tensor_lists.emplace_back(tensors1.vec());                                                             \
    tensor_lists.emplace_back(tensors2.vec());                                                             \
    tensor_lists.emplace_back(std::move(vec_res));                                                         \
                                                                                                           \
    AT_DISPATCH_ALL_TYPES_AND(kHalf, tensors1[0].scalar_type(), "foreach_maximum_minimum_op_cuda", [&]() { \
        using opmath_t = get_opmath_t<scalar_t>::opmath_t;                                                 \
        auto op = []  GPU_LAMBDA (opmath_t a, opmath_t b) -> opmath_t {                                    \
            opmath_t c = a OP b ? a : b;                                                                   \
            if (_isnan(a)) {                                                                               \
              c = a;                                                                                       \
            }                                                                                              \
            return c;};                                                                                    \
        multi_tensor_apply<3>(tensor_lists,                                                                \
                              PointwiseOpListFunctor<scalar_t, 3>(),                                       \
                              op);                                                                         \
    });                                                                                                    \
                                                                                                           \
    return tensor_lists[2];                                                                                \
}                                                                                                          \
>>>>>>> 7a011ae5

FOREACH_MAXIMUM_MINIMUM_OP(maximum, >)
FOREACH_MAXIMUM_MINIMUM_OP(minimum, <)

}} // namespace at::native<|MERGE_RESOLUTION|>--- conflicted
+++ resolved
@@ -106,12 +106,7 @@
     check_foreach_api_restrictions(input, tensors1, tensors2);                                                                        \
     bool has_integral = has_int_or_bool_tensor(input);                                                                                \
                                                                                                                                       \
-<<<<<<< HEAD
-    /* MTA doesnt support different return type than input one */                                                                     \
-    if (!can_use_fast_route(input, tensors1, tensors2, scalar) || has_integral) {                                                     \
-=======
-    if (!can_use_fast_route({input, tensors1, tensors2}, {scalar})) {                                                                 \
->>>>>>> 7a011ae5
+    if (!can_use_fast_route({input, tensors1, tensors2}, {scalar}) || has_integral) {                                                 \
         return at::native::foreach_tensor_##NAME##_scalar_slow(input, tensors1, tensors2, scalar);                                    \
     }                                                                                                                                 \
                                                                                                                                       \
@@ -122,12 +117,8 @@
     check_foreach_api_restrictions(input, tensors1, tensors2);                                                                        \
     bool has_integral = has_int_or_bool_tensor(input);                                                                                \
                                                                                                                                       \
-<<<<<<< HEAD
     /* MTA doesnt support different return type than input one */                                                                     \
-    if (!can_use_fast_route(input, tensors1, tensors2, scalar) || has_integral) {                                                     \
-=======
-    if (!can_use_fast_route({input, tensors1, tensors2}, {scalar})) {                                                                 \
->>>>>>> 7a011ae5
+    if (!can_use_fast_route({input, tensors1, tensors2}, {scalar}) || has_integral) {                                                 \
         return at::native::foreach_tensor_##NAME##_scalar_slow_(input, tensors1, tensors2, scalar);                                   \
     }                                                                                                                                 \
                                                                                                                                       \
@@ -140,12 +131,8 @@
     check_foreach_api_restrictions(input, tensors1, tensors2, scalars);                                                                                  \
     bool has_integral = has_int_or_bool_tensor(input);                                                                                                   \
                                                                                                                                                          \
-<<<<<<< HEAD
     /* MTA doesnt support different return type than input one */                                                                                        \
-    if (!can_use_fast_route(input, tensors1, tensors2, scalars) || has_integral) {                                                                       \
-=======
-    if (!can_use_fast_route({input, tensors1, tensors2}, scalars)) {                                                                                     \
->>>>>>> 7a011ae5
+    if (!can_use_fast_route({input, tensors1, tensors2}, scalars) || has_integral) {                                                                     \
         return at::native::foreach_tensor_##NAME##_scalarlist_slow(input, tensors1, tensors2, scalars);                                                  \
     }                                                                                                                                                    \
                                                                                                                                                          \
@@ -156,12 +143,8 @@
     check_foreach_api_restrictions(input, tensors1, tensors2, scalars);                                                                                  \
     bool has_integral = has_int_or_bool_tensor(input);                                                                                                   \
                                                                                                                                                          \
-<<<<<<< HEAD
     /* MTA doesnt support different return type than input one */                                                                                        \
-    if (!can_use_fast_route(input, tensors1, tensors2, scalars) || has_integral) {                                                                       \
-=======
-    if (!can_use_fast_route({input, tensors1, tensors2}, scalars)) {                                                                                     \
->>>>>>> 7a011ae5
+    if (!can_use_fast_route({input, tensors1, tensors2}, scalars) || has_integral) {                                                                     \
         return at::native::foreach_tensor_##NAME##_scalarlist_slow_(input, tensors1, tensors2, scalars);                                                 \
     }                                                                                                                                                    \
                                                                                                                                                          \
@@ -173,13 +156,12 @@
 FOREACH_POINTWISE_OP_SCALARLIST(addcmul, std::multiplies);
 FOREACH_POINTWISE_OP_SCALARLIST(addcdiv, std::divides);
 
-<<<<<<< HEAD
 #define FOREACH_MAXIMUM_MINIMUM_OP(NAME, OP)                                                                                  \
 std::vector<Tensor> foreach_tensor_##NAME##_cuda(TensorList tensors1, TensorList tensors2) {                                  \
     check_foreach_api_restrictions(tensors1, tensors2);                                                                       \
     TORCH_CHECK(!tensors1[0].is_complex(), "foreach_maximum/foreach_minimum is not supported for complex inputs");            \
                                                                                                                               \
-    if (!can_use_fast_route(tensors1, tensors2)) {                                                                            \
+    if (!can_use_fast_route({tensors1, tensors2})) {                                                                          \
         return at::native::foreach_tensor_##NAME##_slow(tensors1, tensors2);                                                  \
     }                                                                                                                         \
                                                                                                                               \
@@ -209,41 +191,6 @@
                                                                                                                               \
     return tensor_lists[2];                                                                                                   \
 }                                                                                                                             \
-=======
-#define FOREACH_MAXIMUM_MINIMUM_OP(NAME, OP)                                                               \
-std::vector<Tensor> foreach_tensor_##NAME##_cuda(TensorList tensors1, TensorList tensors2) {               \
-    check_foreach_api_restrictions(tensors1, tensors2);                                                    \
-    if (!can_use_fast_route({tensors1, tensors2})) {                                                       \
-        return at::native::foreach_tensor_##NAME##_slow(tensors1, tensors2);                               \
-    }                                                                                                      \
-                                                                                                           \
-    std::vector<std::vector<at::Tensor>> tensor_lists;                                                     \
-    std::vector<at::Tensor> vec_res;                                                                       \
-    vec_res.reserve(tensors1.size());                                                                      \
-    for (const auto& t: tensors1) {                                                                        \
-        vec_res.emplace_back(at::native::empty_like(t));                                                   \
-    }                                                                                                      \
-                                                                                                           \
-    tensor_lists.emplace_back(tensors1.vec());                                                             \
-    tensor_lists.emplace_back(tensors2.vec());                                                             \
-    tensor_lists.emplace_back(std::move(vec_res));                                                         \
-                                                                                                           \
-    AT_DISPATCH_ALL_TYPES_AND(kHalf, tensors1[0].scalar_type(), "foreach_maximum_minimum_op_cuda", [&]() { \
-        using opmath_t = get_opmath_t<scalar_t>::opmath_t;                                                 \
-        auto op = []  GPU_LAMBDA (opmath_t a, opmath_t b) -> opmath_t {                                    \
-            opmath_t c = a OP b ? a : b;                                                                   \
-            if (_isnan(a)) {                                                                               \
-              c = a;                                                                                       \
-            }                                                                                              \
-            return c;};                                                                                    \
-        multi_tensor_apply<3>(tensor_lists,                                                                \
-                              PointwiseOpListFunctor<scalar_t, 3>(),                                       \
-                              op);                                                                         \
-    });                                                                                                    \
-                                                                                                           \
-    return tensor_lists[2];                                                                                \
-}                                                                                                          \
->>>>>>> 7a011ae5
 
 FOREACH_MAXIMUM_MINIMUM_OP(maximum, >)
 FOREACH_MAXIMUM_MINIMUM_OP(minimum, <)
