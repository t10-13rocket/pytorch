--- conflicted
+++ resolved
@@ -145,7 +145,9 @@
     CUDA: _cudnn_rnn_flatten_weight
 
 - func: _cudnn_rnn(Tensor input, Tensor[] weight, int weight_stride0, Tensor? weight_buf, Tensor hx, Tensor? cx, int mode, int hidden_size, int proj_size, int num_layers, bool batch_first, float dropout, bool train, bool bidirectional, int[] batch_sizes, Tensor? dropout_state) -> (Tensor, Tensor, Tensor, Tensor, Tensor)
-  device_check: NoCheck  # TODO: explain this
+  # rnn_tanh may or may not redispatch to _cudnn_rnn based on algorithm and build. Thus it might hit dispatch or kernel device check.
+  # Disable dispatch time device check for consistent behavior.
+  device_check: NoCheck
   dispatch:
     CUDA: _cudnn_rnn
 
@@ -9377,16 +9379,6 @@
   dispatch:
     CPU, CUDA: linalg_lstsq_out
 
-<<<<<<< HEAD
-- func: _lstsq_helper_(Tensor(a!) self, Tensor(b!) rank, Tensor(c!) singular_values, Tensor(d!) infos, Tensor a, float cond, str driver_name) -> Tensor(a!)
-  device_check: NoCheck  # MAGMA expects infos to be on CPU
-  variants: function
-  dispatch:
-    CPU: _lstsq_helper_cpu
-    CUDA: _lstsq_helper_cuda
-
-=======
->>>>>>> a5cd0210
 - func: linalg_slogdet(Tensor self) -> (Tensor sign, Tensor logabsdet)
   python_module: linalg
   variants: function
