--- conflicted
+++ resolved
@@ -733,15 +733,11 @@
   // compute the result dtype and device
   compute_types();
   // allocate the output tensor if it's not provided
-<<<<<<< HEAD
-  iter_.allocate_outputs();
+  allocate_outputs();
 #ifdef BUILD_NAMEDTENSOR
   // perform name inference
-  iter_.propagate_names_to_outputs();
+  propagate_names_to_outputs();
 #endif
-=======
-  allocate_outputs();
->>>>>>> 71c58e2b
   // coalesce adjacent dimensions when possible
   coalesce_dimensions();
 
