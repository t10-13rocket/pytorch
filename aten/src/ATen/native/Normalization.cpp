#include <ATen/ATen.h>
#include <ATen/NativeFunctions.h>
#include <ATen/AccumulateType.h>
#include <ATen/CPUApplyUtils.h>
#include <ATen/Parallel.h>
#include <ATen/Config.h>

#include <ATen/detail/CUDAHooksInterface.h>
#include <ATen/native/TensorIterator.h>
#include <ATen/native/cpu/Loops.h>
#include <ATen/native/batch_norm.h>

#include <vector>

static const int MIOPEN_DIM_MAX = 5;

namespace at { namespace native {

// NOLINTNEXTLINE(cppcoreguidelines-avoid-non-const-global-variables)
DEFINE_DISPATCH(batch_norm_cpu_inference_contiguous_stub);

namespace {
  void check_dims_match_num_input_features(const char* arg_name, int64_t expected, int64_t actual){
    TORCH_CHECK(actual == expected,
             arg_name, " should contain ", expected, " elements not ", actual);
  }

  static inline Tensor repeat_if_defined(const Tensor& t, int64_t repeat) {
    if (t.defined()) {
      return t.repeat(repeat);
    }
    return t;
  }
}

// TensorAccessor when it is defined to work around undefined...
template <typename scalar_t>
static TensorAccessor<scalar_t, 1> conditional_accessor_1d(const Tensor& t) {
  if (! t.defined()) {
    return TensorAccessor<scalar_t, 1>(nullptr, nullptr, nullptr);
  }
  return t.accessor<scalar_t, 1>();
}

template<typename T>
struct InvStd {
  T operator()(T var, double epsilon) const {
    T invstd = 0;
    if (var != static_cast<T>(0) || epsilon != static_cast<T>(0)) {
      invstd = static_cast<T>(1) / std::sqrt(var + epsilon);
    }
    return invstd;
  }
};

template<typename T>
struct Var {
  T operator()(T var, double epsilon) const {
    return var;
  }
};

template<typename scalar_t>
void batch_norm_cpu_inference_collect_linear_and_constant_terms(
    scalar_t* alpha, scalar_t* beta, int64_t n_channel,
    const Tensor& weight /* optional */, const Tensor& bias /* optional */,
    const Tensor& mean, const Tensor& variance, double eps) {

  const scalar_t* weight_data = weight.defined() ? weight.data_ptr<scalar_t>() : nullptr;
  const scalar_t* bias_data = bias.defined() ? bias.data_ptr<scalar_t>() : nullptr;
  const scalar_t* mean_data = mean.data_ptr<scalar_t>();
  const scalar_t* var_data = variance.data_ptr<scalar_t>();

  /// Collect the linear and constant terms regarding the input.
  /// output(n, c, h, w)
  ///     = (input(n, c, h, w) - mean(c)) / sqrt(var(c) + eps) * weight(c)
  ///         + bias(c)
  ///     = input(n, c, h, w) * inv_var(c) * weight(c)
  ///         - mean(c) * inv_var(c) * weight(c) + bias(c),
  /// where inv_var(c) = 1 / sqrt(var(c) + eps).
  /// So the linear term, alpha(c) = inv_var(c) * weight(c),
  ///   the constant term beta(c) = bias(c) - mean(c) * inv_var(c) * weight(c)
  /// Note that this is only a good idea if (input_size >> c), in degenerate
  /// cases where image_size == 1 && batch_size == 1, it is slow.
  for (int64_t c = 0; c < n_channel; c++) {
    scalar_t inv_var = 1 / std::sqrt(var_data[c] + static_cast<scalar_t>(eps));
    scalar_t weight_v = weight_data ? weight_data[c] : 1;
    scalar_t bias_v = bias_data ? bias_data[c] : 0;
    alpha[c] = inv_var * weight_v;
    beta[c] = bias_v - mean_data[c] * inv_var * weight_v;
  }
}

/// A fast path for CPU inference when all tensors are channels last contiguous.
/// This code achieves machine bandwidth peak without AVX support.
/// If this changes for future architectures, we can move it to the cpu/
/// directory.
template<typename scalar_t>
void batch_norm_cpu_inference_channels_last(Tensor& output, const Tensor& input,
    const Tensor& weight /* optional */, const Tensor& bias /* optional */,
    const Tensor& mean, const Tensor& variance, double eps) {

  int64_t n_batch = input.size(0);
  int64_t n_channel = input.size(1);
  int64_t image_size = input.numel() / n_batch / n_channel;

  scalar_t* output_data = output.data_ptr<scalar_t>();
  const scalar_t* input_data = input.data_ptr<scalar_t>();

  Tensor alpha = at::empty_like(mean, LEGACY_CONTIGUOUS_MEMORY_FORMAT);
  Tensor beta = at::empty_like(mean, LEGACY_CONTIGUOUS_MEMORY_FORMAT);
  scalar_t* alpha_data = alpha.data_ptr<scalar_t>();
  scalar_t* beta_data = beta.data_ptr<scalar_t>();

  batch_norm_cpu_inference_collect_linear_and_constant_terms<scalar_t>(
      alpha_data, beta_data, n_channel, weight, bias, mean, variance, eps);

  // Apply the linear terms to the input,
  // output(n, c, h, w) = input(n, c, h, w) * alpha(c) + beta(c)
  // No need to use parallel_for as this function is supposed to be
  // memory-limited.
  // Keep the loop structure simple to make sure compiler vectorization kicks in.
  if (n_channel != 1) {
    for (int64_t n = 0; n < n_batch; ++n) {
      for (int64_t i = 0; i < image_size; ++i) {
        for (int64_t c = 0; c < n_channel; ++c) {
          // Keep all the offset calculation within the inner loop for
          // simplicity. Compilers are very good at hoisting the common part
          // outside.
          int64_t offset = n * image_size * n_channel + i * n_channel + c;
          output_data[offset] = input_data[offset] * alpha_data[c] + beta_data[c];
        }
      }
    }
  } else {
    // n_channel == 1
    for (int64_t n = 0; n < n_batch; ++n) {
      for (int64_t i = 0; i < image_size; ++i) {
        int64_t offset = n * image_size + i;
        output_data[offset] = input_data[offset] * alpha_data[0] + beta_data[0];
      }
    }
  }
}

template<typename scalar_t>
std::tuple<Tensor,Tensor,Tensor> batch_norm_cpu_transform_input_template(
    const Tensor& input, const Tensor& weight, const Tensor& bias,
    const Tensor& save_mean /* optional */, const Tensor& save_invstd /* optional */,
    const Tensor& running_mean /* optional */, const Tensor& running_var /* optional */,
    bool train, double eps) {

  // Check if we should use the fast path for contiguous memory format
  if (!train && input.is_contiguous()
      && (!weight.defined() || weight.is_contiguous())
      && (!bias.defined() || bias.is_contiguous())
      && running_mean.is_contiguous()
      && running_var.is_contiguous()) {

    Tensor output = at::empty_like(input, LEGACY_CONTIGUOUS_MEMORY_FORMAT);
    batch_norm_cpu_inference_contiguous_stub(kCPU, output, input, weight,
        bias, running_mean, running_var, eps);
    return std::make_tuple(output, save_mean, save_invstd);
  }

  // Check if we should use the fast path for channel last memory format
  if (!train && input.is_contiguous(at::MemoryFormat::ChannelsLast)
      && (!weight.defined() || weight.is_contiguous())
      && (!bias.defined() || bias.is_contiguous())
      && running_mean.is_contiguous()
      && running_var.is_contiguous()) {

    Tensor output = at::empty_like(input, at::MemoryFormat::ChannelsLast);
    batch_norm_cpu_inference_channels_last<scalar_t>(
      output, input, weight, bias, running_mean, running_var, eps);
    return std::make_tuple(output, save_mean, save_invstd);
  }

  const int64_t ndim = input.dim();
  // Helper to convert 1d tensors to an nd tensor that broadcasts with input
  // All elements go into the channel dimension
  DimVector sizes(ndim, 1), strides(ndim, 0);
  auto as_nd = [&](const Tensor& t) {
    TORCH_INTERNAL_ASSERT(t.defined() && t.dim() == 1);
    sizes[1] = t.sizes()[0];
    strides[1] = t.strides()[0];
    return t.as_strided(sizes, strides);
  };

  auto mean = as_nd(train ? save_mean : running_mean);
  auto invstd = as_nd([&]{
    if (train) {
      return save_invstd;
    } else {
      return 1 / at::sqrt(running_var + eps);
    }
  }());
  auto w = weight.defined() ? as_nd(weight) :
      at::detail::scalar_tensor_static(1, input.scalar_type(), kCPU);
  auto b = bias.defined() ? as_nd(bias) :
      at::detail::scalar_tensor_static(0, input.scalar_type(), kCPU);

  Tensor output = at::empty(input.sizes(), input.options());
  auto iter = TensorIteratorConfig()
    .add_output(output)
    .add_input(input)
    .add_input(mean)
    .add_input(invstd)
    .add_input(w)
    .add_input(b)
    .build();

  cpu_kernel(iter, [=](scalar_t input, scalar_t mean, scalar_t invstd, scalar_t weight, scalar_t bias) {
    return ((input - mean) * invstd) * weight + bias;
  });
  return std::make_tuple(output, save_mean, save_invstd);
}

template<typename scalar_t, template<typename T> class VarTransform>
std::tuple<Tensor,Tensor> batch_norm_cpu_update_stats_template(
    const Tensor& input, const Tensor& running_mean, const Tensor& running_var,
    double momentum, double eps) {

  using accscalar_t = at::acc_type<scalar_t, false>;

  int64_t n_input = input.size(1);
  int64_t n = input.numel() / n_input;
  const int64_t ndim = input.dim();

  // Reduce all dimensions except dim=1
  DimVector reduce_dims(ndim - 1);
  reduce_dims[0] = 0;
  for (int64_t i = 2; i < ndim; ++i) {
    reduce_dims[i - 1] = i;
  }

  Tensor save_mean = at::mean(input, /*dims=*/reduce_dims);
  Tensor save_var_transform = at::empty({n_input}, input.options());
  auto save_mean_a = save_mean.accessor<scalar_t, 1>();
  auto save_var_transform_a = save_var_transform.accessor<scalar_t, 1>();

  auto running_mean_a = conditional_accessor_1d<scalar_t>(running_mean);
  auto running_var_a = conditional_accessor_1d<scalar_t>(running_var);

  parallel_for(0, n_input, 1, [&](int64_t b_begin, int64_t b_end) {
    for (int64_t f = b_begin; f < b_end; ++f) {
      Tensor in = input.select(1, f);

      // compute variance per input
      auto iter = TensorIteratorConfig()
        .add_input(in)
        .build();
      accscalar_t var_sum = 0;
      auto mean = static_cast<accscalar_t>(save_mean_a[f]);
      cpu_serial_kernel(iter, [&](const scalar_t i) -> void {
        var_sum += (i - mean) * (i - mean);
      });
      save_var_transform_a[f] = VarTransform<accscalar_t>{}(var_sum / n, eps);

      // update running averages
      if (running_mean.defined()) {
        running_mean_a[f] = momentum * mean + (1 - momentum) * running_mean_a[f];
      }
      if (running_var.defined()) {
        accscalar_t unbiased_var = var_sum / (n - 1);
        running_var_a[f] = momentum * unbiased_var + (1 - momentum) * running_var_a[f];
      }
    }
  });
  return std::make_tuple(save_mean, save_var_transform);
}


template<typename scalar_t>
std::tuple<Tensor, Tensor, Tensor> batch_norm_backward_cpu_template(const Tensor& grad_out_, const Tensor& input, const Tensor& weight,
                                                                    const Tensor& running_mean, const Tensor& running_var, const Tensor& save_mean, const Tensor& save_invstd,
                                                                    bool train, double eps, std::array<bool,3> grad_input_mask) {

  using accscalar_t = at::acc_type<scalar_t, false>;

  Tensor grad_input;
  Tensor grad_weight;
  Tensor grad_bias;
  if (grad_input_mask[0]) {
    grad_input = at::empty_like(input, LEGACY_CONTIGUOUS_MEMORY_FORMAT);
  }
  if (grad_input_mask[1]) {
    grad_weight = at::empty_like(weight, LEGACY_CONTIGUOUS_MEMORY_FORMAT);
  }
  if (grad_input_mask[2]) {
    grad_bias = at::empty_like(weight, LEGACY_CONTIGUOUS_MEMORY_FORMAT);
  }

  auto weight_a = conditional_accessor_1d<scalar_t>(weight);
  auto grad_weight_a = conditional_accessor_1d<scalar_t>(grad_weight);
  auto grad_bias_a = conditional_accessor_1d<scalar_t>(grad_bias);

  int64_t n_input = input.size(1);
  int64_t n = input.numel() / n_input;

  auto save_mean_a = conditional_accessor_1d<scalar_t>(save_mean);
  auto save_invstd_a = conditional_accessor_1d<scalar_t>(save_invstd);

  auto running_mean_a = conditional_accessor_1d<scalar_t>(running_mean);
  auto running_var_a = conditional_accessor_1d<scalar_t>(running_var);

  const int64_t ndim = input.dim();

  // Reduce all dimensions except dim=1
  DimVector reduce_dims(ndim - 1);
  reduce_dims[0] = 0;
  for (int64_t i = 2; i < ndim; ++i) {
    reduce_dims[i - 1] = i;
  }

  auto sum = at::sum(grad_out_, /*dims=*/reduce_dims);
  auto sum_a = sum.accessor<scalar_t, 1>();

  parallel_for(0, n_input, 1, [&](int64_t b_begin, int64_t b_end) {
      for (int64_t f = b_begin; f < b_end; ++f) {
        Tensor in = input.select(1, f);
        Tensor grad_out = grad_out_.select(1, f);

        scalar_t w = weight.defined() ? weight_a[f] : 1;

        scalar_t mean, invstd;
        if (train) {
          mean = save_mean_a[f];
          invstd = save_invstd_a[f];
        } else {
          mean = running_mean_a[f];
          invstd = 1 / std::sqrt(running_var_a[f] + eps);
        }

        // dot product of the Q(X) and gradOuput
        accscalar_t dotp = 0;
        auto iter = TensorIteratorConfig()
          .add_input(in)
          .add_input(grad_out)
          .build();
        cpu_serial_kernel(iter, [&](const scalar_t i, const scalar_t go) -> void {
          dotp += (i - mean) * go;
        });

        if (grad_input_mask[0]) {
          Tensor grad_in = grad_input.select(1, f);
          if (train) {
            // when in training mode
            // Q(X) = X - E[x] ; i.e. input centered to zero mean
            // Y = Q(X) / sigma    ; i.e. BN output before weight and bias
            // dL/dX = (Q(dL/dY) - dot(Y, dL/dY) * Y) / sigma * w

            // projection of gradOutput on to output scaled by std
            scalar_t k = (scalar_t) dotp * invstd * invstd / n;
            {
              auto iter = TensorIterator::unary_op(grad_in, in);
              cpu_serial_kernel(iter, [&](const scalar_t i) -> scalar_t {
                return (i - mean) * k;
              });
            }

            scalar_t grad_mean = sum_a[f] / n;
            {
              auto iter = TensorIterator::binary_op(grad_in, grad_in, grad_out);
              cpu_serial_kernel(iter, [&](scalar_t gi, scalar_t go) -> scalar_t {
                return (go - grad_mean - gi) * invstd * w;
              });
            }
          } else {
            // when in evaluation mode
            // Q(X) = X - running_mean  ; i.e. input centered to zero mean
            // Y = Q(X) / running_std    ; i.e. BN output before weight and bias
            // dL/dX = w / running_std
            {
              auto iter = TensorIterator::unary_op(grad_in, grad_out);
              cpu_serial_kernel(iter, [&](const scalar_t i) -> scalar_t {
                return i * invstd * w;
              });
            }
          }
        }
        if (grad_input_mask[1]) {
          grad_weight_a[f] = dotp * invstd;
        }

        if (grad_input_mask[2]) {
          grad_bias_a[f] = sum_a[f];
        }
      }
    });
  return std::make_tuple(grad_input, grad_weight, grad_bias);
}

// _batch_norm_impl_index(_backward) are used in the JIT be able to keep the run-time selection
// of backends, while enabling it to keep the information about the used backend, so that it can
// use its corresponding backward implementation.
// XXX: The indices of backends need to be kept synchronized between this function and its _backward.
std::tuple<Tensor, Tensor, Tensor, Tensor, int64_t> _batch_norm_impl_index(
    const Tensor& input, const c10::optional<Tensor>& weight_opt /* optional */, const c10::optional<Tensor>& bias_opt /* optional */, const c10::optional<Tensor>& running_mean_opt /* optional */, const c10::optional<Tensor>& running_var_opt /* optional */,
    bool training, double momentum, double eps, bool cudnn_enabled) {
  // See [Note: hacky wrapper removal for optional tensor]
  c10::MaybeOwned<Tensor> weight_maybe_owned = at::borrow_from_optional_tensor(weight_opt);
  const Tensor& weight = *weight_maybe_owned;
  const Tensor& bias = c10::value_or_else(bias_opt, [] {return Tensor();});
  const Tensor& running_mean = c10::value_or_else(running_mean_opt, [] {return Tensor();});
  const Tensor& running_var = c10::value_or_else(running_var_opt, [] {return Tensor();});

  auto num_features = input.sizes()[1];
  if (running_mean.defined()) {
    check_dims_match_num_input_features("running_mean", num_features, running_mean.numel());
  } else if (!training) {
    AT_ERROR("running_mean must be defined in evaluation mode");
  }
  if (running_var.defined()) {
    check_dims_match_num_input_features("running_var", num_features, running_var.numel());
  } else if (!training) {
    AT_ERROR("running_var must be defined in evaluation mode");
  }
  if (weight.defined()) {
    check_dims_match_num_input_features("weight", num_features, weight.numel());
  }
  if (bias.defined()) {
    check_dims_match_num_input_features("bias", num_features, bias.numel());
  }

  bool use_cudnn = false;
  use_cudnn = (input.is_cuda()
               && input.scalar_type() != at::kBFloat16 && weight.scalar_type() != at::kBFloat16
               && (input.scalar_type() != at::kHalf
                 || weight.scalar_type() == at::kFloat)
               && weight.defined() && bias.defined()
               && ((running_mean.defined() && running_var.defined())
                 || (!running_mean.defined() && !running_var.defined() && training))
<<<<<<< HEAD
               && (input.dim() >= 3)
               && ((input.size(0) <= 880801 && training) // spatial, training
                   ||(input.size(0) <= 65535 && !training)) //spatial, eval
               && detail::getCUDAHooks().compiledWithCuDNN()
               && eps >= detail::getCUDAHooks().batchnormMinEpsilonCuDNN()
=======
               // NOLINTNEXTLINE(cppcoreguidelines-avoid-magic-numbers)
               && ((input.dim() == 2 && input.size(0) <= 131070 && training) // per-activation, training
                 // NOLINTNEXTLINE(cppcoreguidelines-avoid-magic-numbers)
                 || (input.dim() == 2 && input.size(0) <= 262136 && !training) // per-activation, eval
                 // NOLINTNEXTLINE(cppcoreguidelines-avoid-magic-numbers)
                 || (input.dim() >= 3 && input.size(0) <= 880801 && training) // spatial, training
                 // NOLINTNEXTLINE(cppcoreguidelines-avoid-magic-numbers)
                 || (input.dim() >= 3 && input.size(0) <= 65535 && !training)) //spatial, eval
               && detail::getCUDAHooks().compiledWithCuDNN()
               // NOLINTNEXTLINE(cppcoreguidelines-avoid-magic-numbers)
>>>>>>> e07a008f
               && cudnn_enabled && detail::getCUDAHooks().versionCuDNN() >= 5110L);

  if (use_cudnn) {
    auto input_c = input.contiguous(input.suggest_memory_format());
    auto weight_c = weight.contiguous();
    auto bias_c = bias.contiguous();
    auto rmean_c = running_mean.defined() ? running_mean.contiguous() : running_mean;
    auto rvar_c = running_var.defined() ? running_var.contiguous() : running_var;

    Tensor output, save_mean, save_var, reserve;
    std::tie(output, save_mean, save_var, reserve) =
        at::cudnn_batch_norm(input_c, weight_c, bias_c, rmean_c, rvar_c,
                             training, momentum, eps);

    return std::tuple<Tensor, Tensor, Tensor, Tensor, int64_t>(
        output, save_mean, save_var, reserve, 1);
  }

  Tensor reserve = at::empty({0}, input.options().dtype(kByte));

  bool use_miopen = (input.is_cuda()
               && input.dim() <= MIOPEN_DIM_MAX
               && input.scalar_type() != at::kDouble
               && input.scalar_type() != at::kBFloat16
               && (weight.scalar_type() != at::kHalf)
               && weight.defined() && bias.defined()
               && ((running_mean.defined() && running_var.defined())
                 || (!running_mean.defined() && !running_var.defined() && training))
               && detail::getCUDAHooks().compiledWithMIOpen()
               && cudnn_enabled
               );

  if (use_miopen) {
    return std::tuple_cat(
             at::miopen_batch_norm(
               input.contiguous(), weight.contiguous(), bias.contiguous(),
               running_mean.defined() ? running_mean.contiguous() : running_mean,
               running_var.defined() ? running_var.contiguous() : running_var,
               training, momentum, eps),
             std::tuple<Tensor>(reserve),
             std::make_tuple(2));
  }

  return std::tuple_cat(
           at::native_batch_norm(
             input, weight, bias, running_mean, running_var, training, momentum, eps),
           std::tuple<Tensor>(reserve),
           std::make_tuple(0));
}

std::tuple<Tensor, Tensor, Tensor> _batch_norm_impl_index_backward(
    int64_t impl_index,
    const Tensor& input, const Tensor& grad_output, const c10::optional<Tensor>& weight_opt /* optional */, const c10::optional<Tensor>& running_mean_opt /* optional */, const c10::optional<Tensor>& running_var_opt /* optional */, const c10::optional<Tensor>& save_mean_opt /* optional */, const c10::optional<Tensor>& save_var_transform_opt /* optional */,
    bool train, double epsilon, std::array<bool, 3> output_mask, const Tensor &reservedSpace) {
  // See [Note: hacky wrapper removal for optional tensor]
  c10::MaybeOwned<Tensor> weight_maybe_owned = at::borrow_from_optional_tensor(weight_opt);
  const Tensor& weight = *weight_maybe_owned;
  const Tensor& running_mean = c10::value_or_else(running_mean_opt, [] {return Tensor();});
  const Tensor& running_var = c10::value_or_else(running_var_opt, [] {return Tensor();});
  const Tensor& save_mean = c10::value_or_else(save_mean_opt, [] {return Tensor();});
  const Tensor& save_var_transform = c10::value_or_else(save_var_transform_opt, [] {return Tensor();});

  if (impl_index == 0) {
    return at::native_batch_norm_backward(grad_output, input, weight, running_mean, running_var, save_mean, save_var_transform, train, epsilon, output_mask);
  } else if (impl_index == 1) {
    // TODO: _batch_norm_impl_index_backward is only used in JIT. cudnn NHWC
    // format conversion is done inside cudnn_batch_norm_backward instead
    return at::cudnn_batch_norm_backward(input, grad_output, weight, running_mean, running_var, save_mean, save_var_transform, epsilon, reservedSpace);
  } else if (impl_index == 2) {
    return at::miopen_batch_norm_backward(input, grad_output, weight, running_mean, running_var, save_mean, save_var_transform, epsilon);
  }
  TORCH_INTERNAL_ASSERT(false, "Unsupported impl_index in _batch_norm_impl_index_backward: ", impl_index);
}

Tensor batch_norm(
    const Tensor& input, const c10::optional<Tensor>& weight_opt, const c10::optional<Tensor>& bias_opt,
    const c10::optional<Tensor>& running_mean_opt, const c10::optional<Tensor>& running_var_opt,
    bool training, double momentum, double eps, bool cudnn_enabled) {
  const Tensor& weight = c10::value_or_else(weight_opt, [] {return Tensor();});
  const Tensor& bias = c10::value_or_else(bias_opt, [] {return Tensor();});
  const Tensor& running_mean = c10::value_or_else(running_mean_opt, [] {return Tensor();});
  const Tensor& running_var = c10::value_or_else(running_var_opt, [] {return Tensor();});
  if (input.numel()==0){
    //don't return view of input, don't return empty tensor because it will break gradient chain
    auto out = input.clone();
    if (weight.defined()) out = out * weight[0];
    if (bias.defined()) out = out + bias[0];
    return out;
  }
  return std::get<0>(at::_batch_norm_impl_index(input, weight, bias, running_mean, running_var,
                                                training, momentum, eps, cudnn_enabled));
}

Tensor instance_norm(
    const Tensor& input, const c10::optional<Tensor>& weight_opt /* optional */, const c10::optional<Tensor>& bias_opt /* optional */, const c10::optional<Tensor>& running_mean_opt /* optional */, const c10::optional<Tensor>& running_var_opt /* optional */,
    bool use_input_stats, double momentum, double eps, bool cudnn_enabled) {
  // See [Note: hacky wrapper removal for optional tensor]
  c10::MaybeOwned<Tensor> weight_maybe_owned = at::borrow_from_optional_tensor(weight_opt);
  const Tensor& weight = *weight_maybe_owned;
  const Tensor& bias = c10::value_or_else(bias_opt, [] {return Tensor();});
  const Tensor& running_mean = c10::value_or_else(running_mean_opt, [] {return Tensor();});
  const Tensor& running_var = c10::value_or_else(running_var_opt, [] {return Tensor();});

  TORCH_CHECK(use_input_stats || (running_mean.defined() && running_var.defined()),
           "Expected running_mean and running_var to be defined when use_input_stats is false");
  std::vector<int64_t> shape = input.sizes().vec();
  int64_t b = input.size(0);
  int64_t c = input.size(1);
  shape[1] = b * c;
  shape[0] = 1;

  Tensor weight_ = repeat_if_defined(weight, b);
  Tensor bias_ = repeat_if_defined(bias, b);
  Tensor running_mean_ = repeat_if_defined(running_mean, b);
  Tensor running_var_ = repeat_if_defined(running_var, b);

  auto input_reshaped = input.contiguous().view(shape);
  auto out = at::batch_norm(input_reshaped, weight_, bias_, running_mean_, running_var_,
                            use_input_stats, momentum, eps, cudnn_enabled);

  // we alias running_mean and running_var because they are const but we want to modify their data
  if (running_mean.defined()) {
    at::alias(running_mean).copy_(running_mean_.view({ b, c }).mean(0, false));
  }
  if (running_var.defined()) {
    at::alias(running_var).copy_(running_var_.view({ b, c }).mean(0, false));
  }

  return out.view(input.sizes());
}

std::tuple<Tensor, Tensor> batch_norm_update_stats_cpu(
        const Tensor& self, const c10::optional<Tensor>& running_mean_opt, const c10::optional<Tensor>& running_var_opt, double momentum) {
  // See [Note: hacky wrapper removal for optional tensor]
  c10::MaybeOwned<Tensor> running_mean_maybe_owned = at::borrow_from_optional_tensor(running_mean_opt);
  const Tensor& running_mean = *running_mean_maybe_owned;
  const Tensor& running_var = c10::value_or_else(running_var_opt, [] {return Tensor();});

  return AT_DISPATCH_FLOATING_TYPES(self.scalar_type(), "batch_norm_update_stats_cpu", [&] {
      return batch_norm_cpu_update_stats_template<scalar_t, Var>(self, running_mean, running_var, momentum, 0);
    });
}

std::tuple<Tensor, Tensor, Tensor> batch_norm_cpu(const Tensor& self, const c10::optional<Tensor>& weight_opt, const c10::optional<Tensor>& bias_opt, const c10::optional<Tensor>& running_mean_opt, const c10::optional<Tensor>& running_var_opt,
                                                  bool train, double momentum, double eps) {
  // See [Note: hacky wrapper removal for optional tensor]
  c10::MaybeOwned<Tensor> weight_maybe_owned = at::borrow_from_optional_tensor(weight_opt);
  const Tensor& weight = *weight_maybe_owned;
  const Tensor& bias = c10::value_or_else(bias_opt, [] {return Tensor();});
  const Tensor& running_mean = c10::value_or_else(running_mean_opt, [] {return Tensor();});
  const Tensor& running_var = c10::value_or_else(running_var_opt, [] {return Tensor();});

  checkBackend("batch_norm_cpu", {self, weight, bias, running_mean, running_var}, Backend::CPU);

  return AT_DISPATCH_FLOATING_TYPES(self.scalar_type(), "batch_norm", [&] {
      if (!train) {
        return batch_norm_cpu_transform_input_template<scalar_t>(self, weight, bias, {}, {}, running_mean, running_var, train, eps);
      } else {
        auto save_stats = batch_norm_cpu_update_stats_template<scalar_t, InvStd>(self, running_mean, running_var, momentum, eps);
        return batch_norm_cpu_transform_input_template<scalar_t>(self, weight, bias, std::get<0>(save_stats), std::get<1>(save_stats), running_mean, running_var, train, eps);
      }
    });
}

std::tuple<Tensor, Tensor, Tensor> batch_norm_backward_cpu(const Tensor& grad_out, const Tensor& self, const c10::optional<Tensor>& weight_opt, const c10::optional<Tensor>& running_mean_opt, const c10::optional<Tensor>& running_var_opt, const c10::optional<Tensor>& save_mean_opt, const c10::optional<Tensor>& save_invstd_opt,
                                                           bool train, double eps, std::array<bool,3> grad_input_mask) {
  // See [Note: hacky wrapper removal for optional tensor]
  c10::MaybeOwned<Tensor> weight_maybe_owned = at::borrow_from_optional_tensor(weight_opt);
  const Tensor& weight = *weight_maybe_owned;
  const Tensor& running_mean = c10::value_or_else(running_mean_opt, [] {return Tensor();});
  const Tensor& running_var = c10::value_or_else(running_var_opt, [] {return Tensor();});
  const Tensor& save_mean = c10::value_or_else(save_mean_opt, [] {return Tensor();});
  const Tensor& save_invstd = c10::value_or_else(save_invstd_opt, [] {return Tensor();});

  return AT_DISPATCH_FLOATING_TYPES(self.scalar_type(), "batch_norm_backward_cpu", [&] {
      return batch_norm_backward_cpu_template<scalar_t>(grad_out, self, weight, running_mean, running_var, save_mean, save_invstd, train, eps, grad_input_mask);
    });
}

}} // at::native<|MERGE_RESOLUTION|>--- conflicted
+++ resolved
@@ -431,24 +431,14 @@
                && weight.defined() && bias.defined()
                && ((running_mean.defined() && running_var.defined())
                  || (!running_mean.defined() && !running_var.defined() && training))
-<<<<<<< HEAD
+               // NOLINTNEXTLINE(cppcoreguidelines-avoid-magic-numbers)
                && (input.dim() >= 3)
+               // NOLINTNEXTLINE(cppcoreguidelines-avoid-magic-numbers)
                && ((input.size(0) <= 880801 && training) // spatial, training
+                   // NOLINTNEXTLINE(cppcoreguidelines-avoid-magic-numbers)
                    ||(input.size(0) <= 65535 && !training)) //spatial, eval
                && detail::getCUDAHooks().compiledWithCuDNN()
                && eps >= detail::getCUDAHooks().batchnormMinEpsilonCuDNN()
-=======
-               // NOLINTNEXTLINE(cppcoreguidelines-avoid-magic-numbers)
-               && ((input.dim() == 2 && input.size(0) <= 131070 && training) // per-activation, training
-                 // NOLINTNEXTLINE(cppcoreguidelines-avoid-magic-numbers)
-                 || (input.dim() == 2 && input.size(0) <= 262136 && !training) // per-activation, eval
-                 // NOLINTNEXTLINE(cppcoreguidelines-avoid-magic-numbers)
-                 || (input.dim() >= 3 && input.size(0) <= 880801 && training) // spatial, training
-                 // NOLINTNEXTLINE(cppcoreguidelines-avoid-magic-numbers)
-                 || (input.dim() >= 3 && input.size(0) <= 65535 && !training)) //spatial, eval
-               && detail::getCUDAHooks().compiledWithCuDNN()
-               // NOLINTNEXTLINE(cppcoreguidelines-avoid-magic-numbers)
->>>>>>> e07a008f
                && cudnn_enabled && detail::getCUDAHooks().versionCuDNN() >= 5110L);
 
   if (use_cudnn) {
