--- conflicted
+++ resolved
@@ -3045,7 +3045,6 @@
   if (!vector_case) {
     expected_solution_shape.push_back(nrhs);
   }
-<<<<<<< HEAD
 
   // if 'solution' has no elements we can modify it
   if (solution.numel() == 0) {
@@ -3070,32 +3069,6 @@
     TORCH_INTERNAL_ASSERT(solution.transpose(-2, -1).is_contiguous());
   }
 
-=======
-
-  // if 'solution' has no elements we can modify it
-  if (solution.numel() == 0) {
-    if (vector_case) {
-      solution.resize_(expected_solution_shape, MemoryFormat::Contiguous);
-    } else {
-      auto shape_transposed = expected_solution_shape;
-      std::swap(shape_transposed.end()[-1], shape_transposed.end()[-2]);
-      solution.resize_(shape_transposed, MemoryFormat::Contiguous);
-      solution.transpose_(-2, -1);
-    }
-  }
-
-  // if 'solution' is non-empty it must have the expected shape
-  TORCH_INTERNAL_ASSERT(solution.sizes().equals(expected_solution_shape));
-
-  // 'solution' must be in batched column major order (Fortran contiguous) for 2D inputs
-  // or C contiguous for 1D input
-  if (vector_case) {
-    TORCH_INTERNAL_ASSERT(solution.is_contiguous());
-  } else {
-    TORCH_INTERNAL_ASSERT(solution.transpose(-2, -1).is_contiguous());
-  }
-
->>>>>>> c6177835
   // for 1-dimensional 'other', we need to unsqueeze the 'solution' before passing to "apply_solve"
   if (vector_case) {
     solution = solution.unsqueeze_(-1);
@@ -3135,17 +3108,19 @@
   // now the actual call that computes the result in-place (apply_lstsq)
   at::_lstsq_helper_(solution, rank, singular_values, infos, input_working_copy, rcond, driver);
 
-<<<<<<< HEAD
   // residuals are available only if m > n and drivers other than gelsy used
   if (m > n && driver != "gelsy") {
     // if the driver is gelss or gelsd then the residuals are available only if rank == n
     bool compute_residuals = true;
-    if (driver != "gels") {
+    if (driver == "gelss" || driver == "gelsd") {
       if (input.dim() == 2) {
         compute_residuals = (rank.item().toInt() == n);
       } else {
-        // if any of the computed ranks in equal to n then do the computation of residuals
-        compute_residuals = at::any(rank == n).item().toBool();
+        // it is not clear what to do if some matrices have rank < n in case of batched input
+        // For now let's compute the residuals only if all matrices have rank equal to n
+        // This behaviour may be changed in the future
+        // See https://github.com/pytorch/pytorch/issues/56483
+        compute_residuals = at::all(rank == n).item().toBool();
       }
     }
     if (compute_residuals) {
@@ -3158,25 +3133,7 @@
         raw_residuals.pow_(2);
       }
       at::sum_out(residuals, raw_residuals, /*dim=*/-2, /*keepdim=*/false, /*dtype*/real_dtype);
-
-      // if at::any(rank != n) then the residuals for i-th batch with rank[i] != n are not available
-      // and the computed result is not meaningful, we fill it with INFINITY as we cannot resize it to (0,) shape
-      if (driver != "gels") {
-        residuals.masked_fill_((rank != n).unsqueeze_(-1), INFINITY);
-      }
     }
-=======
-  if (m > n && driver != "gelsy") {
-    // LAPACK stores residuals data for postprocessing in rows n:(m-n)
-    auto raw_residuals = solution.narrow(/*dim=*/-2, /*start=*/n, /*length*/m - n);
-    if (raw_residuals.is_complex()) {
-      raw_residuals.mul_(raw_residuals.conj());
-      raw_residuals = at::real(raw_residuals);
-    } else {
-      raw_residuals.pow_(2);
-    }
-    at::sum_out(residuals, raw_residuals, /*dim=*/-2, /*keepdim=*/false, /*dtype*/real_dtype);
->>>>>>> c6177835
   }
   solution = solution.narrow(/*dim=*/-2, /*start=*/0, /*length*/n);
   if (m == 0) {
@@ -3268,7 +3225,6 @@
   // to be consistent with torch.linalg.matrix_rank output dtype
   ScalarType rank_expected_type = ScalarType::Long;
   checkLinalgCompatibleDtype("torch.linalg.lstsq", rank.scalar_type(), rank_expected_type, "rank");
-<<<<<<< HEAD
 
   // 'singular_values' is expected to have real float dtype
   checkLinalgCompatibleDtype("torch.linalg.lstsq", singular_values.scalar_type(), real_dtype, "singular_values");
@@ -3279,19 +3235,6 @@
   double rcond_value = rcond.has_value()
     ? rcond.value()
     : _get_epsilon(c10::toValueType(input.scalar_type())) * std::max<int64_t>(input.size(-2), input.size(-1));
-=======
-
-  // 'singular_values' is expected to have real float dtype
-  checkLinalgCompatibleDtype("torch.linalg.lstsq", singular_values.scalar_type(), real_dtype, "singular_values");
-
-  std::string driver_name = get_default_lstsq_driver(driver, input);
-
-  // set default rcond value
-  // TODO: Change this to match non-legacy NumPy behaviour
-  double rcond_value = rcond.has_value() && (rcond.value() > 0)
-    ? rcond.value()
-    : _get_epsilon(c10::toValueType(input.scalar_type()));
->>>>>>> c6177835
 
   auto infos = at::zeros({std::max<int64_t>(1, batchCount(input))}, input.options().dtype(kInt));
 
